--- conflicted
+++ resolved
@@ -11,11 +11,8 @@
 ;;; Copyright © 2020 Simon Tournier <zimon.toutoune@gmail.com>
 ;;; Copyright © 2018 Steve Sprang <scs@stevesprang.com>
 ;;; Copyright © 2022 Josselin Poiret <dev@jpoiret.xyz>
-<<<<<<< HEAD
 ;;; Copyright © 2022 Arun Isaac <arunisaac@systemreboot.net>
-=======
 ;;; Copyright © 2022 Antero Mejr <antero@mailbox.org>
->>>>>>> abea091d
 ;;;
 ;;; This file is part of GNU Guix.
 ;;;
