;;; GNU Guix --- Functional package management for GNU
;;; Copyright © 2012, 2013, 2014, 2015, 2016, 2017 Ludovic Courtès <ludo@gnu.org>
;;; Copyright © 2013, 2019 Andreas Enge <andreas@enge.fr>
;;; Copyright © 2015, 2016, 2017, 2019 Ricardo Wurmus <rekado@elephly.net>
;;; Copyright © 2015, 2016, 2017, 2019 Eric Bavier <bavier@member.fsf.org>
;;; Copyright © 2015 Eric Dvorsak <eric@dvorsak.fr>
;;; Copyright © 2016, 2018 Mark H Weaver <mhw@netris.org>
;;; Copyright © 2016 Jochem Raat <jchmrt@riseup.net>
;;; Copyright © 2016, 2017, 2018, 2019, 2020 Efraim Flashner <efraim@flashner.co.il>
;;; Copyright © 2016 ng0 <ng0@n0.is>
;;; Copyright © 2016 Alex Sassmannshausen <alex@pompo.co>
;;; Copyright © 2016, 2018 Roel Janssen <roel@gnu.org>
;;; Copyright © 2016 Ben Woodcroft <donttrustben@gmail.com>
;;; Copyright © 2016 Jan Nieuwenhuizen <janneke@gnu.org>
;;; Copyright © 2017 Raoul J.P. Bonnal <ilpuccio.febo@gmail.com>
;;; Copyright © 2017, 2018 Marius Bakke <mbakke@fastmail.com>
;;; Copyright © 2017 Adriano Peluso <catonano@gmail.com>
;;; Copyright © 2017, 2018, 2019 Tobias Geerinckx-Rice <me@tobias.gr>
;;; Copyright © 2017 Leo Famulari <leo@famulari.name>
;;; Copyright © 2017 Christopher Allan Webber <cwebber@dustycloud.org>
;;; Copyright © 2018, 2019 Oleg Pykhalov <go.wigust@gmail.com>
;;; Copyright © 2018, 2019 Pierre Neidhardt <mail@ambrevar.xyz>
;;; Copyright © 2018 Kei Kebreau <kkebreau@posteo.net>
;;; Copyright © 2019 Alex Griffin <a@ajgrf.com>
<<<<<<< HEAD
;;; Copyright © 2019 Mathieu Othacehe <m.othacehe@gmail.com>
=======
;;; Copyright © 2019 Stephen J. Scheck <sscheck@cpan.org>
>>>>>>> 13efb248
;;;
;;; This file is part of GNU Guix.
;;;
;;; GNU Guix is free software; you can redistribute it and/or modify it
;;; under the terms of the GNU General Public License as published by
;;; the Free Software Foundation; either version 3 of the License, or (at
;;; your option) any later version.
;;;
;;; GNU Guix is distributed in the hope that it will be useful, but
;;; WITHOUT ANY WARRANTY; without even the implied warranty of
;;; MERCHANTABILITY or FITNESS FOR A PARTICULAR PURPOSE.  See the
;;; GNU General Public License for more details.
;;;
;;; You should have received a copy of the GNU General Public License
;;; along with GNU Guix.  If not, see <http://www.gnu.org/licenses/>.

(define-module (gnu packages perl)
  #:use-module (srfi srfi-1)
  #:use-module (guix licenses)
  #:use-module (gnu packages)
  #:use-module (guix packages)
  #:use-module (guix download)
  #:use-module (guix utils)
  #:use-module (guix build-system gnu)
  #:use-module (guix build-system perl)
  #:use-module (gnu packages base)
  #:use-module (gnu packages compression)
  #:use-module (gnu packages freedesktop)
  #:use-module (gnu packages less)
  #:use-module (gnu packages perl-check)
  #:use-module (gnu packages perl-compression)
  #:use-module (gnu packages perl-web)
  #:use-module (gnu packages pkg-config)
  #:use-module (gnu packages textutils))

;;;
;;; Please: Try to add new module packages in alphabetic order.
;;;


(define-public perl
  ;; Yeah, Perl...  It is required early in the bootstrap process by Linux.
  (package
    (name "perl")
    (version "5.30.1")
    (source (origin
             (method url-fetch)
             (uri (string-append "mirror://cpan/src/5.0/perl-"
                                 version ".tar.gz"))
             (sha256
              (base32
               "0r7r8a7pkgxp3w5lza559ahxczw6hzpwvhkpc4c99vpi3xbjagdz"))
             (patches (search-patches
                       "perl-no-sys-dirs.patch"
                       "perl-autosplit-default-time.patch"
                       "perl-deterministic-ordering.patch"
                       "perl-reproducible-build-date.patch"))))
    (build-system gnu-build-system)
    (arguments
     `(#:tests? #f
       #:configure-flags
       (let ((out  (assoc-ref %outputs "out"))
             (libc (assoc-ref %build-inputs "libc")))
         (list
          (string-append "-Dprefix=" out)
          (string-append "-Dman1dir=" out "/share/man/man1")
          (string-append "-Dman3dir=" out "/share/man/man3")
          "-de" "-Dcc=gcc"
          "-Uinstallusrbinperl"
          "-Dinstallstyle=lib/perl5"
          "-Duseshrplib"
          (string-append "-Dlocincpth=" libc "/include")
          (string-append "-Dloclibpth=" libc "/lib")
          "-Dusethreads"))
       #:phases
       (modify-phases %standard-phases
         (add-before 'configure 'setup-configure
           (lambda _
             ;; Use the right path for `pwd'.
             (substitute* "dist/PathTools/Cwd.pm"
               (("/bin/pwd")
                (which "pwd")))

             ;; Build in GNU89 mode to tolerate C++-style comment in libc's
             ;; <bits/string3.h>.
             (substitute* "cflags.SH"
               (("-std=c89")
                "-std=gnu89"))
             #t))
         (replace 'configure
           (lambda* (#:key configure-flags #:allow-other-keys)
             (format #t "Perl configure flags: ~s~%" configure-flags)
             (apply invoke "./Configure" configure-flags)))
         (add-after 'install 'remove-extra-references
           (lambda* (#:key inputs outputs #:allow-other-keys)
             (let* ((out     (assoc-ref outputs "out"))
                    (libc    (assoc-ref inputs
                                        ,(if (%current-target-system)
                                             "cross-libc" "libc")))
                    (config1 (car (find-files (string-append out "/lib/perl5")
                                              "^Config_heavy\\.pl$")))
                    (config2 (find-files (string-append out "/lib/perl5")
                                         "^Config\\.pm$")))
               ;; Force the library search path to contain only libc because
               ;; it is recorded in Config.pm and Config_heavy.pl; we don't
               ;; want to keep a reference to everything that's in
               ;; $LIBRARY_PATH at build time (GCC, Binutils, bzip2, file,
               ;; etc.)
               (substitute* config1
                 (("^incpth=.*$")
                  (string-append "incpth='" libc "/include'\n"))
                 (("^(libpth|plibpth|libspath)=.*$" _ variable)
                  (string-append variable "='" libc "/lib'\n")))

               (for-each (lambda (file)
                           (substitute* config2
                             (("libpth => .*$")
                              (string-append "libpth => '" libc
                                             "/lib',\n"))))
                         config2)
               #t))))))
    (native-search-paths (list (search-path-specification
                                (variable "PERL5LIB")
                                (files '("lib/perl5/site_perl")))))
    (synopsis "Implementation of the Perl programming language")
    (description
     "Perl is a general-purpose programming language originally developed for
text manipulation and now used for a wide range of tasks including system
administration, web development, network programming, GUI development, and
more.")
    (home-page "https://www.perl.org/")
    (license gpl1+)))                          ; or "Artistic"

(define-public perl-algorithm-c3
  (package
    (name "perl-algorithm-c3")
    (version "0.10")
    (source
     (origin
       (method url-fetch)
       (uri (string-append "mirror://cpan/authors/id/H/HA/HAARG/"
                           "Algorithm-C3-" version ".tar.gz"))
       (sha256
        (base32
         "01hlcaxndls86bl92rkd3fvf9pfa3inxqaimv88bxs95803kmkss"))))
    (build-system perl-build-system)
    (home-page "https://metacpan.org/release/Algorithm-C3")
    (synopsis "Module for merging hierarchies using the C3 algorithm")
    (description "This module implements the C3 algorithm, which aims to
provide a sane method resolution order under multiple inheritance.")
    (license (package-license perl))))

(define-public perl-algorithm-diff
  (package
    (name "perl-algorithm-diff")
    (version "1.1903")
    (source
     (origin
       (method url-fetch)
       (uri (string-append "mirror://cpan/authors/id/T/TY/TYEMQ/"
                           "Algorithm-Diff-" version ".tar.gz"))
       (sha256
        (base32
         "0l8pk7ziz72d022hsn4xldhhb9f5649j5cgpjdibch0xng24ms1h"))))
    (build-system perl-build-system)
    (home-page "https://metacpan.org/release/Algorithm-Diff")
    (synopsis "Compute differences between two files or lists")
    (description "This is a module for computing the difference between two
files, two strings, or any other two lists of things.  It uses an intelligent
algorithm similar to (or identical to) the one used by the Unix \"diff\"
program.  It is guaranteed to find the *smallest possible* set of
differences.")
    (license (package-license perl))))

(define-public perl-aliased
  (package
    (name "perl-aliased")
    (version "0.34")
    (source
     (origin
       (method url-fetch)
       (uri (string-append "mirror://cpan/authors/id/E/ET/ETHER/"
                           "aliased-" version ".tar.gz"))
       (sha256
        (base32
         "1syyqzy462501kn5ma9gl6xbmcahqcn4qpafhsmpz0nd0x2m4l63"))))
    (build-system perl-build-system)
    (native-inputs `(("perl-module-build" ,perl-module-build)))
    (home-page "https://metacpan.org/release/aliased")
    (synopsis "Use shorter versions of class names")
    (description "The alias module loads the class you specify and exports
into your namespace a subroutine that returns the class name.  You can
explicitly alias the class to another name or, if you prefer, you can do so
implicitly.")
    (license (package-license perl))))

(define-public perl-any-moose
  (package
    (name "perl-any-moose")
    (version "0.27")
    (source (origin
              (method url-fetch)
              (uri (string-append "mirror://cpan/authors/id/E/ET/ETHER/"
                                  "Any-Moose-" version ".tar.gz"))
              (sha256
               (base32
                "0dc55mpayrixwx8dwql0vj0jalg4rlb3k64rprc84bl0z8vkx9m8"))))
    (build-system perl-build-system)
    (native-inputs
     `(("perl-mouse" ,perl-mouse)
       ("perl-moose" ,perl-moose)))
    (home-page "https://metacpan.org/release/Any-Moose")
    (synopsis "Transparently use Moose or Mouse modules")
    (description
     "This module facilitates using @code{Moose} or @code{Mouse} modules
without changing the code.  By default, Mouse will be provided to libraries,
unless Moose is already loaded, or explicitly requested by the end-user.  End
users can force the decision of which backend to use by setting the environment
variable ANY_MOOSE to be Moose or Mouse.")
    (license (package-license perl))))

(define-public perl-appconfig
  (package
    (name "perl-appconfig")
    (version "1.71")
    (source
     (origin
       (method url-fetch)
       (uri (string-append "mirror://cpan/authors/id/N/NE/NEILB/"
                           "AppConfig-" version ".tar.gz"))
       (sha256
        (base32
         "03vvi3mk4833mx2c6dkm9zhvakf02mb2b7wz9pk9xc7c4mq04xqi"))))
    (build-system perl-build-system)
    (native-inputs
     `(("perl-test-pod" ,perl-test-pod)))
    (home-page "https://metacpan.org/release/AppConfig")
    (synopsis "Configuration files and command line parsing")
    (description "AppConfig is a bundle of Perl5 modules for reading
configuration files and parsing command line arguments.")
    (license (package-license perl))))

(define-public perl-array-utils
  (package
    (name "perl-array-utils")
    (version "0.5")
    (source
     (origin
       (method url-fetch)
       (uri (string-append
             "mirror://cpan/authors/id/Z/ZM/ZMIJ/Array/Array-Utils-"
             version
             ".tar.gz"))
       (sha256
        (base32
         "0w1pwvnjdpb0n6k07zbknxwx6v7y75p4jxrs594pjhwvrmzippc9"))))
    (build-system perl-build-system)
    (home-page "https://metacpan.org/release/Array-Utils")
    (synopsis "Small utils for array manipulation")
    (description "@code{Array::Utils} is a small pure-perl module containing
list manipulation routines.")
    (license (package-license perl))))

(define-public perl-async-interrupt
  (package
    (name "perl-async-interrupt")
    (version "1.25")
    (source (origin
              (method url-fetch)
              (uri (string-append "mirror://cpan/authors/id/M/ML/MLEHMANN/"
                                  "Async-Interrupt-" version ".tar.gz"))
              (sha256
               (base32
                "0jh94wj1b6a0cnni8prsb59g5lak5rfj2fw5ng96291zmz2yqp1w"))))
    (build-system perl-build-system)
    (native-inputs
     `(("perl-canary-stability" ,perl-canary-stability)))
    (propagated-inputs
     `(("perl-common-sense" ,perl-common-sense)))
    (home-page "https://metacpan.org/release/Async-Interrupt")
    (synopsis "Allow C/XS libraries to interrupt perl asynchronously")
    (description
     "@code{Async::Interrupt} implements a single feature only of interest
to advanced perl modules, namely asynchronous interruptions (think \"UNIX
signals\", which are very similar).

Sometimes, modules wish to run code asynchronously (in another thread,
or from a signal handler), and then signal the perl interpreter on
certain events.  One common way is to write some data to a pipe and use
an event handling toolkit to watch for I/O events.  Another way is to
send a signal.  Those methods are slow, and in the case of a pipe, also
not asynchronous - it won't interrupt a running perl interpreter.

This module implements asynchronous notifications that enable you to
signal running perl code from another thread, asynchronously, and
sometimes even without using a single syscall.")
    (license (package-license perl))))

(define-public perl-autovivification
  (package
    (name "perl-autovivification")
    (version "0.18")
    (source
     (origin
       (method url-fetch)
       (uri (string-append "mirror://cpan/authors/id/V/VP/VPIT/"
                           "autovivification-" version ".tar.gz"))
       (sha256
        (base32
         "01giacr2sx6b9bgfz6aqw7ndcnf08j8n6kwhm7880a94hmb9g69d"))))
    (build-system perl-build-system)
    (home-page "https://metacpan.org/release/autovivification")
    (synopsis "Lexically disable autovivification")
    (description "When an undefined variable is dereferenced, it gets silently
upgraded to an array or hash reference (depending of the type of the
dereferencing).  This behaviour is called autovivification and usually does
what you mean but it may be unnatural or surprising because your variables get
populated behind your back.  This is especially true when several levels of
dereferencing are involved, in which case all levels are vivified up to the
last, or when it happens in intuitively read-only constructs like
@code{exists}.  The pragma provided by this package lets you disable
autovivification for some constructs and optionally throws a warning or an
error when it would have happened.")
    (license (package-license perl))))

(define-public perl-bareword-filehandles
  (package
    (name "perl-bareword-filehandles")
    (version "0.006")
    (source
     (origin
       (method url-fetch)
       (uri (string-append
             "mirror://cpan/authors/id/I/IL/ILMARI/bareword-filehandles-"
             version ".tar.gz"))
       (sha256
        (base32
         "1yxz6likpfshpyfrgwyi7dw6ig1wjhh0vnvbcs6ypr62pv00fv5d"))))
    (build-system perl-build-system)
    (native-inputs
     `(("perl-b-hooks-op-check" ,perl-b-hooks-op-check)
       ("perl-extutils-depends" ,perl-extutils-depends)))
    (propagated-inputs
     `(("perl-b-hooks-op-check" ,perl-b-hooks-op-check)
       ("perl-lexical-sealrequirehints" ,perl-lexical-sealrequirehints)))
    (home-page "https://metacpan.org/release/bareword-filehandles")
    (synopsis "Disables bareword filehandles")
    (description "This module disables bareword filehandles.")
    (license (package-license perl))))

(define-public perl-base
  (deprecated-package "perl-base" perl))

(define-public perl-browser-open
  (package
    (name "perl-browser-open")
    (version "0.04")
    (source
     (origin
       (method url-fetch)
       (uri (string-append "mirror://cpan/authors/id/C/CF/CFRANKS/Browser-Open-"
                           version ".tar.gz"))
       (sha256
        (base32
         "0rv80n5ihy9vnrzsc3l7wlk8880cwabiljrydrdnxq1gg0lk3sxc"))))
    (build-system perl-build-system)
    (home-page "https://metacpan.org/release/Browser-Open")
    (synopsis "Open a browser in a given URL")
    (description "The functions exported by this module allow you to open URLs
in the user's browser.  A set of known commands per OS-name is tested for
presence, and the first one found is executed.  With an optional parameter,
all known commands are checked.")
    (license (package-license perl))))

(define-public perl-b-hooks-endofscope
  (package
    (name "perl-b-hooks-endofscope")
    (version "0.24")
    (source
     (origin
       (method url-fetch)
       (uri (string-append "mirror://cpan/authors/id/E/ET/ETHER/"
                           "B-Hooks-EndOfScope-" version ".tar.gz"))
       (sha256
        (base32
         "1imcqxp23yc80a7p0h56sja9glbrh4qyhgzljqd4g9habpz3vah3"))))
    (build-system perl-build-system)
    (propagated-inputs
     `(("perl-module-runtime" ,perl-module-runtime)
       ("perl-module-implementation" ,perl-module-implementation)
       ("perl-sub-exporter-progressive" ,perl-sub-exporter-progressive)
       ("perl-variable-magic" ,perl-variable-magic)))
    (home-page "https://metacpan.org/release/B-Hooks-EndOfScope")
    (synopsis "Execute code after a scope finished compilation")
    (description "This module allows you to execute code when perl finished
compiling the surrounding scope.")
    (license (package-license perl))))

(define-public perl-b-hooks-op-check
  (package
    (name "perl-b-hooks-op-check")
    (version "0.22")
    (source
     (origin
       (method url-fetch)
       (uri (string-append
             "mirror://cpan/authors/id/E/ET/ETHER/B-Hooks-OP-Check-"
             version ".tar.gz"))
       (sha256
        (base32
         "1kfdv25gn6yik8jrwik4ajp99gi44s6idcvyyrzhiycyynzd3df7"))))
    (build-system perl-build-system)
    (native-inputs
     `(("perl-extutils-depends" ,perl-extutils-depends)))
    (home-page "https://metacpan.org/release/B-Hooks-OP-Check")
    (synopsis "Wrap OP check callbacks")
    (description "This module allows you to wrap OP check callbacks.")
    (license (package-license perl))))

(define-public perl-b-keywords
  (package
    (name "perl-b-keywords")
    (version "1.20")
    (source
     (origin
       (method url-fetch)
       (uri (string-append "mirror://cpan/authors/id/R/RU/RURBAN/B-Keywords-"
                           version ".tar.gz"))
       (sha256
        (base32 "12jvx5gnypqxal4valkf9lidba9nz7kjk2wvm07q3hkmdqxw1zk0"))))
    (build-system perl-build-system)
    (home-page "https://metacpan.org/release/B-Keywords")
    (synopsis "Lists of reserved barewords and symbol names")
    (description "@code{B::Keywords} supplies several arrays of exportable
keywords: @code{@@Scalars, @@Arrays, @@Hashes, @@Filehandles, @@Symbols,
@@Functions, @@Barewords, @@TieIOMethods, @@UNIVERSALMethods and
@@ExporterSymbols}.")
    ;; GPLv2 only
    (license gpl2)))

(define-public perl-benchmark-timer
  (package
    (name "perl-benchmark-timer")
    (version "0.7102")
    (source (origin
              (method url-fetch)
              (uri (string-append "mirror://cpan/authors/id/D/DC/DCOPPIT/"
                                  "Benchmark-Timer-" version ".tar.gz"))
              (sha256
               (base32
                "1gl9ybm9hgia3ld5s11b7bv2p2hmx5rss5hxcfy6rmbzrjcnci01"))))
    (build-system perl-build-system)
    (native-inputs
     `(("perl-module-install" ,perl-module-install)))
    ;; The optional input module Statistics::PointEstimation (from
    ;; Statistics-TTest) lists no license.
    (synopsis "Benchmarking with statistical confidence")
    (description
     "The Benchmark::Timer class allows you to time portions of code
conveniently, as well as benchmark code by allowing timings of repeated
trials.  It is perfect for when you need more precise information about the
running time of portions of your code than the Benchmark module will give you,
but don't want to go all out and profile your code.")
    (home-page "https://metacpan.org/release/Benchmark-Timer")
    (license gpl2)))

(define-public perl-bit-vector
  (package
    (name "perl-bit-vector")
    (version "7.4")
    (source
     (origin
       (method url-fetch)
       (uri (string-append "mirror://cpan/authors/id/S/ST/STBEY/"
                           "Bit-Vector-" version ".tar.gz"))
       (sha256
        (base32
         "09m96p8c0ipgz42li2ywdgy0vxb57mb5nf59j9gw7yzc3xkslv9w"))))
    (build-system perl-build-system)
    (propagated-inputs
     `(("perl-carp-clan" ,perl-carp-clan)))
    (home-page "https://metacpan.org/release/Bit-Vector")
    (synopsis "Bit vector library")
    (description "Bit::Vector is an efficient C library which allows you to
handle bit vectors, sets (of integers), \"big integer arithmetic\" and boolean
matrices, all of arbitrary sizes.  The package also includes an
object-oriented Perl module for accessing the C library from Perl, and
optionally features overloaded operators for maximum ease of use.  The C
library can nevertheless be used stand-alone, without Perl.")
    (license (list (package-license perl) lgpl2.0+))))

(define-public perl-boolean
  (package
    (name "perl-boolean")
    (version "0.46")
    (source
     (origin
       (method url-fetch)
       (uri (string-append "mirror://cpan/authors/id/I/IN/INGY/"
                           "boolean-" version ".tar.gz"))
       (sha256
        (base32 "0shmiw8pmshnwj01cz8g94867hjf4vc1dkp61xlbz0rybh48ih4m"))))
    (build-system perl-build-system)
    (home-page "https://metacpan.org/release/boolean")
    (synopsis "Boolean support for Perl")
    (description "This module provides basic Boolean support, by defining two
special objects: true and false.")
    (license (package-license perl))))

(define-public perl-business-isbn-data
  (package
    (name "perl-business-isbn-data")
    (version "20140910.003")
    (source
     (origin
       (method url-fetch)
       (uri (string-append "mirror://cpan/authors/id/B/BD/BDFOY/"
                           "Business-ISBN-Data-" version ".tar.gz"))
       (sha256
        (base32
         "1jc5jrjwkr6pqga7998zkgw0yrxgb5n1y7lzgddawxibkf608mn7"))))
    (build-system perl-build-system)
    (home-page "https://metacpan.org/release/Business-ISBN-Data")
    (synopsis "Data files for Business::ISBN")
    (description "This package provides a data pack for @code{Business::ISBN}.
These data are generated from the RangeMessage.xml file provided by the ISBN
Agency.")
    (license (package-license perl))))

(define-public perl-business-isbn
  (package
    (name "perl-business-isbn")
    (version "3.004")
    (source
     (origin
       (method url-fetch)
       (uri (string-append "mirror://cpan/authors/id/B/BD/BDFOY/"
                           "Business-ISBN-" version ".tar.gz"))
       (sha256
        (base32
         "07l3zfv8hagv37i3clvj5a1zc2jarr5phg80c93ks35zaz6llx9i"))))
    (build-system perl-build-system)
    (propagated-inputs
     `(("perl-business-isbn-data" ,perl-business-isbn-data)
       ("perl-mojolicious" ,perl-mojolicious)))
    (home-page "https://metacpan.org/release/Business-ISBN")
    (synopsis "Work with International Standard Book Numbers")
    (description "This modules provides tools to deal with International
Standard Book Numbers, including ISBN-10 and ISBN-13.")
    (license artistic2.0)))

(define-public perl-business-issn
  (package
    (name "perl-business-issn")
    (version "1.003")
    (source
     (origin
       (method url-fetch)
       (uri (string-append "mirror://cpan/authors/id/B/BD/BDFOY/"
                           "Business-ISSN-" version ".tar.gz"))
       (sha256
        (base32
         "1lcr9dabwqssjpff97ki6w8mjhvh8kfbj3csbyy28ylk35n4awhj"))))
    (build-system perl-build-system)
    (home-page "https://metacpan.org/release/Business-ISSN")
    (synopsis "Work with International Standard Serial Numbers")
    (description "This modules provides tools to deal with International
Standard Serial Numbers.")
    (license (package-license perl))))

(define-public perl-business-ismn
  (package
    (name "perl-business-ismn")
    (version "1.201")
    (source
     (origin
       (method url-fetch)
       (uri (string-append "mirror://cpan/authors/id/B/BD/BDFOY/"
                           "Business-ISMN-" version ".tar.gz"))
       (sha256
        (base32 "1cpcfyaz1fl6fnm076jx2jsphw147wj6aszj2yzqrgsncjhk2cja"))))
    (build-system perl-build-system)
    (native-inputs
     `(("perl-tie-cycle" ,perl-tie-cycle)))
    (home-page "https://metacpan.org/release/Business-ISMN")
    (synopsis "Work with International Standard Music Numbers")
    (description "This modules provides tools to deal with International
Standard Music Numbers.")
    (license (package-license perl))))

(define-public perl-cache-cache
  (package
    (name "perl-cache-cache")
    (version "1.08")
    (source (origin
              (method url-fetch)
              (uri (string-append "mirror://cpan/authors/id/R/RJ/RJBS/"
                                  "Cache-Cache-" version ".tar.gz"))
              (sha256
               (base32
                "1s6i670dc3yb6ngvdk48y6szdk5n1f4icdcjv2vi1l2xp9fzviyj"))))
    (build-system perl-build-system)
    (propagated-inputs
     `(("perl-digest-sha1" ,perl-digest-sha1)
       ("perl-error" ,perl-error)
       ("perl-ipc-sharelite" ,perl-ipc-sharelite)))
    (home-page "https://metacpan.org/release/Cache-Cache")
    (synopsis "Cache interface for Perl")
    (description "The Cache modules are designed to assist a developer in
persisting data for a specified period of time.  Often these modules are used
in web applications to store data locally to save repeated and redundant
expensive calls to remote machines or databases.  People have also been known
to use Cache::Cache for its straightforward interface in sharing data between
runs of an application or invocations of a CGI-style script or simply as an
easy to use abstraction of the file system or shared memory.")
    (license (package-license perl))))

(define-public perl-cache-fastmmap
  (package
    (name "perl-cache-fastmmap")
    (version "1.48")
    (source
     (origin
       (method url-fetch)
       (uri (string-append "mirror://cpan/authors/id/R/RO/ROBM/"
                           "Cache-FastMmap-" version ".tar.gz"))
       (sha256
        (base32 "118y5lxwa092zrii7mcwnqypff7424w1dpgfkg8zlnz7h2mmnd9c"))))
    (build-system perl-build-system)
    (home-page "https://metacpan.org/release/Cache-FastMmap")
    (synopsis "Shared memory interprocess cache via mmap")
    (description "A shared memory cache through an mmap'ed file.  It's core is
written in C for performance.  It uses fcntl locking to ensure multiple
processes can safely access the cache at the same time.  It uses a basic LRU
algorithm to keep the most used entries in the cache.")
    (license (package-license perl))))

(define-public perl-capture-tiny
  (package
    (name "perl-capture-tiny")
    (version "0.48")
    (source
     (origin
       (method url-fetch)
       (uri (string-append
             "mirror://cpan/authors/id/D/DA/DAGOLDEN/Capture-Tiny-"
             version ".tar.gz"))
       (sha256
        (base32
         "069yrikrrb4vqzc3hrkkfj96apsh7q0hg8lhihq97lxshwz128vc"))))
    (build-system perl-build-system)
    (home-page "https://metacpan.org/release/Capture-Tiny")
    (synopsis "Capture STDOUT and STDERR from Perl, XS or external programs")
    (description
     "Capture::Tiny provides a simple, portable way to capture almost anything
sent to STDOUT or STDERR, regardless of whether it comes from Perl, from XS
code or from an external program.  Optionally, output can be teed so that it
is captured while being passed through to the original file handles.")
    (license asl2.0)))

(define-public perl-canary-stability
  (package
    (name "perl-canary-stability")
    (version "2013")
    (source (origin
              (method url-fetch)
              (uri (string-append "mirror://cpan/authors/id/M/ML/MLEHMANN/"
                                  "Canary-Stability-" version ".tar.gz"))
              (sha256
               (base32
                "1smnsx371x9zrqmylgq145991xh8561mraqfyrlbiz4mrxi1rjd5"))))
    (build-system perl-build-system)
    (home-page "https://metacpan.org/release/Canary-Stability")
    (synopsis "Check compatibility with the installed perl version")
    (description
     "This module is used by Schmorp's modules during configuration stage
to test the installed perl for compatibility with his modules.")
    (license (package-license perl))))

(define-public perl-carp
  (package
    (name "perl-carp")
    (version "1.50")
    (source (origin
              (method url-fetch)
              (uri (string-append
                    "mirror://cpan/authors/id/X/XS/XSAWYERX/Carp-"
                    version ".tar.gz"))
              (sha256
               (base32
                "1ngbpjyd9qi7n4h5r3q3qibd8by7rfiv7364jqlv4lbd3973n9zm"))))
    (build-system perl-build-system)
    (home-page "https://metacpan.org/release/Carp")
    (synopsis "Alternative warn and die for modules")
    (description "The @code{Carp} routines are useful in your own modules
because they act like @code{die()} or @code{warn()}, but with a message
which is more likely to be useful to a user of your module.  In the case
of @code{cluck}, @code{confess}, and @code{longmess} that context is a
summary of every call in the call-stack.  For a shorter message you can use
@code{carp} or @code{croak} which report the error as being from where your
module was called.  There is no guarantee that that is where the error was,
but it is a good educated guess.")
    (license (package-license perl))))

(define-public perl-carp-always
  (package
    (name "perl-carp-always")
    (version "0.16")
    (source
     (origin
       (method url-fetch)
       (uri (string-append "mirror://cpan/authors/id/F/FE/FERREIRA/Carp-Always-"
                           version ".tar.gz"))
       (sha256
        (base32 "1wb6b0qjga7kvn4p8df6k4g1pl2yzaqiln1713xidh3i454i3alq"))))
    (build-system perl-build-system)
    (native-inputs
     `(("perl-test-base" ,perl-test-base)))
    (home-page "https://metacpan.org/release/Carp-Always")
    (synopsis "Warns and dies noisily with stack backtraces/")
    (description "This module is meant as a debugging aid.  It can be used to
make a script complain loudly with stack backtraces when @code{warn()}-ing or
@code{die()}ing.")
    (license (package-license perl))))

(define-public perl-carp-assert
  (package
    (name "perl-carp-assert")
    (version "0.21")
    (source
     (origin
       (method url-fetch)
       (uri (string-append "mirror://cpan/authors/id/N/NE/NEILB/"
                           "Carp-Assert-" version ".tar.gz"))
       (sha256
        (base32
         "0km5fc6r6whxh6h5yd7g1j0bi96sgk0gkda6cardicrw9qmqwkwj"))))
    (build-system perl-build-system)
    (home-page "https://metacpan.org/release/Carp-Assert")
    (synopsis "Executable comments for Perl")
    (description "Carp::Assert is intended for a purpose like the ANSI C
library assert.h.")
    (license (package-license perl))))

(define-public perl-carp-assert-more
  (package
    (name "perl-carp-assert-more")
    (version "1.20")
    (source
     (origin
       (method url-fetch)
       (uri (string-append "mirror://cpan/authors/id/P/PE/PETDANCE/"
                           "Carp-Assert-More-" version ".tar.gz"))
       (sha256
        (base32 "16jnhdjgfwymrc5fki4xlf1rlziszf9k6q0245g976124k708ac5"))))
    (build-system perl-build-system)
    (native-inputs
     `(("perl-test-exception" ,perl-test-exception)))
    (propagated-inputs
     `(("perl-carp-assert" ,perl-carp-assert)))
    (home-page "https://metacpan.org/release/Carp-Assert-More")
    (synopsis "Convenience wrappers around Carp::Assert")
    (description "Carp::Assert::More is a set of handy assertion functions for
Perl.")
    (license artistic2.0)))

(define-public perl-carp-clan
  (package
    (name "perl-carp-clan")
    (version "6.08")
    (source
     (origin
       (method url-fetch)
       (uri (string-append "mirror://cpan/authors/id/E/ET/ETHER/"
                           "Carp-Clan-" version ".tar.gz"))
       (sha256
        (base32 "0237xx3rqa72sr4vdvws9r1m453h5f25bl85mdjmmk128kir4py7"))))
    (build-system perl-build-system)
    (native-inputs
     `(("perl-test-exception" ,perl-test-exception)))
    (home-page "https://metacpan.org/release/Carp-Clan")
    (synopsis "Report errors from a \"clan\" of modules")
    (description "This module allows errors from a clan (or family) of modules
to appear to originate from the caller of the clan.  This is necessary in
cases where the clan modules are not classes derived from each other, and thus
the Carp.pm module doesn't help.")
    (license (package-license perl))))

(define-public perl-cddb-get
  (package
    (name "perl-cddb-get")
    (version "2.28")
    (source (origin
              (method url-fetch)
              (uri (string-append
                    "mirror://cpan/authors/id/F/FO/FONKIE/CDDB_get-"
                    version ".tar.gz"))
              (sha256
               (base32
                "1jfrwvfasylcafbvb0jjm94ad4v6k99a7rf5i4qwzhg4m0gvmk5x"))))
    (build-system perl-build-system)
    (home-page "https://metacpan.org/release/CDDB_get")
    (synopsis "Read the CDDB entry for an audio CD in your drive")
    (description "This module can retrieve information from the CDDB.")
    ;; Either GPLv2 or the "Artistic" license.
    (license (list gpl2 artistic2.0))))

(define-public perl-class-accessor
  (package
    (name "perl-class-accessor")
    (version "0.51")
    (source
     (origin
       (method url-fetch)
       (uri (string-append "mirror://cpan/authors/id/K/KA/KASEI/"
                           "Class-Accessor-" version ".tar.gz"))
       (sha256
        (base32
         "07215zzr4ydf49832vn54i3gf2q5b97lydkv8j56wb2svvjs64mz"))))
    (build-system perl-build-system)
    (native-inputs
     `(("perl-sub-name" ,perl-sub-name)))
    (home-page "https://metacpan.org/release/Class-Accessor")
    (synopsis "Automated accessor generation")
    (description "This module automagically generates accessors/mutators for
your class.")
    (license (package-license perl))))

(define-public perl-class-accessor-chained
  (package
    (name "perl-class-accessor-chained")
    (version "0.01")
    (source
     (origin
       (method url-fetch)
       (uri (string-append "mirror://cpan/authors/id/R/RC/RCLAMP/"
                           "Class-Accessor-Chained-" version ".tar.gz"))
       (sha256
        (base32
         "1lilrjy1s0q5hyr0888kf0ifxjyl2iyk4vxil4jsv0sgh39lkgx5"))))
    (build-system perl-build-system)
    (native-inputs
     `(("perl-module-build" ,perl-module-build)))
    (propagated-inputs
     `(("perl-class-accessor" ,perl-class-accessor)))
    (home-page "https://metacpan.org/release/Class-Accessor-Chained")
    (synopsis "Faster, but less expandable, chained accessors")
    (description "A chained accessor is one that always returns the object
when called with parameters (to set), and the value of the field when called
with no arguments.  This module subclasses Class::Accessor in order to provide
the same mk_accessors interface.")
    (license (package-license perl))))

(define-public perl-class-accessor-grouped
  (package
    (name "perl-class-accessor-grouped")
    (version "0.10014")
    (source
     (origin
       (method url-fetch)
       (uri (string-append "mirror://cpan/authors/id/H/HA/HAARG/"
                           "Class-Accessor-Grouped-" version ".tar.gz"))
       (sha256
        (base32 "1fy48hx56n5kdn1gz66awg465qf34r0n5jam64x7zxh9zhzb1m9m"))))
    (build-system perl-build-system)
    (native-inputs
     `(("perl-module-install" ,perl-module-install)
       ("perl-test-exception" ,perl-test-exception)))
    (propagated-inputs
     `(("perl-class-xsaccessor" ,perl-class-xsaccessor)
       ("perl-module-runtime" ,perl-module-runtime)
       ("perl-sub-name" ,perl-sub-name)))
    (home-page "https://metacpan.org/release/Class-Accessor-Grouped")
    (synopsis "Build groups of accessors")
    (description "This class lets you build groups of accessors that will call
different getters and setters.")
    (license (package-license perl))))

(define-public perl-class-c3
  (package
    (name "perl-class-c3")
    (version "0.34")
    (source
     (origin
       (method url-fetch)
       (uri (string-append "mirror://cpan/authors/id/H/HA/HAARG/"
                           "Class-C3-" version ".tar.gz"))
       (sha256
        (base32 "1dcibc31v5jwmi6hsdzi7c5ag1sb4wp3kxkibc889qrdj7jm12sd"))))
    (build-system perl-build-system)
    (propagated-inputs
     `(("perl-algorithm-c3" ,perl-algorithm-c3)))
    (home-page "https://metacpan.org/release//Class-C3")
    (synopsis "Pragma to use the C3 method resolution order algorithm")
    (description "This is pragma to change Perl 5's standard method resolution
order from depth-first left-to-right (a.k.a - pre-order) to the more
sophisticated C3 method resolution order.")
    (license (package-license perl))))

(define-public perl-class-c3-adopt-next
  (package
    (name "perl-class-c3-adopt-next")
    (version "0.14")
    (source
     (origin
       (method url-fetch)
       (uri (string-append "mirror://cpan/authors/id/E/ET/ETHER/"
                           "Class-C3-Adopt-NEXT-" version ".tar.gz"))
       (sha256
        (base32 "1xsbydmiskpa1qbmnf6n39cb83nlb432xgkad9kfhxnvm8jn4rw5"))))
    (build-system perl-build-system)
    (native-inputs
     `(("perl-module-build" ,perl-module-build)
       ("perl-module-build-tiny" ,perl-module-build-tiny)
       ("perl-test-exception" ,perl-test-exception)))
    (propagated-inputs
     `(("perl-list-moreutils" ,perl-list-moreutils)
       ("perl-mro-compat" ,perl-mro-compat)))
    (home-page "https://metacpan.org/release/Class-C3-Adopt-NEXT")
    (synopsis "Drop-in replacement for NEXT")
    (description "This module is intended as a drop-in replacement for NEXT,
supporting the same interface, but using Class::C3 to do the hard work.")
    (license (package-license perl))))

(define-public perl-class-c3-componentised
  (package
    (name "perl-class-c3-componentised")
    (version "1.001002")
    (source
     (origin
       (method url-fetch)
       (uri (string-append "mirror://cpan/authors/id/H/HA/HAARG/"
                           "Class-C3-Componentised-" version ".tar.gz"))
       (sha256
        (base32 "14wn1g45z3b5apqq7dcai5drk01hfyqydsd2m6hsxzhyvi3b2l9h"))))
    (build-system perl-build-system)
    (native-inputs
     `(("perl-module-install" ,perl-module-install)
       ("perl-test-exception" ,perl-test-exception)))
    (propagated-inputs
     `(("perl-class-c3" ,perl-class-c3)
       ("perl-class-inspector" ,perl-class-inspector)
       ("perl-mro-compat" ,perl-mro-compat)))
    (home-page "https://metacpan.org/release/Class-C3-Componentised")
    (synopsis "Load mix-ins or components to your C3-based class")
    (description "This module will inject base classes to your module using
the Class::C3 method resolution order.")
    (license (package-license perl))))

(define-public perl-class-data-inheritable
  (package
    (name "perl-class-data-inheritable")
    (version "0.08")
    (source
     (origin
       (method url-fetch)
       (uri (string-append "mirror://cpan/authors/id/T/TM/TMTM/"
                           "Class-Data-Inheritable-" version ".tar.gz"))
       (sha256
        (base32
         "0jpi38wy5xh6p1mg2cbyjjw76vgbccqp46685r27w8hmxb7gwrwr"))))
    (build-system perl-build-system)
    (home-page "https://metacpan.org/release/Class-Data-Inheritable")
    (synopsis "Inheritable, overridable class data")
    (description "Class::Data::Inheritable is for creating accessor/mutators
to class data.  That is, if you want to store something about your class as a
whole (instead of about a single object).  This data is then inherited by your
subclasses and can be overridden.")
    (license (package-license perl))))

(define-public perl-class-date
  (package
    (name "perl-class-date")
    (version "1.1.17")
    (source
     (origin
       (method url-fetch)
       (uri (string-append "mirror://cpan/authors/id/Y/YA/YANICK/"
                           "Class-Date-" version ".tar.gz"))
       (sha256
        (base32 "1h7dfjxkpqbfymrf1bn7699i4fx6pbv5wvvi5zszfr8sqqkax1yf"))))
    (build-system perl-build-system)
    (arguments `(#:tests? #f))          ;timezone tests in chroot
    (home-page "https://metacpan.org/release/Class-Date")
    (synopsis "Class for easy date and time manipulation")
    (description "This module provides a general-purpose date and datetime
type for perl.")
    (license (package-license perl))))

(define-public perl-class-errorhandler
  (package
    (name "perl-class-errorhandler")
    (version "0.04")
    (source (origin
              (method url-fetch)
              (uri (string-append "mirror://cpan/authors/id/T/TO/TOKUHIROM/"
                                  "Class-ErrorHandler-" version ".tar.gz"))
              (sha256
               (base32
                "00j5f0z4riyq7i95jww291dpmbn0hmmvkcbrh7p0p8lpqz7jsb9l"))))
    (build-system perl-build-system)
    (home-page "https://metacpan.org/release/Class-ErrorHandler")
    (synopsis "Base class for error handling")
    (description
     "@code{Class::ErrorHandler} provides an error-handling mechanism that is generic
enough to be used as the base class for a variety of OO classes.  Subclasses inherit
its two error-handling methods, error and errstr, to communicate error messages back
to the calling program.")
    (license (package-license perl))))

(define-public perl-class-factory-util
  (package
    (name "perl-class-factory-util")
    (version "1.7")
    (source
     (origin
       (method url-fetch)
       (uri (string-append "mirror://cpan/authors/id/D/DR/DROLSKY/"
                           "Class-Factory-Util-" version ".tar.gz"))
       (sha256
        (base32
         "09ifd6v0c94vr20n9yr1dxgcp7hyscqq851szdip7y24bd26nlbc"))))
    (build-system perl-build-system)
    (native-inputs `(("perl-module-build" ,perl-module-build)))
    (home-page "https://metacpan.org/release/Class-Factory-Util")
    (synopsis "Utility methods for factory classes")
    (description "This module exports methods useful for factory classes.")
    (license (package-license perl))))

(define-public perl-class-inspector
  (package
    (name "perl-class-inspector")
    (version "1.36")
    (source
     (origin
       (method url-fetch)
       (uri (string-append "mirror://cpan/authors/id/P/PL/PLICEASE/"
                           "Class-Inspector-" version ".tar.gz"))
       (sha256
        (base32
         "0kk900bp8iq7bw5jyllfb31gvf93mmp24n4x90j7qs3jlhimsafc"))))
    (build-system perl-build-system)
    (home-page "https://metacpan.org/release/Class-Inspector")
    (synopsis "Get information about a class and its structure")
    (description "Class::Inspector allows you to get information about a
loaded class.")
    (license (package-license perl))))

(define-public perl-class-load
  (package
    (name "perl-class-load")
    (version "0.25")
    (source
     (origin
       (method url-fetch)
       (uri (string-append "mirror://cpan/authors/id/E/ET/ETHER/"
                           "Class-Load-" version ".tar.gz"))
       (sha256
        (base32 "13sz4w8kwljhfcy7yjjgrgg5hv3wccr8n3iqarhyb5sjkdvzlj1a"))))
    (build-system perl-build-system)
    (native-inputs
     `(("perl-module-build-tiny" ,perl-module-build-tiny)
       ("perl-test-fatal" ,perl-test-fatal)
       ("perl-test-needs" ,perl-test-needs)
       ("perl-test-without-module" ,perl-test-without-module)))
    (propagated-inputs
     `(("perl-package-stash" ,perl-package-stash)
       ("perl-data-optlist" ,perl-data-optlist)
       ("perl-namespace-clean" ,perl-namespace-clean)
       ("perl-module-runtime" ,perl-module-runtime)
       ("perl-module-implementation" ,perl-module-implementation)))
    (home-page "https://metacpan.org/release/Class-Load")
    (synopsis "Working (require \"Class::Name\") and more")
    (description "\"require EXPR\" only accepts Class/Name.pm style module
names, not Class::Name.  For that, this module provides \"load_class
'Class::Name'\".")
    (license (package-license perl))))

(define-public perl-class-load-xs
  (package
    (name "perl-class-load-xs")
    (version "0.10")
    (source
     (origin
       (method url-fetch)
       (uri (string-append "mirror://cpan/authors/id/E/ET/ETHER/"
                           "Class-Load-XS-" version ".tar.gz"))
       (sha256
        (base32
         "1ldd4a306hjagm5v9j0gjg8y7km4v3q45bxxqmj2bzgb6vsjrhjv"))))
    (build-system perl-build-system)
    (native-inputs
     `(("perl-test-fatal" ,perl-test-fatal)
       ("perl-test-needs" ,perl-test-needs)
       ("perl-test-without-module" ,perl-test-without-module)))
    (inputs `(("perl-class-load" ,perl-class-load)))
    (home-page "https://metacpan.org/release/Class-Load-XS")
    (synopsis "XS implementation of parts of Class::Load")
    (description "This module provides an XS implementation for portions of
Class::Load.")
    (license artistic2.0)))

(define-public perl-class-methodmaker
  (package
    (name "perl-class-methodmaker")
    (version "2.24")
    (source
     (origin
       (method url-fetch)
       (uri (string-append "mirror://cpan/authors/id/S/SC/SCHWIGON/"
                           "class-methodmaker/Class-MethodMaker-"
                           version ".tar.gz"))
       (sha256
        (base32
         "0a03i4k3a33qqwhykhz5k437ld5mag2vq52vvsy03gbynb65ivsy"))))
    (build-system perl-build-system)
    (home-page "https://metacpan.org/release/Class-MethodMaker")
    (synopsis "Create generic methods for OO Perl")
    (description "This module solves the problem of having to continually
write accessor methods for your objects that perform standard tasks.")
    (license (package-license perl))))

(define-public perl-class-method-modifiers
  (package
    (name "perl-class-method-modifiers")
    (version "2.13")
    (source
     (origin
       (method url-fetch)
       (uri (string-append "mirror://cpan/authors/id/E/ET/ETHER/"
                           "Class-Method-Modifiers-" version ".tar.gz"))
       (sha256
        (base32 "0qzx83mgd71hlc2m1kpw15dqsjzjq7b2cj3sdgg45a0q23vhfn5b"))))
    (build-system perl-build-system)
    (native-inputs
     `(("perl-test-fatal" ,perl-test-fatal)
       ("perl-test-needs" ,perl-test-needs)))
    (home-page "https://metacpan.org/release/Class-Method-Modifiers")
    (synopsis "Moose-like method modifiers")
    (description "Class::Method::Modifiers provides three modifiers:
@code{before}, @code{around}, and @code{after}.  @code{before} and @code{after}
are run just before and after the method they modify, but can not really affect
that original method.  @code{around} is run in place of the original method,
with a hook to easily call that original method.")
    (license (package-license perl))))

(define-public perl-class-singleton
  (package
    (name "perl-class-singleton")
    (version "1.5")
    (source
     (origin
       (method url-fetch)
       (uri (string-append "mirror://cpan/authors/id/S/SH/SHAY/"
                           "Class-Singleton-" version ".tar.gz"))
       (sha256
        (base32
         "0y7ngrjf551bjgmijp5rsidbkq6c8hb5lmy2jcqq0fify020s8iq"))))
    (build-system perl-build-system)
    (home-page "https://metacpan.org/release/Class-Singleton")
    (synopsis "Implementation of a singleton class for Perl")
    (description "This module implements a Singleton class from which other
classes can be derived.  By itself, the Class::Singleton module does very
little other than manage the instantiation of a single object.")
    (license (package-license perl))))

(define-public perl-class-tiny
  (package
    (name "perl-class-tiny")
    (version "1.006")
    (source
     (origin
       (method url-fetch)
       (uri (string-append "mirror://cpan/authors/id/D/DA/DAGOLDEN/"
                           "Class-Tiny-" version ".tar.gz"))
       (sha256
        (base32
         "0knbi1agcfc9d7fca0szvxr6335pb22pc5n648q1vrcba8qvvz1f"))))
    (build-system perl-build-system)
    (home-page "https://metacpan.org/release/Class-Tiny")
    (synopsis "Minimalist class construction")
    (description "This module offers a minimalist class construction kit.  It
uses no non-core modules for any recent Perl.")
    (license asl2.0)))

(define-public perl-class-unload
  (package
    (name "perl-class-unload")
    (version "0.11")
    (source
     (origin
       (method url-fetch)
       (uri (string-append "mirror://cpan/authors/id/I/IL/ILMARI/"
                           "Class-Unload-" version ".tar.gz"))
       (sha256
        (base32 "0pqa98z3ij6a3v9wkmvc8b410kv30y0xxqf0i6if3lp4lx3rgqjj"))))
    (build-system perl-build-system)
    (native-inputs
     `(("perl-test-requires" ,perl-test-requires)))
    (propagated-inputs
     `(("perl-class-inspector" ,perl-class-inspector)))
    (home-page "https://metacpan.org/release/Class-Unload")
    (synopsis "Unload a class")
    (description "Class:Unload unloads a given class by clearing out its
symbol table and removing it from %INC.")
    (license (package-license perl))))

(define-public perl-class-xsaccessor
  (package
    (name "perl-class-xsaccessor")
    (version "1.19")
    (source
     (origin
       (method url-fetch)
       (uri (string-append "mirror://cpan/authors/id/S/SM/SMUELLER/"
                           "Class-XSAccessor-" version ".tar.gz"))
       (sha256
        (base32
         "1wm6013il899jnm0vn50a7iv9v6r4nqywbqzj0csyf8jbwwnpicr"))))
    (build-system perl-build-system)
    (home-page "https://metacpan.org/release/Class-XSAccessor")
    (synopsis "Generate fast XS accessors without runtime compilation")
    (description "Class::XSAccessor implements fast read, write, and
read/write accessors in XS.  Additionally, it can provide predicates such as
\"has_foo()\" for testing whether the attribute \"foo\" is defined in the
object.  It only works with objects that are implemented as ordinary hashes.
Class::XSAccessor::Array implements the same interface for objects that use
arrays for their internal representation.")
    (license (package-license perl))))

(define-public perl-clone
  (package
    (name "perl-clone")
    (version "0.43")
    (source (origin
              (method url-fetch)
              (uri (string-append "mirror://cpan/authors/id/A/AT/ATOOMIC/"
                                  "Clone-" version ".tar.gz"))
              (sha256
               (base32
                "1npf5s4b90ds6lv8gn76b2w4bdh0z5ni5zk4skgc2db5d12560lr"))))
    (build-system perl-build-system)
    (synopsis "Recursively copy Perl datatypes")
    (description
     "This module provides a clone() method which makes recursive copies of
nested hash, array, scalar and reference types, including tied variables and
objects.")
    (home-page "https://metacpan.org/release/Clone")
    (license (package-license perl))))

(define-public perl-clone-choose
  (package
    (name "perl-clone-choose")
    (version "0.010")
    (source
     (origin
       (method url-fetch)
       (uri (string-append "mirror://cpan/authors/id/H/HE/HERMES/"
                           "Clone-Choose-" version ".tar.gz"))
       (sha256
        (base32
         "0cin2bjn5z8xhm9v4j7pwlkx88jnvz8al0njdjwyvs6fb0glh8sn"))))
    (build-system perl-build-system)
    (native-inputs
     `(("perl-clone" ,perl-clone)
       ("perl-clone-pp" ,perl-clone-pp)
       ("perl-test-without-module" ,perl-test-without-module)))
    (propagated-inputs
     `(("perl-module-runtime" ,perl-module-runtime)))
    (home-page "https://metacpan.org/release/Clone-Choose")
    (synopsis "Choose appropriate Perl @code{clone} utility")
    (description "This @code{Clone::Choose} module checks several different
modules which provide a @code{clone()} function and selects an appropriate
one.")
    (license perl-license)))

(define-public perl-clone-pp
  (package
    (name "perl-clone-pp")
    (version "1.07")
    (source
     (origin
       (method url-fetch)
       (uri (string-append "mirror://cpan/authors/id/N/NE/NEILB/Clone-PP-"
                           version ".tar.gz"))
       (sha256
        (base32
         "15dkhqvih6rx9dnngfwwljcm9s8afb0nbyl2vdvhd8frnw4y31dz"))))
    (build-system perl-build-system)
    (home-page "https://metacpan.org/release/Clone-PP")
    (synopsis "Recursively copy Perl datatypes")
    (description "This module provides a general-purpose @code{clone} function
to make deep copies of Perl data structures.  It calls itself recursively to
copy nested hash, array, scalar and reference types, including tied variables
and objects.")
    (license (package-license perl))))

(define-public perl-common-sense
  (package
    (name "perl-common-sense")
    (version "3.74")
    (source
     (origin
       (method url-fetch)
       (uri (string-append "mirror://cpan/authors/id/M/ML/MLEHMANN/"
                           "common-sense-" version ".tar.gz"))
       (sha256
        (base32
         "1wxv2s0hbjkrnssvxvsds0k213awg5pgdlrpkr6xkpnimc17s7vp"))))
    (build-system perl-build-system)
    (home-page "https://metacpan.org/release/common-sense")
    (synopsis "Sane defaults for Perl programs")
    (description "This module implements some sane defaults for Perl programs,
as defined by two typical specimens of Perl coders.")
    (license (package-license perl))))

(define-public perl-conf-libconfig
  (package
    (name "perl-conf-libconfig")
    (version "0.100")
    (source
     (origin
       (method url-fetch)
       (uri (string-append "mirror://cpan/authors/id/C/CN/CNANGEL/"
                           "Conf-Libconfig-" version ".tar.gz"))
       (sha256
        (base32 "0qdypqd7mx96bwdjlv13fn6p96bs4w0yv94yv94xa7z5lqkdj4rg"))))
    (build-system perl-build-system)
    (native-inputs
     `(("perl-extutils-pkgconfig" ,perl-extutils-pkgconfig)
       ("perl-test-deep" ,perl-test-deep)
       ("perl-test-exception" ,perl-test-exception)
       ("perl-test-warn" ,perl-test-warn)))
    (inputs
     `(("libconfig" ,libconfig)))
    (home-page "https://metacpan.org/release/Conf-Libconfig")
    (synopsis "Perl extension for libconfig")
    (description
     "Conf::Libconfig is a Perl interface to the libconfig configuration file
library.  It support scalar, array, and hash data structures just like its C/C++
counterpart.  It reduces the effort required to implement a configuration file
parser in your Perl programme and allows sharing configuration files between
languages.")
    (license bsd-3)))

(define-public perl-config-any
  (package
    (name "perl-config-any")
    (version "0.32")
    (source
     (origin
       (method url-fetch)
       (uri (string-append "mirror://cpan/authors/id/H/HA/HAARG/"
                           "Config-Any-" version ".tar.gz"))
       (sha256
        (base32
         "0l31sg7dwh4dwwnql42hp7arkhcm15bhsgfg4i6xvbjzy9f2mnk8"))))
    (build-system perl-build-system)
    (propagated-inputs
     `(("perl-module-pluggable" ,perl-module-pluggable)))
    (home-page "https://metacpan.org/release/Config-Any")
    (synopsis "Load configuration from different file formats")
    (description "Config::Any provides a facility for Perl applications and
libraries to load configuration data from multiple different file formats.  It
supports XML, YAML, JSON, Apache-style configuration, and Perl code.")
    (license (package-license perl))))

(define-public perl-config-autoconf
  (package
    (name "perl-config-autoconf")
    (version "0.317")
    (source
     (origin
       (method url-fetch)
       (uri (string-append "mirror://cpan/authors/id/R/RE/REHSACK/"
                           "Config-AutoConf-" version ".tar.gz"))
       (sha256
        (base32
         "1qcwib4yaml5z2283qy5khjcydyibklsnk8zrk9wzdzc5wnv5r01"))))
    (build-system perl-build-system)
    (propagated-inputs
     `(("perl-capture-tiny" ,perl-capture-tiny)))
    (home-page "https://metacpan.org/release/Config-AutoConf")
    (synopsis "Module to implement some AutoConf macros in Perl")
    (description "Config::AutoConf is intended to provide the same
opportunities to Perl developers as GNU Autoconf does for Shell developers.")
    (license (package-license perl))))

(define-public perl-config-general
  (package
    (name "perl-config-general")
    (version "2.63")
    (source
     (origin
       (method url-fetch)
       (uri (string-append "mirror://cpan/authors/id/T/TL/TLINDEN/"
                           "Config-General-" version ".tar.gz"))
       (sha256
        (base32 "1bbg3wp0xcpj04cmm86j1x0j5968jqi5s2c87qs7dgmap1vzk6qa"))))
    (build-system perl-build-system)
    (home-page "https://metacpan.org/release/Config-General")
    (synopsis "Generic Config Module")
    (description "This module opens a config file and parses its contents for
you.  The format of config files supported by Config::General is inspired by
the well known Apache config format and is 100% compatible with Apache
configs, but you can also just use simple name/value pairs in your config
files.  In addition to the capabilities of an Apache config file it supports
some enhancements such as here-documents, C-style comments, and multiline
options.")
    (license (package-license perl))))

(define-public perl-config-gitlike
  (package
    (name "perl-config-gitlike")
    (version "1.17")
    (source
     (origin
       (method url-fetch)
       (uri (string-append
             "mirror://cpan/authors/id/A/AL/ALEXMV/Config-GitLike-"
             version
             ".tar.gz"))
       (sha256
        (base32
         "0kp57na9mk6yni693h2fwap6l1ndbcj97l4860r9vkzx2jw0fjk7"))))
    (build-system perl-build-system)
    (native-inputs
     `(("perl-test-exception" ,perl-test-exception)))
    (propagated-inputs
     `(("perl-moo" ,perl-moo)
       ("perl-moox-types-mooselike" ,perl-moox-types-mooselike)))
    (home-page "https://metacpan.org/release/Config-GitLike")
    (synopsis "Parse Git style configuration files")
    (description
     "This module handles parsing, modifying and creating configuration files
of the style used by the Git version control system.")
    (license perl-license)))

(define-public perl-config-ini
  (package
    (name "perl-config-ini")
    (version "0.025")
    (source (origin
              (method url-fetch)
              (uri (string-append
                    "mirror://cpan/authors/id/R/RJ/RJBS/Config-INI-"
                    version ".tar.gz"))
              (sha256
               (base32
                "0clphq6a17chvb663fvjnxqvyvh26g03x0fl4bg9vy4ibdnzg2v2"))))
    (build-system perl-build-system)
    (inputs
     `(("perl-mixin-linewise" ,perl-mixin-linewise)
       ("perl-perlio-utf8_strict" ,perl-perlio-utf8_strict)
       ("perl-sub-exporter" ,perl-sub-exporter)))
    (home-page "https://metacpan.org/release/Config-INI")
    (synopsis "Simple .ini-file format reader and writer")
    (description "@code{Config::INI} is a module that facilates the reading
and writing of @code{.ini}-style configuration files.")
    (license (package-license perl))))

(define-public perl-context-preserve
  (package
    (name "perl-context-preserve")
    (version "0.03")
    (source
     (origin
       (method url-fetch)
       (uri (string-append "mirror://cpan/authors/id/E/ET/ETHER/"
                           "Context-Preserve-" version ".tar.gz"))
       (sha256
        (base32
         "07zxgmb11bn4zj3w9g1zwbb9iv4jyk5q7hc0nv59knvv5i64m489"))))
    (build-system perl-build-system)
    (native-inputs
     `(("perl-test-exception" ,perl-test-exception)
       ("perl-test-simple" ,perl-test-simple)))
    (home-page "https://metacpan.org/release/Context-Preserve")
    (synopsis "Preserve context during subroutine call")
    (description "This module runs code after a subroutine call, preserving
the context the subroutine would have seen if it were the last statement in
the caller.")
    (license (package-license perl))))

(define-public perl-convert-binhex
  (package
    (name "perl-convert-binhex")
    (version "1.125")
    (source
     (origin
       (method url-fetch)
       (uri (string-append
             "mirror://cpan/authors/id/S/ST/STEPHEN/Convert-BinHex-"
             version
             ".tar.gz"))
       (sha256
        (base32
         "15v3489k179cx0fz3lix79ssjid0nhhpf6c33swpxga6pss92dai"))))
    (build-system perl-build-system)
    (native-inputs
     `(("perl-file-slurp" ,perl-file-slurp)
       ("perl-test-most" ,perl-test-most)))
    (home-page
     "https://metacpan.org/release/Convert-BinHex")
    (synopsis "Extract data from Macintosh BinHex files")
    (description
     "BinHex is a format for transporting files safely through electronic
mail, as short-lined, 7-bit, semi-compressed data streams.  Ths module
provides a means of converting those data streams back into into binary
data.")
    (license perl-license)))

(define-public perl-cpan-changes
  (package
    (name "perl-cpan-changes")
    (version "0.400002")
    (source
     (origin
       (method url-fetch)
       (uri (string-append
             "mirror://cpan/authors/id/H/HA/HAARG/CPAN-Changes-"
             version ".tar.gz"))
       (sha256
        (base32
         "13dy78amkhwg278sv5im0ylyskhxpfivyl2aissqqih71nlxxvh1"))))
    (build-system perl-build-system)
    (home-page "https://metacpan.org/release/CPAN-Changes")
    (synopsis "Read and write @file{Changes} files")
    (description
     "@code{CPAN::Changes} helps users programmatically read and write
@file{Changes} files that conform to a common specification.")
    (license perl-license)))

(define-public perl-cpan-distnameinfo
  (package
    (name "perl-cpan-distnameinfo")
    (version "0.12")
    (source
     (origin
       (method url-fetch)
       (uri (string-append
             "mirror://cpan/authors/id/G/GB/GBARR/CPAN-DistnameInfo-"
             version
             ".tar.gz"))
       (sha256
        (base32
         "0d94kx596w7k328cvq4y96z1gz12hdhn3z1mklkbrb7fyzlzn91g"))))
    (build-system perl-build-system)
    (home-page "https://metacpan.org/release/CPAN-DistnameInfo")
    (synopsis "Extract the name and version from a distribution filename")
    (description
     "@code{CPAN::DistnameInfo} uses heuristics to extract the distribution
name and version from filenames.")
    (license perl-license)))

(define-public perl-cpan-meta-check
  (package
    (name "perl-cpan-meta-check")
    (version "0.014")
    (source
     (origin
       (method url-fetch)
       (uri (string-append "mirror://cpan/authors/id/L/LE/LEONT/"
                           "CPAN-Meta-Check-" version ".tar.gz"))
       (sha256
        (base32
         "07rmdbz1rbnb7w33vswn1wixlyh947sqr93xrvcph1hwzhmmg818"))))
    (build-system perl-build-system)
    (native-inputs `(("perl-test-deep" ,perl-test-deep)))
    (propagated-inputs `(("perl-cpan-meta" ,perl-cpan-meta)))
    (home-page "https://metacpan.org/release/CPAN-Meta-Check")
    (synopsis "Verify requirements in a CPAN::Meta object")
    (description "This module verifies if requirements described in a
CPAN::Meta object are present.")
    (license (package-license perl))))

(define-public perl-cpanel-json-xs
  (package
    (name "perl-cpanel-json-xs")
    (version "4.17")
    (source
     (origin
       (method url-fetch)
       (uri (string-append "mirror://cpan/authors/id/R/RU/RURBAN/"
                           "Cpanel-JSON-XS-" version ".tar.gz"))
       (sha256
        (base32 "1yq6hwd6hayqrhaa2h90svqqvsc28k0g4bdip5nyxgm9r93sx07s"))))
    (build-system perl-build-system)
    (propagated-inputs
     `(("perl-common-sense" ,perl-common-sense)))
    (home-page "https://metacpan.org/release/Cpanel-JSON-XS")
    (synopsis "JSON::XS for Cpanel")
    (description "This module converts Perl data structures to JSON and vice
versa.")
    (license (package-license perl))))

(define-public perl-crypt-randpasswd
  (package
    (name "perl-crypt-randpasswd")
    (version "0.06")
    (source
     (origin
       (method url-fetch)
       (uri (string-append "mirror://cpan/authors/id/N/NE/NEILB/"
                           "Crypt-RandPasswd-" version ".tar.gz"))
       (sha256
        (base32
         "0ca8544371wp4vvqsa19lnhl02hczpkbwkgsgm65ziwwim3r1gdi"))))
    (build-system perl-build-system)
    (home-page "https://metacpan.org/release/Crypt-RandPasswd")
    (synopsis "Random password generator")
    (description "Crypt::RandPasswd provides three functions that can be used
to generate random passwords, constructed from words, letters, or characters.
This code is a Perl implementation of the Automated Password Generator
standard, like the program described in \"A Random Word Generator For
Pronounceable Passwords\".  This code is a re-engineering of the program
contained in Appendix A of FIPS Publication 181, \"Standard for Automated
Password Generator\".")
    (license (package-license perl))))

(define-public perl-crypt-rc4
  (package
    (name "perl-crypt-rc4")
    (version "2.02")
    (source
     (origin
       (method url-fetch)
       (uri (string-append
             "mirror://cpan/authors/id/S/SI/SIFUKURT/Crypt-RC4-"
             version
             ".tar.gz"))
       (sha256
        (base32
         "1sp099cws0q225h6j4y68hmfd1lnv5877gihjs40f8n2ddf45i2y"))))
    (build-system perl-build-system)
    (home-page "https://metacpan.org/release//Crypt-RC4")
    (synopsis "Perl implementation of the RC4 encryption algorithm")
    (description "A pure Perl implementation of the RC4 algorithm.")
    (license (package-license perl))))

(define-public perl-cwd-guard
  (package
    (name "perl-cwd-guard")
    (version "0.05")
    (source (origin
              (method url-fetch)
              (uri (string-append "mirror://cpan/authors/id/K/KA/KAZEBURO/"
                                  "Cwd-Guard-" version ".tar.gz"))
              (sha256
               (base32
                "0xwf4rmii55k3lp19mpbh00mbgby7rxdk2lk84148bjhp6i7rz3s"))))
    (build-system perl-build-system)
    (native-inputs
     `(("perl-module-build" ,perl-module-build)
       ("perl-test-requires" ,perl-test-requires)))
    (home-page "https://metacpan.org/release/Cwd-Guard")
    (synopsis "Temporarily change working directory")
    (description
     "@code{Cwd::Guard} changes the current directory using a limited scope.
It returns to the previous working directory when the object is destroyed.")
    (license (package-license perl))))

(define-public perl-czplib
  (package
    (name "perl-czplib")
    (version "1.0.5")
    (source
     (origin
       (method url-fetch)
       (uri (string-append "mirror://sourceforge/czplib/czplib.v"
                           version ".tgz"))
       (sha256
        (base32
         "12kln8l5h406r1ss6zbazgcshmys9nvabkrhvk2zwrrgl1saq1kf"))
       (modules '((guix build utils)))
       (snippet
        '(begin
           ;; Remove .git directory
           (delete-file-recursively ".git")
           #t))))
    (build-system perl-build-system)
    (arguments
     `(#:phases
       (modify-phases %standard-phases
         (delete 'configure)
         (delete 'build)
         (replace
          'install
          (lambda* (#:key outputs #:allow-other-keys)
            (copy-recursively "."
                              (string-append (assoc-ref outputs "out")
                                             "/lib/perl5/site_perl/"
                                             ,(package-version perl)))
            #t)))))
    (home-page "https://sourceforge.net/projects/czplib/")
    (synopsis "Library for genomic analysis")
    (description "Chaolin Zhang's Perl Library (czplib) contains assorted
functions and data structures for processing and analysing genomic and
bioinformatics data.")
    (license gpl3+)))

(define-public perl-data
  (package
    (name "perl-data")
    (version "0.002009")
    (source
     (origin
       (method url-fetch)
       (uri (string-append "mirror://cpan/authors/id/M/MA/MATTP/"
                           "Data-Perl-" version ".tar.gz"))
       (sha256
        (base32
         "12vgqdjbfqf2qfg21x22wg88xnwxfbw2ki3qzcb3nb0chwjj4axn"))))
    (build-system perl-build-system)
    (native-inputs
     `(("perl-test-deep" ,perl-test-deep)
       ("perl-test-output" ,perl-test-output)
       ("perl-test-fatal" ,perl-test-fatal)))
    (inputs
     `(("perl-class-method-modifiers" ,perl-class-method-modifiers)
       ("perl-list-moreutils" ,perl-list-moreutils)
       ("perl-module-runtime" ,perl-module-runtime)
       ("perl-role-tiny" ,perl-role-tiny)
       ("perl-strictures" ,perl-strictures)))
    (home-page "https://metacpan.org/release/Data-Perl")
    (synopsis "Base classes wrapping fundamental Perl data types")
    (description "Collection of classes that wrap fundamental data types that
exist in Perl.  These classes and methods as they exist today are an attempt
to mirror functionality provided by Moose's Native Traits.  One important
thing to note is all classes currently do no validation on constructor
input.")
    (license (package-license perl))))

(define-public perl-data-compare
  (package
    (name "perl-data-compare")
    (version "1.27")
    (source
     (origin
       (method url-fetch)
       (uri (string-append "mirror://cpan/authors/id/D/DC/DCANTRELL/"
                           "Data-Compare-" version ".tar.gz"))
       (sha256
        (base32 "1gg8rqbv3x6a1lrpabv6vnlab53zxmpwz2ygad9fcx4gygqj12l1"))))
    (build-system perl-build-system)
    (propagated-inputs
     `(("perl-clone" ,perl-clone)
       ("perl-file-find-rule" ,perl-file-find-rule)))
    (home-page "https://metacpan.org/release/Data-Compare")
    (synopsis "Compare Perl data structures")
    (description "This module compares arbitrary data structures to see if
they are copies of each other.")
    (license (package-license perl))))

(define-public perl-data-uniqid
  (package
    (name "perl-data-uniqid")
    (version "0.12")
    (source
     (origin
       (method url-fetch)
       (uri (string-append "mirror://cpan/authors/id/M/MW/MWX/Data-Uniqid-"
                           version ".tar.gz"))
       (sha256
        (base32
         "1jsc6acmv97pzsvx1fqywz4qvxxpp7kwmb78ygyqpsczkfj9p4dn"))))
    (build-system perl-build-system)
    (home-page "https://metacpan.org/release/Data-Uniqid")
    (synopsis "Perl extension for generating unique identifiers")
    (description "@code{Data::Uniqid} provides three simple routines for
generating unique ids.  These ids are coded with a Base62 system to make them
short and handy (e.g. to use it as part of a URL).")
    (license (package-license perl))))

(define-public perl-data-dump
  (package
    (name "perl-data-dump")
    (version "1.23")
    (source
     (origin
       (method url-fetch)
       (uri (string-append "mirror://cpan/authors/id/G/GA/GAAS/"
                           "Data-Dump-" version ".tar.gz"))
       (sha256
        (base32
         "0r9ba52b7p8nnn6nw0ygm06lygi8g68piri78jmlqyrqy5gb0lxg"))))
    (build-system perl-build-system)
    (home-page "https://metacpan.org/release/Data-Dump")
    (synopsis "Pretty printing of data structures")
    (description "This module provide functions that takes a list of values as
their argument and produces a string as its result.  The string contains Perl
code that, when \"eval\"ed, produces a deep copy of the original arguments.")
    (license (package-license perl))))

(define-public perl-data-dumper
  (package
    (name "perl-data-dumper")
    (version "2.173")
    (source
     (origin
       (method url-fetch)
       (uri (string-append "mirror://cpan/authors/id/X/XS/XSAWYERX/"
                           "Data-Dumper-" version ".tar.gz"))
       (sha256
        (base32
         "1yknbp86md6mjlhbs1lzz6mals3iyizndgiij58qx61hjfrhhxk9"))))
    (build-system perl-build-system)
    (home-page "https://metacpan.org/release/Data-Dumper")
    (synopsis "Convert data structures to strings")
    (description "Given a list of scalars or reference variables,
@code{Data::Dumper} writes out their contents in Perl syntax.  The references
can also be objects.  The content of each variable is output in a single Perl
statement.  It handles self-referential structures correctly.")
    (license perl-license)))

(define-public perl-data-dumper-concise
  (package
    (name "perl-data-dumper-concise")
    (version "2.023")
    (source
     (origin
       (method url-fetch)
       (uri (string-append "mirror://cpan/authors/id/E/ET/ETHER/"
                           "Data-Dumper-Concise-" version ".tar.gz"))
       (sha256
        (base32
         "0lsqbl1mxhkj0qnjfa1jrvx8wwbyi81bgwfyj1si6cdg7h8jzhm6"))))
    (build-system perl-build-system)
    (home-page "https://metacpan.org/release/Data-Dumper-Concise")
    (synopsis "Concise data dumper")
    (description "Data::Dumper::Concise provides a dumper with Less
indentation and newlines plus sub deparsing.")
    (license (package-license perl))))

(define-public perl-data-optlist
  (package
    (name "perl-data-optlist")
    (version "0.110")
    (source
     (origin
       (method url-fetch)
       (uri (string-append
             "mirror://cpan/authors/id/R/RJ/RJBS/Data-OptList-"
             version ".tar.gz"))
       (sha256
        (base32
         "1hzmgr2imdg1fc3hmwx0d56fhsdfyrgmgx7jb4jkyiv6575ifq9n"))))
    (build-system perl-build-system)
    (propagated-inputs
     `(("perl-sub-install" ,perl-sub-install)
       ("perl-params-util" ,perl-params-util)))
    (home-page "https://metacpan.org/release/Data-OptList")
    (synopsis "Parse and validate simple name/value option pairs")
    (description
     "Data::OptList provides a simple syntax for name/value option pairs.")
    (license (package-license perl))))

(define-public perl-data-page
  (package
    (name "perl-data-page")
    (version "2.03")
    (source
     (origin
       (method url-fetch)
       (uri (string-append "mirror://cpan/authors/id/E/ET/ETHER/"
                           "Data-Page-" version ".tar.gz"))
       (sha256
        (base32 "12rxrr2b11qjk0c437cisw2kfqkafw1awcng09cv6yhzglb55yif"))))
    (build-system perl-build-system)
    (native-inputs
     `(("perl-module-build" ,perl-module-build)
       ("perl-test-exception" ,perl-test-exception)))
    (propagated-inputs
     `(("perl-class-accessor-chained" ,perl-class-accessor-chained)))
    (home-page "https://metacpan.org/release/Data-Page")
    (synopsis "Help when paging through sets of results")
    (description "When searching through large amounts of data, it is often
the case that a result set is returned that is larger than we want to display
on one page.  This results in wanting to page through various pages of data.
The maths behind this is unfortunately fiddly, hence this module.")
    (license (package-license perl))))

(define-public perl-data-perl
  (package
    (name "perl-data-perl")
    (version "0.002009")
    (source
     (origin
       (method url-fetch)
       (uri (string-append
             "mirror://cpan/authors/id/M/MA/MATTP/Data-Perl-"
             version
             ".tar.gz"))
       (sha256
        (base32
         "12vgqdjbfqf2qfg21x22wg88xnwxfbw2ki3qzcb3nb0chwjj4axn"))))
    (build-system perl-build-system)
    (native-inputs
     `(("perl-test-deep" ,perl-test-deep)
       ("perl-test-fatal" ,perl-test-fatal)
       ("perl-test-output" ,perl-test-output)))
    (inputs
     `(("perl-class-method-modifiers"
        ,perl-class-method-modifiers)
       ("perl-module-runtime" ,perl-module-runtime)
       ("perl-role-tiny" ,perl-role-tiny)
       ("perl-strictures" ,perl-strictures)))
    (propagated-inputs
     `(("perl-list-moreutils" ,perl-list-moreutils)))
    (home-page
     "https://metacpan.org/release/Data-Perl")
    (synopsis "Base classes wrapping fundamental Perl data types")
    (description
     "@code{Data::Perl} is a container class for the following classes:
@itemize
@item @code{Data::Perl::Collection::Hash}
@item @code{Data::Perl::Collection::Array}
@item @code{Data::Perl::String}
@item @code{Data::Perl::Number}
@item @code{Data::Perl::Counter}
@item @code{Data::Perl::Bool}
@item @code{Data::Perl::Code}
@end itemize")
    (license perl-license)))

(define-public perl-data-printer
  (package
    (name "perl-data-printer")
    (version "0.40")
    (source
     (origin
       (method url-fetch)
       (uri (string-append "mirror://cpan/authors/id/G/GA/GARU/Data-Printer-"
                           version ".tar.gz"))
       (sha256
        (base32
         "0njjh8zp5afc4602jrnmg89icj7gfsil6i955ypcqxc2gl830sb0"))))
    (build-system perl-build-system)
    (propagated-inputs
     `(("perl-clone-pp" ,perl-clone-pp)
       ("perl-file-homedir" ,perl-file-homedir)
       ("perl-package-stash" ,perl-package-stash)
       ("perl-sort-naturally" ,perl-sort-naturally)))
    (home-page "https://metacpan.org/release/Data-Printer")
    (synopsis "Colored pretty-print of Perl data structures and objects")
    (description "Display Perl variables and objects on screen, properly
formatted (to be inspected by a human).")
    (license (package-license perl))))

(define-public perl-data-record
  (package
    (name "perl-data-record")
    (version "0.02")
    (source
     (origin
       (method url-fetch)
       (uri (string-append "mirror://cpan/authors/id/O/OV/OVID/"
                           "Data-Record-" version ".tar.gz"))
       (sha256
        (base32
         "1gwyhjwg4lrnfsn8wb6r8msb4yh0y4wca4mz3z120xbnl9nycshx"))))
    (build-system perl-build-system)
    (native-inputs
     `(("perl-test-exception" ,perl-test-exception)
       ("perl-module-build" ,perl-module-build)))
    (propagated-inputs
     `(("perl-sub-uplevel" ,perl-sub-uplevel)))
    (home-page "https://metacpan.org/release/Data-Record")
    (synopsis "Conditionally split data into records")
    (description "This Perl module allows you to split data into records by
not only specifying what you wish to split the data on, but also by specifying
an \"unless\" regular expression.  If the text in question matches the
\"unless\" regex, it will not be split there.  This allows us to do things
like split on newlines unless newlines are embedded in quotes.")
    (license (package-license perl))))

(define-public perl-data-section
  (package
    (name "perl-data-section")
    (version "0.200007")
    (source
     (origin
       (method url-fetch)
       (uri (string-append
             "mirror://cpan/authors/id/R/RJ/RJBS/Data-Section-"
             version
             ".tar.gz"))
       (sha256
        (base32
         "1pmlxca0a8sv2jjwvhwgqavq6iwys6kf457lby4anjp3f1dpx4yd"))))
    (build-system perl-build-system)
    (native-inputs
     `(("perl-test-failwarnings" ,perl-test-failwarnings)))
    (propagated-inputs
     `(("perl-mro-compat" ,perl-mro-compat)
       ("perl-sub-exporter" ,perl-sub-exporter)))
    (home-page "https://metacpan.org/release/Data-Section")
    (synopsis "Read multiple hunks of data out of your DATA section")
    (description "This package provides a Perl library to read multiple hunks
of data out of your DATA section.")
    (license (package-license perl))))

(define-public perl-data-stag
  (package
    (name "perl-data-stag")
    (version "0.14")
    (source
     (origin
       (method url-fetch)
       (uri (string-append "mirror://cpan/authors/id/C/CM/CMUNGALL/"
                           "Data-Stag-" version ".tar.gz"))
       (sha256
        (base32
         "0ncf4l39ka23nb01jlm6rzxdb5pqbip01x0m38bnvf1gim825caa"))))
    (build-system perl-build-system)
    (propagated-inputs
     `(("perl-io-string" ,perl-io-string)))
    (home-page "https://metacpan.org/release/Data-Stag")
    (synopsis "Structured tags datastructures")
    (description
     "This module is for manipulating data as hierarchical tag/value
pairs (Structured TAGs or Simple Tree AGgregates).  These datastructures can
be represented as nested arrays, which have the advantage of being native to
Perl.")
    (license (package-license perl))))

(define-public perl-data-stream-bulk
  (package
    (name "perl-data-stream-bulk")
    (version "0.11")
    (source
     (origin
       (method url-fetch)
       (uri (string-append "mirror://cpan/authors/id/D/DO/DOY/"
                           "Data-Stream-Bulk-" version ".tar.gz"))
       (sha256
        (base32
         "05q9ygcv7r318j7daxz42rjr5b99j6whjmwjdih0axxrlqr89q06"))))
    (build-system perl-build-system)
    (native-inputs
     `(("perl-test-requires" ,perl-test-requires)))
    (propagated-inputs
     `(("perl-moose" ,perl-moose)
       ("perl-namespace-clean" ,perl-namespace-clean)
       ("perl-path-class" ,perl-path-class)
       ("perl-sub-exporter" ,perl-sub-exporter)))
    (home-page "https://metacpan.org/release/Data-Stream-Bulk")
    (synopsis "N at a time iteration API")
    (description "This module tries to find middle ground between one at a
time and all at once processing of data sets.  The purpose of this module is
to avoid the overhead of implementing an iterative api when this isn't
necessary, without breaking forward compatibility in case that becomes
necessary later on.")
    (license (package-license perl))))

(define-public perl-data-tumbler
  (package
    (name "perl-data-tumbler")
    (version "0.010")
    (source
     (origin
       (method url-fetch)
       (uri (string-append "mirror://cpan/authors/id/R/RE/REHSACK/"
                           "Data-Tumbler-" version ".tar.gz"))
       (sha256
        (base32 "15pgvmf7mf9fxsg2l4l88xwvs41218d0bvawhlk15sx06qqp0kwb"))))
    (build-system perl-build-system)
    (native-inputs
     `(("perl-test-most" ,perl-test-most)))
    (propagated-inputs
     `(("perl-file-homedir" ,perl-file-homedir)))
    (home-page "https://metacpan.org/release/Data-Tumbler")
    (synopsis "Dynamic generation of nested combinations of variants")
    (description "Data::Tumbler - Dynamic generation of nested combinations of
variants.")
    (license (package-license perl))))

(define-public perl-data-visitor
  (package
    (name "perl-data-visitor")
    (version "0.30")
    (source
     (origin
       (method url-fetch)
       (uri (string-append "mirror://cpan/authors/id/D/DO/DOY/"
                           "Data-Visitor-" version ".tar.gz"))
       (sha256
        (base32
         "0m7d1505af9z2hj5aw020grcmjjlvnkjpvjam457d7k5qfy4m8lf"))))
    (build-system perl-build-system)
    (native-inputs
     `(("perl-test-requires" ,perl-test-requires)))
    (propagated-inputs
     `(("perl-class-load" ,perl-class-load)
       ("perl-moose" ,perl-moose)
       ("perl-namespace-clean" ,perl-namespace-clean)
       ("perl-task-weaken" ,perl-task-weaken)
       ("perl-tie-toobject" ,perl-tie-toobject)))
    (home-page "https://metacpan.org/release/Data-Visitor")
    (synopsis "Visitor style traversal of Perl data structures")
    (description "This module is a simple visitor implementation for Perl
values.  It has a main dispatcher method, visit, which takes a single perl
value and then calls the methods appropriate for that value.  It can
recursively map (cloning as necessary) or just traverse most structures, with
support for per-object behavior, circular structures, visiting tied
structures, and all ref types (hashes, arrays, scalars, code, globs).")
    (license (package-license perl))))

(define-public perl-date-calc
  (package
    (name "perl-date-calc")
    (version "6.4")
    (source
     (origin
       (method url-fetch)
       (uri (string-append "mirror://cpan/authors/id/S/ST/STBEY/"
                           "Date-Calc-" version ".tar.gz"))
       (sha256
        (base32
         "1barz0jgdaan3jm7ciphs5n3ahwkl42imprs3y8c1dwpwyr3gqbw"))))
    (build-system perl-build-system)
    (propagated-inputs
     `(("perl-bit-vector" ,perl-bit-vector)
       ("perl-carp-clan" ,perl-carp-clan)))
    (home-page "https://metacpan.org/release/Date-Calc")
    (synopsis "Gregorian calendar date calculations")
    (description "This package consists of a Perl module for date calculations
based on the Gregorian calendar, thereby complying with all relevant norms and
standards: ISO/R 2015-1971, DIN 1355 and, to some extent, ISO 8601 (where
applicable).")
    (license (package-license perl))))

(define-public perl-date-calc-xs
  (package
    (name "perl-date-calc-xs")
    (version "6.4")
    (source
     (origin
       (method url-fetch)
       (uri (string-append "mirror://cpan/authors/id/S/ST/STBEY/"
                           "Date-Calc-XS-" version ".tar.gz"))
       (sha256
        (base32
         "1cssi9rmd31cgaafgp4m70jqbm1mgh3aphxsxz1dwdz8h283n6jz"))))
    (build-system perl-build-system)
    (propagated-inputs
     `(("perl-bit-vector" ,perl-bit-vector)
       ("perl-carp-clan" ,perl-carp-clan)
       ("perl-date-calc" ,perl-date-calc)))
    (home-page "https://metacpan.org/release/Date-Calc-XS")
    (synopsis "XS wrapper for Date::Calc")
    (description "Date::Calc::XS is an XS wrapper and C library plug-in for
Date::Calc.")
    (license (list (package-license perl) lgpl2.0+))))

(define-public perl-date-manip
  (package
    (name "perl-date-manip")
    (version "6.78")
    (source
     (origin
       (method url-fetch)
       (uri (string-append "mirror://cpan/authors/id/S/SB/SBECK/"
                           "Date-Manip-" version ".tar.gz"))
       (sha256
        (base32 "1faxj6gafrqir9hvy9r8q57s93n57b412s04qycrks7r0520hdnb"))))
    (build-system perl-build-system)
    (arguments
     ;; Tests would require tzdata for timezone information, but tzdata is in
     ;; (gnu packages base) which would create a circular dependency.  TODO:
     ;; Maybe put this package elsewhere so we can turn on tests.
     '(#:tests? #f))
    (home-page "https://metacpan.org/release/Date-Manip")
    (synopsis "Date manipulation routines")
    (description "Date::Manip is a series of modules for common date/time
operations, such as comparing two times, determining a date a given amount of
time from another, or parsing international times.")
    (license (package-license perl))))

(define-public perl-date-simple
  (package
    (name "perl-date-simple")
    (version "3.03")
    (source
     (origin
       (method url-fetch)
       (uri (string-append "mirror://cpan/authors/id/I/IZ/IZUT/"
                           "Date-Simple-" version ".tar.gz"))
       (sha256
        (base32
         "016x17r9wi6ffdc4idwirzd1sxqcb4lmq5fn2aiq25nf2iir5899"))))
    (build-system perl-build-system)
    (home-page "https://metacpan.org/release/Date-Simple")
    (synopsis "Simple date handling")
    (description "Dates are complex enough without times and timezones.  This
module may be used to create simple date objects.  It handles validation,
interval arithmetic, and day-of-week calculation.  It does not deal with
hours, minutes, seconds, and time zones.")
    ;; Can be used with either license.
    (license (list (package-license perl) gpl2+))))

(define-public perl-datetime
  (package
    (name "perl-datetime")
    (version "1.51")
    (source
     (origin
       (method url-fetch)
       (uri (string-append "mirror://cpan/authors/id/D/DR/DROLSKY/"
                           "DateTime-" version ".tar.gz"))
       (sha256
        (base32 "1ibfq6acz1ih28vl613yygbb3r2d8ykx6di669vajhvswl6xl8ny"))))
    (build-system perl-build-system)
    (native-inputs
     `(("perl-cpan-meta-check" ,perl-cpan-meta-check)
       ("perl-module-build" ,perl-module-build)
       ("perl-test-fatal" ,perl-test-fatal)
       ("perl-test-warnings" ,perl-test-warnings)))
    (propagated-inputs
     `(("perl-datetime-locale" ,perl-datetime-locale)
       ("perl-datetime-timezone" ,perl-datetime-timezone)
       ("perl-file-sharedir" ,perl-file-sharedir)
       ("perl-params-validate" ,perl-params-validate)
       ("perl-try-tiny" ,perl-try-tiny)))
    (home-page "https://metacpan.org/release/DateTime")
    (synopsis "Date and time object for Perl")
    (description "DateTime is a class for the representation of date/time
combinations.  It represents the Gregorian calendar, extended backwards in
time before its creation (in 1582).")
    (license artistic2.0)))

(define-public perl-datetime-calendar-julian
  (package
    (name "perl-datetime-calendar-julian")
    (version "0.102")
    (source
     (origin
       (method url-fetch)
       (uri (string-append "mirror://cpan/authors/id/W/WY/WYANT/"
                           "DateTime-Calendar-Julian-" version ".tar.gz"))
       (sha256
        (base32 "0j95dhma66spjyb04zi6rwy7l33hibnrx02mn0znd9m89aiq52s6"))))
    (build-system perl-build-system)
    ;; Only needed for tests
    (native-inputs
     `(("perl-datetime" ,perl-datetime)))
    (home-page "https://metacpan.org/release/DateTime-Calendar-Julian")
    (synopsis "Dates in the Julian calendar")
    (description "This package is a companion module to @code{DateTime.pm}.
It implements the Julian calendar.  It supports everything that
@code{DateTime.pm} supports and more: about one day per century more, to be
precise.")
    (license (package-license perl))))

(define-public perl-datetime-set
  (package
    (name "perl-datetime-set")
    (version "0.3900")
    (source
     (origin
       (method url-fetch)
       (uri (string-append "mirror://cpan/authors/id/F/FG/FGLOCK/"
                           "DateTime-Set-" version ".tar.gz"))
       (sha256
        (base32
         "0ih9pi6myg5i26hjpmpzqn58s0yljl2qxdd6gzpy9zda4hwirx4l"))))
    (build-system perl-build-system)
    (native-inputs
     `(("perl-module-build" ,perl-module-build)))
    (propagated-inputs
     `(("perl-datetime" ,perl-datetime)
       ("perl-params-validate" ,perl-params-validate)
       ("perl-set-infinite" ,perl-set-infinite)))
    (home-page "https://metacpan.org/release/DateTime-Set")
    (synopsis "DateTime set objects")
    (description "The DateTime::Set module provides a date/time sets
implementation.  It allows, for example, the generation of groups of dates,
like \"every wednesday\", and then find all the dates matching that pattern,
within a time range.")
    (license (package-license perl))))

(define-public perl-datetime-event-ical
  (package
    (name "perl-datetime-event-ical")
    (version "0.13")
    (source
     (origin
       (method url-fetch)
       (uri (string-append "mirror://cpan/authors/id/F/FG/FGLOCK/"
                           "DateTime-Event-ICal-" version ".tar.gz"))
       (sha256
        (base32
         "1skmykxbrf98ldi72d5s1v6228gfdr5iy4y0gpl0xwswxy247njk"))))
    (build-system perl-build-system)
    (propagated-inputs
     `(("perl-datetime" ,perl-datetime)
       ("perl-datetime-event-recurrence" ,perl-datetime-event-recurrence)))
    (home-page "https://metacpan.org/release/DateTime-Event-ICal")
    (synopsis "DateTime rfc2445 recurrences")
    (description "This module provides convenience methods that let you easily
create DateTime::Set objects for RFC 2445 style recurrences.")
    (license (package-license perl))))

(define-public perl-datetime-event-recurrence
  (package
    (name "perl-datetime-event-recurrence")
    (version "0.19")
    (source
     (origin
       (method url-fetch)
       (uri (string-append "mirror://cpan/authors/id/F/FG/FGLOCK/"
                           "DateTime-Event-Recurrence-" version ".tar.gz"))
       (sha256
        (base32
         "19dms2vg9hvfx80p85m8gkn2ww0yxjrjn8qsr9k7f431lj4qfh7r"))))
    (build-system perl-build-system)
    (propagated-inputs
     `(("perl-datetime" ,perl-datetime)
       ("perl-datetime-set" ,perl-datetime-set)))
    (home-page "https://metacpan.org/release/DateTime-Event-Recurrence")
    (synopsis "DateTime::Set extension for basic recurrences")
    (description "This module provides convenience methods that let you easily
create DateTime::Set objects for various recurrences, such as \"once a month\"
or \"every day\".  You can also create more complicated recurrences, such as
\"every Monday, Wednesday and Thursday at 10:00 AM and 2:00 PM\".")
    (license (package-license perl))))

(define-public perl-datetime-format-builder
  (package
    (name "perl-datetime-format-builder")
    (version "0.82")
    (source
     (origin
       (method url-fetch)
       (uri (string-append "mirror://cpan/authors/id/D/DR/DROLSKY/"
                           "DateTime-Format-Builder-" version ".tar.gz"))
       (sha256
        (base32
         "18qw5rn1qbji3iha8gmpgldbjv9gvn97j9d5cp57fb4r5frawgrq"))))
    (build-system perl-build-system)
    (propagated-inputs
     `(("perl-class-factory-util" ,perl-class-factory-util)
       ("perl-datetime" ,perl-datetime)
       ("perl-datetime-format-strptime" ,perl-datetime-format-strptime)
       ("perl-params-validate" ,perl-params-validate)))
    (home-page "https://metacpan.org/release/DateTime-Format-Builder")
    (synopsis "Create DateTime parser classes and objects")
    (description "DateTime::Format::Builder creates DateTime parsers.  Many
string formats of dates and times are simple and just require a basic regular
expression to extract the relevant information.  Builder provides a simple way
to do this without writing reams of structural code.")
    (license artistic2.0)))

(define-public perl-datetime-format-flexible
  (package
    (name "perl-datetime-format-flexible")
    (version "0.32")
    (source
     (origin
       (method url-fetch)
       (uri (string-append "mirror://cpan/authors/id/T/TH/THINC/"
                           "DateTime-Format-Flexible-" version ".tar.gz"))
       (sha256
        (base32 "1vnq3a8bwhidcv3z9cvcmfiq2qa84hikr993ffr19fw7nbzbk9sh"))))
    (build-system perl-build-system)
    (native-inputs
     `(("perl-test-exception" ,perl-test-exception)
       ("perl-test-nowarnings" ,perl-test-nowarnings)
       ("perl-test-mocktime" ,perl-test-mocktime)))
    (propagated-inputs
     `(("perl-datetime" ,perl-datetime)
       ("perl-datetime-format-builder" ,perl-datetime-format-builder)
       ("perl-datetime-timezone" ,perl-datetime-timezone)
       ("perl-list-moreutils" ,perl-list-moreutils)
       ("perl-module-pluggable" ,perl-module-pluggable)))
    (home-page "https://metacpan.org/release/DateTime-Format-Flexible")
    (synopsis "Parse date and time strings")
    (description "DateTime::Format::Flexible attempts to take any string you
give it and parse it into a DateTime object.")
    (license (package-license perl))))

(define-public perl-datetime-format-ical
  (package
    (name "perl-datetime-format-ical")
    (version "0.09")
    (source
     (origin
       (method url-fetch)
       (uri (string-append "mirror://cpan/authors/id/D/DR/DROLSKY/"
                           "DateTime-Format-ICal-" version ".tar.gz"))
       (sha256
        (base32
         "0cvwk7pigj7czsp81z35h7prxvylkrlk2l0kwvq0v72ykx9zc2cb"))))
    (build-system perl-build-system)
    (native-inputs
     `(("perl-module-build" ,perl-module-build)))
    (propagated-inputs
     `(("perl-datetime" ,perl-datetime)
       ("perl-datetime-event-ical" ,perl-datetime-event-ical)
       ("perl-datetime-set" ,perl-datetime-set)
       ("perl-datetime-timezone" ,perl-datetime-timezone)
       ("perl-params-validate" ,perl-params-validate)))
    (home-page "https://metacpan.org/release/DateTime-Format-ICal")
    (synopsis "Parse and format iCal datetime and duration strings")
    (description "This module understands the ICal date/time and duration
formats, as defined in RFC 2445.  It can be used to parse these formats in
order to create the appropriate objects.")
    (license (package-license perl))))

(define-public perl-datetime-format-natural
  (package
    (name "perl-datetime-format-natural")
    (version "1.06")
    (source
     (origin
       (method url-fetch)
       (uri (string-append "mirror://cpan/authors/id/S/SC/SCHUBIGER/"
                           "DateTime-Format-Natural-" version ".tar.gz"))
       (sha256
        (base32 "1n68b5hnw4n55q554v7y4ffwiypz6rk40mh0r550fxwv69bvyky0"))))
    (build-system perl-build-system)
    (native-inputs
     `(("perl-module-build" ,perl-module-build)
       ("perl-module-util" ,perl-module-util)
       ("perl-test-mocktime" ,perl-test-mocktime)))
    (propagated-inputs
     `(("perl-boolean" ,perl-boolean)
       ("perl-clone" ,perl-clone)
       ("perl-date-calc" ,perl-date-calc)
       ("perl-date-calc-xs" ,perl-date-calc-xs)
       ("perl-datetime" ,perl-datetime)
       ("perl-datetime-timezone" ,perl-datetime-timezone)
       ("perl-list-moreutils" ,perl-list-moreutils)
       ("perl-params-validate" ,perl-params-validate)))
    (home-page "https://metacpan.org/release/DateTime-Format-Natural")
    (synopsis "Machine-readable date/time with natural parsing")
    (description "DateTime::Format::Natural takes a string with a human
readable date/time and creates a machine readable one by applying natural
parsing logic.")
    (license (package-license perl))))

(define-public perl-datetime-format-strptime
  (package
    (name "perl-datetime-format-strptime")
    (version "1.76")
    (source
     (origin
       (method url-fetch)
       (uri (string-append "mirror://cpan/authors/id/D/DR/DROLSKY/"
                           "DateTime-Format-Strptime-" version ".tar.gz"))
       (sha256
        (base32
         "03dmzi9n6jmnfjmf0ld5sdmi3ib6jrhz25cjzv7d58ypdr32cg2r"))))
    (build-system perl-build-system)
    (propagated-inputs
     `(("perl-datetime" ,perl-datetime)
       ("perl-datetime-locale" ,perl-datetime-locale)
       ("perl-datetime-timezone" ,perl-datetime-timezone)
       ("perl-package-deprecationmanager" ,perl-package-deprecationmanager)
       ("perl-params-validate" ,perl-params-validate)
       ("perl-sub-name" ,perl-sub-name)
       ("perl-test-warnings" ,perl-test-warnings)))
    (home-page "https://metacpan.org/release/DateTime-Format-Strptime")
    (synopsis "Parse and format strp and strf time patterns")
    (description "This module implements most of `strptime(3)`, the POSIX
function that is the reverse of `strftime(3)`, for `DateTime`.  While
`strftime` takes a `DateTime` and a pattern and returns a string, `strptime`
takes a string and a pattern and returns the `DateTime` object associated.")
    (license artistic2.0)))

(define-public perl-datetime-locale
  (package
    (name "perl-datetime-locale")
    (version "1.23")
    (source
     (origin
       (method url-fetch)
       (uri (string-append "mirror://cpan/authors/id/D/DR/DROLSKY/"
                           "DateTime-Locale-" version ".tar.gz"))
       (sha256
        (base32
         "05f0jchminv5g2nrvsx5v1ihc5919fzzhh4f82dxi5ns8bkq2nis"))))
    (build-system perl-build-system)
    (native-inputs
     `(("perl-file-sharedir" ,perl-file-sharedir)
       ("perl-ipc-system-simple" ,perl-ipc-system-simple)
       ("perl-test-file-sharedir-dist" ,perl-test-file-sharedir-dist)
       ("perl-test-warnings" ,perl-test-warnings)
       ("perl-test-requires" ,perl-test-requires)
       ("perl-namespace-autoclean" ,perl-namespace-autoclean)
       ("perl-file-sharedir-install" ,perl-file-sharedir-install)
       ("perl-cpan-meta-check" ,perl-cpan-meta-check)
       ("perl-module-build" ,perl-module-build)))
    (propagated-inputs
     `(("perl-list-moreutils" ,perl-list-moreutils)
       ("perl-params-validationcompiler" ,perl-params-validationcompiler)))
    (home-page "https://metacpan.org/release/DateTime-Locale")
    (synopsis "Localization support for DateTime.pm")
    (description "The DateTime::Locale modules provide localization data for
the DateTime.pm class.")
    (license (package-license perl))))

(define-public perl-datetime-timezone
  (package
    (name "perl-datetime-timezone")
    (version "2.23")
    (source
     (origin
       (method url-fetch)
       (uri (string-append "mirror://cpan/authors/id/D/DR/DROLSKY/"
                           "DateTime-TimeZone-" version ".tar.gz"))
       (sha256
        (base32
         "0kz5kz47awf2bhb85xx5rbajkr093ipm2d2vkhqs8lqq0f305r3a"))))
    (build-system perl-build-system)
    (arguments
     '(#:phases
       (modify-phases %standard-phases
         (add-after 'unpack 'patch-tzdata
           (lambda* (#:key inputs #:allow-other-keys)
             (substitute* "lib/DateTime/TimeZone/Local/Unix.pm"
               (("our \\$ZoneinfoDir = '\\/usr\\/share\\/zoneinfo';")
                (string-append "our $ZoneinfoDir = '"
                               (assoc-ref inputs "tzdata") "/share/zoneinfo"
                               "';")))
             #t)))))
    (native-inputs
     `(("perl-test-fatal" ,perl-test-fatal)
       ("perl-test-requires" ,perl-test-requires)))
    (inputs
     `(("tzdata" ,tzdata)))
    (propagated-inputs
     `(("perl-class-singleton" ,perl-class-singleton)
       ("perl-list-allutils" ,perl-list-allutils)
       ("perl-module-runtime" ,perl-module-runtime)
       ("perl-namespace-autoclean" ,perl-namespace-autoclean)
       ("perl-params-validationcompiler" ,perl-params-validationcompiler)
       ("perl-try-tiny" ,perl-try-tiny)))
    (home-page "https://metacpan.org/release/DateTime-TimeZone")
    (synopsis "Time zone object for Perl")
    (description "This class is the base class for all time zone objects.  A
time zone is represented internally as a set of observances, each of which
describes the offset from GMT for a given time period.  Note that without the
DateTime module, this module does not do much.  It's primary interface is
through a DateTime object, and most users will not need to directly use
DateTime::TimeZone methods.")
    (license (package-license perl))))

(define-public perl-datetimex-easy
  (package
    (name "perl-datetimex-easy")
    (version "0.089")
    (source
     (origin
       (method url-fetch)
       (uri (string-append "mirror://cpan/authors/id/R/RO/ROKR/"
                           "DateTimeX-Easy-" version ".tar.gz"))
       (sha256
        (base32
         "0ybs9175h4s39x8a23ap129cgqwmy6w7psa86194jq5cww1d5rhp"))))
    (build-system perl-build-system)
    (native-inputs
     `(("perl-test-most" ,perl-test-most)))
    (propagated-inputs
     `(("perl-datetime" ,perl-datetime)
       ("perl-datetime-format-flexible" ,perl-datetime-format-flexible)
       ("perl-datetime-format-ical" ,perl-datetime-format-ical)
       ("perl-datetime-format-natural" ,perl-datetime-format-natural)
       ("perl-timedate" ,perl-timedate)))
    (home-page "https://metacpan.org/release/DateTimeX-Easy")
    (synopsis "Parse date/time strings")
    (description "DateTimeX::Easy uses a variety of DateTime::Format packages
to create DateTime objects, with some custom tweaks to smooth out the rough
edges (mainly concerning timezone detection and selection).")
    (license (package-license perl))))

(define-public perl-datetime-format-mail
  (package
    (name "perl-datetime-format-mail")
    (version "0.403")
    (source (origin
              (method url-fetch)
              (uri (string-append "mirror://cpan/authors/id/B/BO/BOOK/"
                                  "DateTime-Format-Mail-" version ".tar.gz"))
              (sha256
               (base32
                "1c7wapbi9g9p2za52l3skhh31vg4da5kx2yfqzsqyf3p8iff7y4d"))))
    (build-system perl-build-system)
    (inputs
     `(("perl-datetime" ,perl-datetime)
       ("perl-params-validate" ,perl-params-validate)))
    (home-page "https://metacpan.org/release/DateTime-Format-Mail")
    (synopsis "Convert between DateTime and RFC2822/822 formats")
    (description "RFCs 2822 and 822 specify date formats to be used by email.
This module parses and emits such dates.")
    (license (package-license perl))))

(define-public perl-datetime-format-w3cdtf
  (package
    (name "perl-datetime-format-w3cdtf")
    (version "0.07")
    (source (origin
              (method url-fetch)
              (uri (string-append "mirror://cpan/authors/id/G/GW/GWILLIAMS/"
                                  "DateTime-Format-W3CDTF-" version ".tar.gz"))
              (sha256
               (base32
                "0s32lb1k80p3b3sb7w234zgxnrmadrwbcg41lhaal7dz3dk2p839"))))
    (build-system perl-build-system)
    (inputs
     `(("perl-datetime" ,perl-datetime)))
    (native-inputs
     `(("perl-test-pod" ,perl-test-pod)
       ("perl-test-pod-coverage" ,perl-test-pod-coverage)))
    (home-page "https://metacpan.org/release/DateTime-Format-W3CDTF")
    (synopsis "Parse and format W3CDTF datetime strings")
    (description
     "This module understands the W3CDTF date/time format, an ISO 8601 profile,
defined at https://www.w3.org/TR/NOTE-datetime.  This format is the native date
format of RSS 1.0.  It can be used to parse these formats in order to create
the appropriate objects.")
    (license (package-license perl))))

(define-public perl-devel-caller
  (package
    (name "perl-devel-caller")
    (version "2.06")
    (source
     (origin
       (method url-fetch)
       (uri (string-append "mirror://cpan/authors/id/R/RC/RCLAMP/"
                           "Devel-Caller-" version ".tar.gz"))
       (sha256
        (base32
         "1pxpimifzmnjnvf4icclx77myc15ahh0k56sj1djad1855mawwva"))))
    (build-system perl-build-system)
    (propagated-inputs
     `(("perl-padwalker" ,perl-padwalker)))
    (home-page "https://metacpan.org/release/Devel-Caller")
    (synopsis "Meatier version of caller")
    (description "Devel::Caller provides meatier version of caller.")
    (license (package-license perl))))

(define-public perl-devel-checkbin
  (package
    (name "perl-devel-checkbin")
    (version "0.04")
    (source
     (origin
       (method url-fetch)
       (uri (string-append "mirror://cpan/authors/id/T/TO/TOKUHIROM/"
                           "Devel-CheckBin-" version ".tar.gz"))
       (sha256
        (base32
         "1r735yzgvsxkj4m6ks34xva5m21cfzp9qiis2d4ivv99kjskszqm"))))
    (build-system perl-build-system)
    (native-inputs `(("perl-module-build" ,perl-module-build)))
    (home-page "https://metacpan.org/release/Devel-CheckBin")
    (synopsis "Check that a command is available")
    (description "Devel::CheckBin is a perl module that checks whether a
particular command is available.")
    (license (package-license perl))))

(define-public perl-devel-checklib
  (package
    (name "perl-devel-checklib")
    (version "1.14")
    (source
     (origin
       (method url-fetch)
       (uri (string-append "mirror://cpan/authors/id/M/MA/MATTN/Devel-CheckLib-"
             version ".tar.gz"))
       (sha256
        (base32 "15621qh5gaan1sgmk9y9svl70nm8viw17x5h1kf0zknkk8lmw77j"))))
    (build-system perl-build-system)
    (native-inputs
     `(("perl-capture-tiny" ,perl-capture-tiny)
       ("perl-mock-config" ,perl-mock-config)))
    (home-page "https://metacpan.org/release/Devel-CheckLib")
    (synopsis "Check that a library is available")
    (description
     "@code{Devel::CheckLib} is a Perl module that checks whether a particular
C library and its headers are available.  You can also check for the presence of
particular functions in a library, or even that those functions return
particular results.")
    (license perl-license)))

(define-public perl-devel-checkcompiler
  (package
  (name "perl-devel-checkcompiler")
  (version "0.07")
  (source (origin
            (method url-fetch)
            (uri (string-append "mirror://cpan/authors/id/S/SY/SYOHEX/"
                                "Devel-CheckCompiler-" version ".tar.gz"))
            (sha256
             (base32
              "1db973a4dbyknjxq608hywil5ai6vplnayshqxrd7m5qnjbpd2vn"))))
  (build-system perl-build-system)
  (native-inputs
   `(("perl-module-build-tiny" ,perl-module-build-tiny)))
  (home-page "https://metacpan.org/release/Devel-CheckCompiler")
  (synopsis "Check compiler availability")
  (description "@code{Devel::CheckCompiler} is a tiny module to check
whether a compiler is available.  It can test for a C99 compiler, or
you can tell it to compile a C source file with optional linker flags.")
  (license (package-license perl))))

(define-public perl-devel-cycle
  (package
    (name "perl-devel-cycle")
    (version "1.12")
    (source
     (origin
       (method url-fetch)
       (uri (string-append
             "mirror://cpan/authors/id/L/LD/LDS/Devel-Cycle-"
             version
             ".tar.gz"))
       (sha256
        (base32
         "1hhb77kz3dys8yaik452j22cm3510zald2mpvfyv5clqv326aczx"))))
    (build-system perl-build-system)
    (home-page
     "https://metacpan.org/release/Devel-Cycle")
    (synopsis "Find memory cycles in objects")
    (description
     "@code{Devel::Cycle} This is a tool for finding circular references in
objects and other types of references.  Because of Perl's reference-count
based memory management, circular references will cause memory leaks.")
    (license perl-license)))

(define-public perl-devel-globaldestruction
  (package
    (name "perl-devel-globaldestruction")
    (version "0.14")
    (source
     (origin
       (method url-fetch)
       (uri (string-append "mirror://cpan/authors/id/H/HA/HAARG/"
                           "Devel-GlobalDestruction-" version ".tar.gz"))
       (sha256
        (base32
         "1aslj6myylsvzr0vpqry1cmmvzbmpbdcl4v9zrl18ccik7rabf1l"))))
    (build-system perl-build-system)
    (propagated-inputs
     `(("perl-sub-exporter-progressive" ,perl-sub-exporter-progressive)))
    (home-page "https://metacpan.org/release/Devel-GlobalDestruction")
    (synopsis "Provides equivalent of ${^GLOBAL_PHASE} eq 'DESTRUCT' for older perls")
    (description "Devel::GlobalDestruction provides a function returning the
equivalent of \"$@{^GLOBAL_PHASE@} eq 'DESTRUCT'\" for older perls.")
    (license (package-license perl))))

(define-public perl-devel-hide
  (package
    (name "perl-devel-hide")
    (version "0.0010")
    (source
     (origin
       (method url-fetch)
       (uri (string-append "mirror://cpan/authors/id/F/FE/FERREIRA/Devel-Hide-"
                           version ".tar.gz"))
       (sha256
        (base32 "10jyv9nmv513hs75rls5yx2xn82513xnnhjir3dxiwgb1ykfyvvm"))))
    (build-system perl-build-system)
    (propagated-inputs
     `(("perl-test-pod" ,perl-test-pod)
       ("perl-test-pod-coverage" ,perl-test-pod-coverage)))
    (home-page "https://metacpan.org/release/Devel-Hide")
    (synopsis "Forces the unavailability of specified Perl modules (for testing)")
    (description "Given a list of Perl modules/filenames, this module makes
@code{require} and @code{use} statements fail (no matter whether the specified
files/modules are installed or not).")
    (license (package-license perl))))

(define-public perl-devel-leak
  (package
    (name "perl-devel-leak")
    (version "0.03")
    (source
     (origin
       (method url-fetch)
       (uri (string-append "mirror://cpan/authors/id/N/NI/NI-S/"
                           "Devel-Leak-" version ".tar.gz"))
       (sha256
        (base32
         "0lkj2xwc3lhxv7scl43r8kfmls4am0b98sqf5vmf7d72257w6hkg"))))
    (build-system perl-build-system)
    (home-page "https://metacpan.org/release/Devel-Leak")
    (synopsis "Utility for looking for perl objects that are not reclaimed")
    (description
     "This module provides a basic way to discover if a piece of perl code is
allocating perl data and not releasing them again.")
    (license perl-license)))

(define-public perl-devel-lexalias
  (package
    (name "perl-devel-lexalias")
    (version "0.05")
    (source
     (origin
       (method url-fetch)
       (uri (string-append "mirror://cpan/authors/id/R/RC/RCLAMP/"
                           "Devel-LexAlias-" version ".tar.gz"))
       (sha256
        (base32
         "0wpfpjqlrncslnmxa37494sfdy0901510kj2ds2k6q167vadj2jy"))))
    (build-system perl-build-system)
    (propagated-inputs
     `(("perl-devel-caller" ,perl-devel-caller)))
    (home-page "https://metacpan.org/release/Devel-LexAlias")
    (synopsis "Alias lexical variables")
    (description "Devel::LexAlias provides the ability to alias a lexical
variable in a subroutines scope to one of your choosing.")
    (license (package-license perl))))

(define-public perl-devel-overloadinfo
  (package
    (name "perl-devel-overloadinfo")
    (version "0.005")
    (source
     (origin
       (method url-fetch)
       (uri (string-append "mirror://cpan/authors/id/I/IL/ILMARI/"
                           "Devel-OverloadInfo-" version ".tar.gz"))
       (sha256
        (base32
         "1rx6g8pyhi7lx6z130b7vlf8syzrq92w9ky8mpw4d6bwlkzy5zcb"))))
    (build-system perl-build-system)
    (native-inputs
     `(("perl-test-fatal" ,perl-test-fatal)))
    (propagated-inputs
     `(("perl-package-stash" ,perl-package-stash)
       ("perl-sub-identify" ,perl-sub-identify)
       ("perl-mro-compat" ,perl-mro-compat)))
    (home-page "https://metacpan.org/release/Devel-OverloadInfo")
    (synopsis "Introspect overloaded operators")
    (description "Devel::OverloadInfo returns information about overloaded
operators for a given class (or object), including where in the inheritance
hierarchy the overloads are declared and where the code implementing it is.")
    (license (package-license perl))))

(define-public perl-devel-partialdump
  (package
    (name "perl-devel-partialdump")
    (version "0.18")
    (source
     (origin
       (method url-fetch)
       (uri (string-append "mirror://cpan/authors/id/E/ET/ETHER/"
                           "Devel-PartialDump-" version ".tar.gz"))
       (sha256
        (base32
         "0i1khiyi4h4h8vfwn7xip5c53z2hb2rk6407f3csvrdsiibvy53q"))))
    (build-system perl-build-system)
    (native-inputs
     `(("perl-module-build-tiny" ,perl-module-build-tiny)
       ("perl-test-warn" ,perl-test-warn)
       ("perl-test-simple" ,perl-test-simple)))
    (propagated-inputs
     `(("perl-class-tiny" ,perl-class-tiny)
       ("perl-sub-exporter" ,perl-sub-exporter)
       ("perl-namespace-clean" ,perl-namespace-clean)))
    (home-page "https://metacpan.org/release/Devel-PartialDump")
    (synopsis "Partial dumping of data structures")
    (description "This module is a data dumper optimized for logging of
arbitrary parameters.")
    (license (package-license perl))))

(define-public perl-devel-stacktrace
  (package
    (name "perl-devel-stacktrace")
    (version "2.04")
    (source
     (origin
       (method url-fetch)
       (uri (string-append "mirror://cpan/authors/id/D/DR/DROLSKY/"
                           "Devel-StackTrace-" version ".tar.gz"))
       (sha256
        (base32 "0mb8bngjq7s3kbh95h3ig4p3jfb156c4r0d53z344gbxaknh6g6d"))))
    (build-system perl-build-system)
    (home-page "https://metacpan.org/release/Devel-StackTrace")
    (synopsis "Object representing a stack trace")
    (description "The Devel::StackTrace module contains two classes,
Devel::StackTrace and Devel::StackTrace::Frame.  These objects encapsulate the
information that can be retrieved via Perl's caller() function, as well as
providing a simple interface to this data.")
    (license artistic2.0)))

(define-public perl-devel-stacktrace-ashtml
  (package
    (name "perl-devel-stacktrace-ashtml")
    (version "0.15")
    (source
     (origin
       (method url-fetch)
       (uri (string-append "mirror://cpan/authors/id/M/MI/MIYAGAWA/"
                           "Devel-StackTrace-AsHTML-" version ".tar.gz"))
       (sha256
        (base32
         "0iri5nb2lb76qv5l9z0vjpfrq5j2fyclkd64kh020bvy37idp0v2"))))
    (build-system perl-build-system)
    (propagated-inputs
     `(("perl-devel-stacktrace" ,perl-devel-stacktrace)))
    (home-page "https://metacpan.org/release/Devel-StackTrace-AsHTML")
    (synopsis "Displays stack trace in HTML")
    (description "Devel::StackTrace::AsHTML adds as_html method to
Devel::StackTrace which displays the stack trace in beautiful HTML, with code
snippet context and function parameters.  If you call it on an instance of
Devel::StackTrace::WithLexicals, you even get to see the lexical variables of
each stack frame.")
    (license (package-license perl))))

(define-public perl-devel-symdump
  (package
    (name "perl-devel-symdump")
    (version "2.18")
    (source
     (origin
       (method url-fetch)
       (uri (string-append "mirror://cpan/authors/id/A/AN/ANDK/"
                           "Devel-Symdump-" version ".tar.gz"))
       (sha256
        (base32
         "1h3n0w23camhj20a97nw7v40rqa7xcxx8vkn2qjjlngm0yhq2vw2"))))
    (build-system perl-build-system)
    (home-page "https://metacpan.org/release/Devel-Symdump")
    (synopsis "Dump symbol names or the symbol table")
    (description "Devel::Symdump provides access to the perl symbol table.")
    (license (package-license perl))))

(define-public perl-digest-hmac
  (package
    (name "perl-digest-hmac")
    (version "1.03")
    (source
     (origin
       (method url-fetch)
       (uri (string-append "mirror://cpan/authors/id/G/GA/GAAS/"
                           "Digest-HMAC-" version ".tar.gz"))
       (sha256
        (base32
         "0naavabbm1c9zgn325ndy66da4insdw9l3mrxwxdfi7i7xnjrirv"))))
    (build-system perl-build-system)
    (home-page "https://metacpan.org/release/Digest-HMAC")
    (synopsis "Keyed-Hashing for Message Authentication")
    (description "The Digest::HMAC module follows the common Digest::
interface for the RFC 2104 HMAC mechanism.")
    (license (package-license perl))))

(define-public perl-digest-md5
  (package
    (name "perl-digest-md5")
    (version "2.55")
    (source
     (origin
       (method url-fetch)
       (uri (string-append "mirror://cpan/authors/id/G/GA/GAAS/Digest-MD5-"
                           version ".tar.gz"))
       (sha256
        (base32
         "0g0fklbrm2krswc1xhp4iwn1dhqq71fqh2p5wm8xj9a4s6i9ic83"))))
    (build-system perl-build-system)
    (arguments
     `(#:phases
       (modify-phases %standard-phases
         (add-after 'build 'set-permissions
           (lambda _
             ;; Make MD5.so read-write so it can be stripped.
             (chmod "blib/arch/auto/Digest/MD5/MD5.so" #o755)
             #t)))))
    (home-page "https://metacpan.org/release/Digest-MD5")
    (synopsis "Perl interface to the MD-5 algorithm")
    (description
     "The @code{Digest::MD5} module allows you to use the MD5 Message Digest
algorithm from within Perl programs.  The algorithm takes as
input a message of arbitrary length and produces as output a
128-bit \"fingerprint\" or \"message digest\" of the input.")
    (license (package-license perl))))

(define-public perl-digest-sha1
  (package
    (name "perl-digest-sha1")
    (version "2.13")
    (source (origin
              (method url-fetch)
              (uri (string-append "mirror://cpan/authors/id/G/GA/GAAS/"
                                  "Digest-SHA1-" version ".tar.gz"))
              (sha256
               (base32
                "1k23p5pjk42vvzg8xcn4iwdii47i0qm4awdzgbmz08bl331dmhb8"))))
    (build-system perl-build-system)
    (synopsis "Perl implementation of the SHA-1 message digest algorithm")
    (description
     "This package provides @code{Digest::SHA1}, an implementation of the NIST
SHA-1 message digest algorithm for use by Perl programs.")
    (home-page "https://metacpan.org/release/Digest-SHA1")
    (license (package-license perl))))

(define-public perl-dist-checkconflicts
  (package
    (name "perl-dist-checkconflicts")
    (version "0.11")
    (source (origin
              (method url-fetch)
              (uri (string-append "mirror://cpan/authors/id/D/DO/DOY/"
                                  "Dist-CheckConflicts-" version ".tar.gz"))
              (sha256
               (base32
                "1i7dr9jpdiy2nijl2p4q5zg2q2s9ckbj2hs4kmnnckf9hsb4p17a"))))
    (build-system perl-build-system)
    (native-inputs `(("perl-test-fatal" ,perl-test-fatal)))
    (propagated-inputs
     `(("perl-module-runtime" ,perl-module-runtime)))
    (home-page "https://metacpan.org/release/Dist-CheckConflicts")
    (synopsis "Declare version conflicts for your dist")
    (description "This module allows you to specify conflicting versions of
modules separately and deal with them after the module is done installing.")
    (license (package-license perl))))

(define-public perl-encode-detect
  (package
    (name "perl-encode-detect")
    (version "1.01")
    (source
     (origin
       (method url-fetch)
       (uri (string-append "mirror://cpan/authors/id/J/JG/JGMYERS/"
                           "Encode-Detect-" version ".tar.gz"))
       (sha256
        (base32
         "1wdv9ffgs4xyfh5dnh09dqkmmlbf5m1hxgdgb3qy6v6vlwx8jkc3"))))
    (build-system perl-build-system)
    (native-inputs
     `(("perl-module-build" ,perl-module-build)))
    (home-page "https://metacpan.org/release/Encode-Detect")
    (synopsis "Detect the encoding of data")
    (description "This package provides a class @code{Encode::Detect} to detect
the encoding of data.")
    (license mpl1.1)))

(define-public perl-encode-eucjpascii
  (package
    (name "perl-encode-eucjpascii")
    (version "0.03")
    (source
     (origin
       (method url-fetch)
       (uri (string-append "mirror://cpan/authors/id/N/NE/NEZUMI/"
                           "Encode-EUCJPASCII-" version ".tar.gz"))
       (sha256
        (base32
         "0qg8kmi7r9jcf8326b4fyq5sdpqyim2a11h7j77q577xam6x767r"))))
    (build-system perl-build-system)
    (home-page "https://metacpan.org/release/Encode-EUCJPASCII")
    (synopsis "ASCII mapping for eucJP encoding")
    (description "This package provides an ASCII mapping for the eucJP
encoding.")
    (license (package-license perl))))

(define-public perl-encode-jis2k
  (package
    (name "perl-encode-jis2k")
    (version "0.03")
    (source
     (origin
       (method url-fetch)
       (uri (string-append "mirror://cpan/authors/id/D/DA/DANKOGAI/"
                           "Encode-JIS2K-" version ".tar.gz"))
       (sha256
        (base32
         "1k1mdj4rd9m1z4h7qd2dl92ky0r1rk7mmagwsvdb9pirvdr4vj0y"))))
    (build-system perl-build-system)
    (home-page "https://metacpan.org/release/Encode-JIS2K")
    (synopsis "JIS X 0212 (aka JIS 2000) encodings")
    (description "This package provides encodings for JIS X 0212, which is
also known as JIS 2000.")
    (license (package-license perl))))

(define-public perl-encode-hanextra
  (package
    (name "perl-encode-hanextra")
    (version "0.23")
    (source
     (origin
       (method url-fetch)
       (uri (string-append "mirror://cpan/authors/id/A/AU/AUDREYT/"
                           "Encode-HanExtra-" version ".tar.gz"))
       (sha256
        (base32
         "0fj4vd8iva2i0j6s2fyhwgr9afrvhr6gjlzi7805h257mmnb1m0z"))))
    (build-system perl-build-system)
    (arguments
     '(#:phases
       (modify-phases %standard-phases
         (add-after 'unpack 'set-env
           (lambda _ (setenv "PERL_USE_UNSAFE_INC" "1") #t)))))
    (home-page "https://metacpan.org/release/Encode-HanExtra")
    (synopsis "Additional Chinese encodings")
    (description "This Perl module provides Chinese encodings that are not
part of Perl by default, including \"BIG5-1984\", \"BIG5-2003\", \"BIG5PLUS\",
\"BIG5EXT\", \"CCCII\", \"EUC-TW\", \"CNS11643-*\", \"GB18030\", and
\"UNISYS\".")
    (license expat)))

(define-public perl-env-path
  (package
    (name "perl-env-path")
    (version "0.19")
    (source
     (origin
       (method url-fetch)
       (uri (string-append
             "mirror://cpan/authors/id/D/DS/DSB/Env-Path-"
             version
             ".tar.gz"))
       (sha256
        (base32
         "1qhmj15a66h90pjl2dgnxsb9jj3b1r5mpvnr87cafcl8g69z0jr4"))))
    (build-system perl-build-system)
    (home-page "https://metacpan.org/release/Env-Path")
    (synopsis "Advanced operations on path variables")
    (description "@code{Env::Path} presents an object-oriented interface to
path variables, defined as that subclass of environment variables which name
an ordered list of file system elements separated by a platform-standard
separator.")
    (license (package-license perl))))

(define-public perl-error
  (package
    (name "perl-error")
    (version "0.17028")
    (source (origin
              (method url-fetch)
              (uri (string-append "mirror://cpan/authors/id/S/SH/SHLOMIF/"
                                  "Error-" version ".tar.gz"))
              (sha256
               (base32
                "0q796nwwiarfc6pga97380c9z8xva5545632001qj75kb1g5rn1s"))))
    (build-system perl-build-system)
    (native-inputs `(("perl-module-build" ,perl-module-build)))
    (home-page "https://metacpan.org/release/Error")
    (synopsis "OO-ish Error/Exception handling for Perl")
    (description "The Error package provides two interfaces.  Firstly Error
provides a procedural interface to exception handling.  Secondly Error is a
base class for errors/exceptions that can either be thrown, for subsequent
catch, or can simply be recorded.")
    (license (package-license perl))))

(define-public perl-eval-closure
  (package
    (name "perl-eval-closure")
    (version "0.14")
    (source
     (origin
       (method url-fetch)
       (uri (string-append "mirror://cpan/authors/id/D/DO/DOY/"
                           "Eval-Closure-" version ".tar.gz"))
       (sha256
        (base32
         "1bcc47r6zm3hfr6ccsrs72kgwxm3wkk07mgnpsaxi67cypr482ga"))))
    (build-system perl-build-system)
    (native-inputs
     `(("perl-test-fatal" ,perl-test-fatal)
       ("perl-test-requires" ,perl-test-requires)))
    (propagated-inputs
     `(("perl-devel-lexalias" ,perl-devel-lexalias)))
    (home-page "https://metacpan.org/release/Eval-Closure")
    (synopsis "Safely and cleanly create closures via string eval")
    (description "String eval is often used for dynamic code generation.  For
instance, Moose uses it heavily, to generate inlined versions of accessors and
constructors, which speeds code up at runtime by a significant amount.  String
eval is not without its issues however - it's difficult to control the scope
it's used in (which determines which variables are in scope inside the eval),
and it's easy to miss compilation errors, since eval catches them and sticks
them in $@@ instead.  This module attempts to solve these problems.  It
provides an eval_closure function, which evals a string in a clean
environment, other than a fixed list of specified variables.  Compilation
errors are rethrown automatically.")
    (license (package-license perl))))

(define-public perl-exception-class
  (package
    (name "perl-exception-class")
    (version "1.44")
    (source
     (origin
       (method url-fetch)
       (uri (string-append "mirror://cpan/authors/id/D/DR/DROLSKY/"
                           "Exception-Class-" version ".tar.gz"))
       (sha256
        (base32
         "03gf4cdgrjnljgrlxkvbh2cahsyzn0zsh2zcli7b1lrqn7wgpwrk"))))
    (build-system perl-build-system)
    (propagated-inputs
     `(("perl-devel-stacktrace" ,perl-devel-stacktrace)
       ("perl-class-data-inheritable" ,perl-class-data-inheritable)))
    (home-page "https://metacpan.org/release/Exception-Class")
    (synopsis "Allows you to declare real exception classes in Perl")
    (description "Exception::Class allows you to declare exception hierarchies
in your modules in a \"Java-esque\" manner.")
    (license (package-license perl))))

(define-public perl-exporter-lite
  (package
    (name "perl-exporter-lite")
    (version "0.08")
    (source (origin
              (method url-fetch)
              (uri (string-append "mirror://cpan/authors/id/N/NE/NEILB/"
                                  "Exporter-Lite-" version ".tar.gz"))
              (sha256
               (base32
                "1hns15imih8z2h6zv3m1wwmv9fiysacsb52y94v6zf2cmw4kjny0"))))
    (build-system perl-build-system)
    (synopsis "Lightweight exporting of functions and variables")
    (description
     "Exporter::Lite is an alternative to Exporter, intended to provide a
lightweight subset of the most commonly-used functionality.  It supports
import(), @@EXPORT and @@EXPORT_OK and not a whole lot else.")
    (home-page "https://metacpan.org/release/Exporter-Lite")
    (license (package-license perl))))

(define-public perl-exporter-tiny
  (package
    (name "perl-exporter-tiny")
    (version "1.002001")
    (source
     (origin
       (method url-fetch)
       (uri (string-append "mirror://cpan/authors/id/T/TO/TOBYINK/"
                           "Exporter-Tiny-" version ".tar.gz"))
       (sha256
        (base32 "13f4sd9n9iyi15r5rbjbmawajxlgfdvvyrvwlyg0yjyf09636b58"))))
    (build-system perl-build-system)
    (home-page "https://metacpan.org/release/Exporter-Tiny")
    (synopsis "Exporter with the features of Sub::Exporter but only core dependencies")
    (description "Exporter::Tiny supports many of Sub::Exporter's
external-facing features including renaming imported functions with the `-as`,
`-prefix` and `-suffix` options; explicit destinations with the `into` option;
and alternative installers with the `installler` option.  But it's written in
only about 40% as many lines of code and with zero non-core dependencies.")
    (license (package-license perl))))

(define-public perl-extutils-installpaths
  (package
    (name "perl-extutils-installpaths")
    (version "0.012")
    (source
     (origin
       (method url-fetch)
       (uri (string-append "mirror://cpan/authors/id/L/LE/LEONT/"
                           "ExtUtils-InstallPaths-" version ".tar.gz"))
       (sha256
        (base32
         "1v9lshfhm9ck4p0v77arj5f7haj1mmkqal62lgzzvcds6wq5www4"))))
    (build-system perl-build-system)
    (propagated-inputs
     `(("perl-extutils-config" ,perl-extutils-config)))
    (home-page "https://metacpan.org/release/ExtUtils-InstallPaths")
    (synopsis "Build.PL install path logic made easy")
    (description "This module tries to make install path resolution as easy as
possible.")
    (license (package-license perl))))

(define-public perl-extutils-config
  (package
    (name "perl-extutils-config")
    (version "0.008")
    (source
     (origin
       (method url-fetch)
       (uri (string-append "mirror://cpan/authors/id/L/LE/LEONT/"
                           "ExtUtils-Config-" version ".tar.gz"))
       (sha256
        (base32
         "130s5zk4krrymbynqxx62g13jynnb7xi7vdpg65cw3b56kv08ldf"))))
    (build-system perl-build-system)
    (home-page "https://metacpan.org/release/ExtUtils-Config")
    (synopsis "Wrapper for perl's configuration")
    (description "ExtUtils::Config is an abstraction around the %Config hash.
By itself it is not a particularly interesting module by any measure, however
it ties together a family of modern toolchain modules.")
    (license (package-license perl))))

(define-public perl-extutils-cppguess
  (package
    (name "perl-extutils-cppguess")
    (version "0.20")
    (source
      (origin
        (method url-fetch)
        (uri (string-append
               "mirror://cpan/authors/id/E/ET/ETJ/ExtUtils-CppGuess-"
               version
               ".tar.gz"))
        (sha256
          (base32
            "0q9ynigk600fv95xac6aslrg2k19m6qbzf5hqfsnall8113r3gqj"))))
    (build-system perl-build-system)
    (native-inputs
      `(("perl-capture-tiny" ,perl-capture-tiny)
        ("perl-module-build" ,perl-module-build)))
    (propagated-inputs
      `(("perl-capture-tiny" ,perl-capture-tiny)))
    (home-page
      "https://metacpan.org/release/ExtUtils-CppGuess")
    (synopsis "Tool for guessing C++ compiler and flags")
    (description "ExtUtils::CppGuess attempts to guess the C++ compiler that
is compatible with the C compiler used to build perl.")
    (license (package-license perl))))

(define-public perl-extutils-depends
  (package
    (name "perl-extutils-depends")
    (version "0.405")
    (source (origin
              (method url-fetch)
              (uri (string-append "mirror://cpan/authors/id/X/XA/XAOC/"
                                  "ExtUtils-Depends-" version ".tar.gz"))
              (sha256
               (base32
                "0b4ab9qmcihsfs2ajhn5qzg7nhazr68v3r0zvb7076smswd41mla"))))
    (build-system perl-build-system)
    (native-inputs
     `(("perl-test-number-delta" ,perl-test-number-delta)))
    (home-page "https://metacpan.org/release/ExtUtils-Depends")
    (synopsis "Easily build XS extensions that depend on XS extensions")
    (description
     "This module tries to make it easy to build Perl extensions that use
functions and typemaps provided by other perl extensions.  This means that a
perl extension is treated like a shared library that provides also a C and an
XS interface besides the perl one.")
    (license (package-license perl))))

(define-public perl-extutils-helpers
  (package
    (name "perl-extutils-helpers")
    (version "0.026")
    (source
     (origin
       (method url-fetch)
       (uri (string-append "mirror://cpan/authors/id/L/LE/LEONT/"
                           "ExtUtils-Helpers-" version ".tar.gz"))
       (sha256
        (base32
         "05ilqcj1rg5izr09dsqmy5di4fvq6ph4k0chxks7qmd4j1kip46y"))))
    (build-system perl-build-system)
    (home-page "https://metacpan.org/release/ExtUtils-Helpers")
    (synopsis "Various portability utilities for module builders")
    (description "This module provides various portable helper functions for
module building modules.")
    (license (package-license perl))))

(define-public perl-extutils-libbuilder
  (package
    (name "perl-extutils-libbuilder")
    (version "0.08")
    (source
     (origin
       (method url-fetch)
       (uri (string-append "mirror://cpan/authors/id/A/AM/AMBS/"
                           "ExtUtils-LibBuilder-" version ".tar.gz"))
       (sha256
        (base32
         "1lmmfcjxvsvhn4f3v2lyylgr8dzcf5j7mnd1pkq3jc75dph724f5"))))
    (build-system perl-build-system)
    (native-inputs
     `(("perl-module-build" ,perl-module-build)))
    (home-page "https://metacpan.org/release/ExtUtils-LibBuilder")
    (synopsis "Tool to build C libraries")
    (description "Some Perl modules need to ship C libraries together with
their Perl code.  Although there are mechanisms to compile and link (or glue)
C code in your Perl programs, there isn't a clear method to compile standard,
self-contained C libraries.  This module main goal is to help in that task.")
    (license (package-license perl))))

(define-public perl-extutils-parsexs
  (package
    (name "perl-extutils-parsexs")
    (version "3.35")
    (source
      (origin
        (method url-fetch)
        (uri (string-append
               "mirror://cpan/authors/id/S/SM/SMUELLER/ExtUtils-ParseXS-"
               version
               ".tar.gz"))
        (sha256
          (base32
            "077fqiyabydm8j34wxzxwxskyidh8nmwq9gskaxai8kq298z1pj1"))))
    (build-system perl-build-system)
    (home-page
      "https://metacpan.org/release/ExtUtils-ParseXS")
    (synopsis "Module to convert Perl XS code into C code")
    (description "The package contains the ExtUtils::ParseXS module to
convert Perl XS code into C code, the ExtUtils::Typemaps module to
handle Perl/XS typemap files, and their submodules.")
    (license (package-license perl))))

(define-public perl-extutils-pkgconfig
  (package
    (name "perl-extutils-pkgconfig")
    (version "1.16")
    (source (origin
              (method url-fetch)
              (uri (string-append "mirror://cpan/authors/id/X/XA/XAOC/"
                                  "ExtUtils-PkgConfig-" version ".tar.gz"))
              (sha256
               (base32
                "0vhwh0731rhh1sswmvagq0myn754dnkab8sizh6d3n6pjpcwxsmv"))))
    (build-system perl-build-system)
    (propagated-inputs
     `(("pkg-config" ,pkg-config)))
    (home-page "https://metacpan.org/release/ExtUtils-PkgConfig")
    (synopsis "Simplistic interface to pkg-config")
    (description
     "@code{ExtUtils::PkgConfig} is a very simplistic interface to the
@command{pkg-config} utility, intended for use in the @file{Makefile.PL}
of perl extensions which bind libraries that @command{pkg-config} knows.
It is really just boilerplate code that you would have written yourself.")
    (license lgpl2.1+)))

(define-public perl-extutils-typemaps-default
  (package
    (name "perl-extutils-typemaps-default")
    (version "1.05")
    (source
      (origin
        (method url-fetch)
        (uri (string-append
               "mirror://cpan/authors/id/S/SM/SMUELLER/ExtUtils-Typemaps-Default-"
               version
               ".tar.gz"))
        (sha256
          (base32
            "1phmha0ks95kvzl00r1kgnd5hvg7qb1q9jmzjmw01p5zgs1zbyix"))))
    (build-system perl-build-system)
    (native-inputs
      `(("perl-module-build" ,perl-module-build)))
    (home-page
      "https://metacpan.org/release/ExtUtils-Typemaps-Default")
    (synopsis "Set of useful typemaps")
    (description "The package provides a number of useful typemaps as
submodules of ExtUtils::Typemaps.")
    (license (package-license perl))))

(define-public perl-extutils-xspp
  (package
    (name "perl-extutils-xspp")
    (version "0.18")
    (source
      (origin
        (method url-fetch)
        (uri (string-append
               "mirror://cpan/authors/id/S/SM/SMUELLER/ExtUtils-XSpp-"
               version
               ".tar.gz"))
        (sha256
          (base32
            "1zx84f93lkymqz7qa4d63gzlnhnkxm5i3gvsrwkvvqr9cxjasxli"))))
    (build-system perl-build-system)
    (native-inputs
      `(("perl-module-build" ,perl-module-build)
        ("perl-test-base" ,perl-test-base)
        ("perl-test-differences" ,perl-test-differences)))
    (home-page
      "https://metacpan.org/release/ExtUtils-XSpp")
    (synopsis "XS for C++")
    (description "This module implements the Perl foreign function
interface XS for C++; it is a thin layer over plain XS.")
    (license (package-license perl))))

(define-public perl-file-changenotify
  (package
    (name "perl-file-changenotify")
    (version "0.24")
    (source
     (origin
       (method url-fetch)
       (uri (string-append "mirror://cpan/authors/id/D/DR/DROLSKY/"
                           "File-ChangeNotify-" version ".tar.gz"))
       (sha256
        (base32
         "090i265f73jlcl5rv250791vw32j9vvl4nd5abc7myg0klb8109w"))))
    (build-system perl-build-system)
    (native-inputs
     `(("perl-module-build" ,perl-module-build)
       ("perl-test-exception" ,perl-test-exception)))
    (propagated-inputs
     `(("perl-class-load" ,perl-class-load)
       ("perl-list-moreutils" ,perl-list-moreutils)
       ("perl-module-pluggable" ,perl-module-pluggable)
       ("perl-moose" ,perl-moose)
       ("perl-moosex-params-validate" ,perl-moosex-params-validate)
       ("perl-moosex-semiaffordanceaccessor"
        ,perl-moosex-semiaffordanceaccessor)
       ("perl-namespace-autoclean" ,perl-namespace-autoclean)))
    (home-page "https://metacpan.org/release/File-ChangeNotify")
    (synopsis "Watch for changes to files")
    (description "This module provides a class to monitor a directory for
changes made to any file.")
    (license artistic2.0)))

(define-public perl-file-configdir
  (package
    (name "perl-file-configdir")
    (version "0.021")
    (source
     (origin
       (method url-fetch)
       (uri (string-append "mirror://cpan/authors/id/R/RE/REHSACK/"
                           "File-ConfigDir-" version ".tar.gz"))
       (sha256
        (base32
         "1ihlhdbwaybyj3xqfxpx4ii0ypa41907b6zdh94rvr4wyqa5lh3b"))))
    (build-system perl-build-system)
    (propagated-inputs
     `(("perl-file-homedir" ,perl-file-homedir)
       ("perl-list-moreutils" ,perl-list-moreutils)
       ("perl-test-without-module" ,perl-test-without-module)))
    (home-page "https://metacpan.org/release/File-ConfigDir")
    (synopsis "Get directories of configuration files")
    (description "This module is a helper for installing, reading and finding
configuration file locations.  @code{File::ConfigDir} is a module to help out
when Perl modules (especially applications) need to read and store
configuration files from more than one location.")
    (license (package-license perl))))

(define-public perl-file-copy-recursive
  (package
    (name "perl-file-copy-recursive")
    (version "0.38")
    (source
     (origin
       (method url-fetch)
       (uri (string-append "mirror://cpan/authors/id/D/DM/DMUEY/"
                           "File-Copy-Recursive-" version ".tar.gz"))
       (sha256
        (base32
         "1syyyvylr51iicialdmv0dw06q49xzv8zrkb5cn8ma4l73gvvk44"))))
    (build-system perl-build-system)
    (home-page "https://metacpan.org/release/File-Copy-Recursive")
    (synopsis "Recursively copy files and directories")
    (description "This module has 3 functions: one to copy files only, one to
copy directories only, and one to do either depending on the argument's
type.")
    (license (package-license perl))))

(define-public perl-file-find-rule
  (package
    (name "perl-file-find-rule")
    (version "0.34")
    (source
     (origin
       (method url-fetch)
       (uri (string-append "mirror://cpan/authors/id/R/RC/RCLAMP/"
                           "File-Find-Rule-" version ".tar.gz"))
       (sha256
        (base32
         "1znachnhmi1w5pdqx8dzgfa892jb7x8ivrdy4pzjj7zb6g61cvvy"))))
    (build-system perl-build-system)
    (propagated-inputs
     `(("perl-text-glob" ,perl-text-glob)
       ("perl-number-compare" ,perl-number-compare)))
    (home-page "https://metacpan.org/release/File-Find-Rule")
    (synopsis "Alternative interface to File::Find")
    (description "File::Find::Rule is a friendlier interface to File::Find.
It allows you to build rules which specify the desired files and
directories.")
    (license (package-license perl))))

(define-public perl-file-find-rule-perl
  (package
    (name "perl-file-find-rule-perl")
    (version "1.15")
    (source
     (origin
       (method url-fetch)
       (uri (string-append "mirror://cpan/authors/id/E/ET/ETHER/"
                           "File-Find-Rule-Perl-" version ".tar.gz"))
       (sha256
        (base32
         "19iy8spzrvh71x33b5yi16wjw5jjvs12jvjj0f7f3370hqzl6j4s"))))
    (build-system perl-build-system)
    (propagated-inputs
     `(("perl-file-find-rule" ,perl-file-find-rule)
       ("perl-params-util" ,perl-params-util)
       ("perl-parse-cpan-meta" ,perl-parse-cpan-meta)))
    (home-page "https://metacpan.org/release/File-Find-Rule-Perl")
    (synopsis "Common rules for searching for Perl things")
    (description "File::Find::Rule::Perl provides methods for finding various
types Perl-related files, or replicating search queries run on a distribution
in various parts of the CPAN ecosystem.")
    (license (package-license perl))))

(define-public perl-file-grep
  (package
    (name "perl-file-grep")
    (version "0.02")
    (source
     (origin
       (method url-fetch)
       (uri (string-append
             "mirror://cpan/authors/id/M/MN/MNEYLON/File-Grep-"
             version
             ".tar.gz"))
       (sha256
        (base32
         "0cjnz3ak7s3x3y3q48xb9ka2q9d7xvch58vy80hqa9xn9qkiabj6"))))
    (build-system perl-build-system)
    (home-page "https://metacpan.org/release/File-Grep")
    (synopsis "Matches patterns in a series of files")
    (description "@code{File::Grep} provides similar functionality as perl's
builtin @code{grep}, @code{map}, and @code{foreach} commands, but iterating
over a passed filelist instead of arrays.  While trivial, this module can
provide a quick dropin when such functionality is needed.")
    (license (package-license perl))))

(define-public perl-file-homedir
  (package
    (name "perl-file-homedir")
    (version "1.004")
    (source
     (origin
       (method url-fetch)
       (uri (string-append "mirror://cpan/authors/id/R/RE/REHSACK/"
                           "File-HomeDir-" version ".tar.gz"))
       (sha256
        (base32
         "1bciyzwv7gwsnaykqz0czj6mlbkkg4hg1s40s1q7j2p6nlmpxxj5"))))
    (build-system perl-build-system)
    (propagated-inputs
     `(("perl-file-which" ,perl-file-which)))
    (arguments `(#:tests? #f))          ;Not appropriate for chroot
    (home-page "https://metacpan.org/release/File-HomeDir")
    (synopsis "Find your home and other directories on any platform")
    (description "File::HomeDir is a module for locating the directories that
are @code{owned} by a user (typically your user) and to solve the various issues
that arise trying to find them consistently across a wide variety of
platforms.")
    (license (package-license perl))))

(define-public perl-file-path
  (package
    (name "perl-file-path")
    (version "2.16")
    (source
     (origin
       (method url-fetch)
       (uri (string-append
             "mirror://cpan/authors/id/J/JK/JKEENAN/File-Path-"
             version
             ".tar.gz"))
       (sha256
        (base32 "01gsysg9mjkh1ckk7jhj3y8vs291a5ynkgzhqmcz90f3b6dxdxr1"))))
    (build-system perl-build-system)
    (home-page "https://metacpan.org/release/File-Path")
    (synopsis "Create or remove directory trees")
    (description "This module provide a convenient way to create directories
of arbitrary depth and to delete an entire directory subtree from the
file system.")
    (license (package-license perl))))

(define-public perl-file-pushd
  (package
    (name "perl-file-pushd")
    (version "1.016")
    (source
     (origin
       (method url-fetch)
       (uri (string-append
             "mirror://cpan/authors/id/D/DA/DAGOLDEN/File-pushd-"
             version
             ".tar.gz"))
       (sha256
        (base32
         "1p3wz5jnddd87wkwl4x3fc3ncprahdxdzwqd4scb10r98h4pyfnp"))))
    (build-system perl-build-system)
    (home-page
     "https://metacpan.org/release/File-pushd")
    (synopsis
     "Change directory temporarily for a limited scope")
    (description "@code{File::pushd} does a temporary @code{chdir} that is
easily and automatically reverted, similar to @code{pushd} in some Unix
command shells.  It works by creating an object that caches the original
working directory.  When the object is destroyed, the destructor calls
@code{chdir} to revert to the original working directory.  By storing the
object in a lexical variable with a limited scope, this happens automatically
at the end of the scope.")
    (license asl2.0)))

(define-public perl-file-list
  (package
    (name "perl-file-list")
    (version "0.3.1")
    (source (origin
             (method url-fetch)
             (uri (string-append
                   "mirror://cpan/authors/id/D/DO/DOPACKI/File-List-"
                   version ".tar.gz"))
             (sha256
              (base32
               "00m5ax4aq59hdvav6yc4g63vhx3a57006rglyypagvrzfxjvm8s8"))))
    (build-system perl-build-system)
    (arguments
     `(#:phases
       (modify-phases %standard-phases
         (add-after 'unpack 'cd
           (lambda _ (chdir "List") #t)))))
    (license (package-license perl))
    (synopsis "Perl extension for crawling directory trees and compiling
lists of files")
    (description
     "The File::List module crawls the directory tree starting at the
provided base directory and can return files (and/or directories if desired)
matching a regular expression.")
    (home-page "https://metacpan.org/release/File-List")))

(define-public perl-file-readbackwards
  (package
    (name "perl-file-readbackwards")
    (version "1.05")
    (source
     (origin
       (method url-fetch)
       (uri (string-append
             "mirror://cpan/authors/id/U/UR/URI/File-ReadBackwards-"
             version
             ".tar.gz"))
       (sha256
        (base32
         "0vldy5q0zyf1cwzwb1gv14f8vg2f21bw96b8wvkw6z2hhypn3cl2"))))
    (build-system perl-build-system)
    (home-page "https://metacpan.org/release/File-ReadBackwards")
    (synopsis "Read a file backwards by lines")
    (description "This module reads a file backwards line by line. It is
simple to use, memory efficient and fast.  It supports both an object and a
tied handle interface.

It is intended for processing log and other similar text files which typically
have their newest entries appended to them.  By default files are assumed to
be plain text and have a line ending appropriate to the OS.  But you can set
the input record separator string on a per file basis.")
    (license perl-license)))

(define-public perl-file-remove
  (package
    (name "perl-file-remove")
    (version "1.58")
    (source
     (origin
       (method url-fetch)
       (uri (string-append "mirror://cpan/authors/id/S/SH/SHLOMIF/"
                           "File-Remove-" version ".tar.gz"))
       (sha256
        (base32
         "1n6h5w3sp2bs4cfrifdx2z15cfpb4r536179mx1a12xbmj1yrxl1"))))
    (build-system perl-build-system)
    (native-inputs
     `(("perl-module-build" ,perl-module-build)))
    (home-page "https://metacpan.org/release/File-Remove")
    (synopsis "Remove files and directories in Perl")
    (description "@code{File::Remove::remove} removes files and directories.
It acts like @code{/bin/rm}, for the most part.  Although @code{unlink} can be
given a list of files, it will not remove directories; this module remedies
that.  It also accepts wildcards, * and ?, as arguments for file names.")
    (license (package-license perl))))

(define-public perl-file-sharedir
  (package
    (name "perl-file-sharedir")
    (version "1.116")
    (source
     (origin
       (method url-fetch)
       (uri (string-append "mirror://cpan/authors/id/R/RE/REHSACK/"
                           "File-ShareDir-" version ".tar.gz"))
       (sha256
        (base32 "0a43rfb0a1fpxh4d2dayarkdxw4cx9a2krkk87zmcilcz7yhpnar"))))
    (build-system perl-build-system)
    (native-inputs
     `(("perl-file-sharedir-install" ,perl-file-sharedir-install)))
    (propagated-inputs
     `(("perl-class-inspector" ,perl-class-inspector)))
    (home-page "https://metacpan.org/release/File-ShareDir")
    (synopsis "Locate per-dist and per-module shared files")
    (description "The intent of File::ShareDir is to provide a companion to
Class::Inspector and File::HomeDir.  Quite often you want or need your Perl
module to have access to a large amount of read-only data that is stored on
the file-system at run-time.  Once the files have been installed to the
correct directory, you can use File::ShareDir to find your files again after
the installation.")
    (license (package-license perl))))

(define-public perl-file-sharedir-dist
  (package
    (name "perl-file-sharedir-dist")
    (version "0.07")
    (source
     (origin
       (method url-fetch)
       (uri (string-append "mirror://cpan/authors/id/P/PL/PLICEASE/"
                           "File-ShareDir-Dist-" version ".tar.gz"))
       (sha256
        (base32 "0vg8kxzgz4hf6221jb4v5bx1zhsnplnw5bcmxx0iyd92xv8fazwd"))))
    (build-system perl-build-system)
    (home-page "https://metacpan.org/release/File-ShareDir-Dist")
    (synopsis "Locate per-dist shared files")
    (description "File::ShareDir::Dist finds share directories for
distributions.  It is a companion module to File::ShareDir.")
    (license (package-license perl))))

(define-public perl-file-sharedir-install
  (package
    (name "perl-file-sharedir-install")
    (version "0.13")
    (source
     (origin
       (method url-fetch)
       (uri (string-append "mirror://cpan/authors/id/E/ET/ETHER/"
                           "File-ShareDir-Install-" version ".tar.gz"))
       (sha256
        (base32
         "1yc0wlkav2l2wr36a53n4mnhsy2zv29z5nm14mygxgjwv7qgvgj5"))))
    (build-system perl-build-system)
    (native-inputs
     `(("perl-module-build" ,perl-module-build)))
    (home-page "https://metacpan.org/release/File-ShareDir-Install")
    (synopsis "Install shared files")
    (description "File::ShareDir::Install allows you to install read-only data
files from a distribution.  It is a companion module to File::ShareDir, which
allows you to locate these files after installation.")
    (license (package-license perl))))

(define-public perl-file-slurp
  (package
    (name "perl-file-slurp")
    (version "9999.28")
    (source
     (origin
       (method url-fetch)
       (uri (string-append "mirror://cpan/authors/id/C/CA/CAPOEIRAB/"
                           "File-Slurp-" version ".tar.gz"))
       (sha256
        (base32 "1vkwh880lbyr2qcrfka7yb3z4yz9id4va52gfjgdnyfb1c0wx1q5"))))
    (build-system perl-build-system)
    (home-page "https://metacpan.org/release/File-Slurp")
    (synopsis "Reading/Writing/Modifying of complete files")
    (description "File::Slurp provides subroutines to read or write entire
files with a simple call.  It also has a subroutine for reading the list of
file names in a directory.")
    (license (package-license perl))))

(define-public perl-file-slurper
  (package
    (name "perl-file-slurper")
    (version "0.012")
    (source
     (origin
       (method url-fetch)
       (uri (string-append
             "mirror://cpan/authors/id/L/LE/LEONT/File-Slurper-"
             version
             ".tar.gz"))
       (sha256
        (base32
         "0y5518ji60yfkx9ggjp309j6g8vfri4ka4zqlsys245i2sj2xysf"))))
    (build-system perl-build-system)
    (native-inputs
     `(("perl-test-warnings" ,perl-test-warnings)))
    (propagated-inputs
     `(("perl-perlio-utf8_strict" ,perl-perlio-utf8_strict)))
    (home-page "https://metacpan.org/release/File-Slurper")
    (synopsis "Simple, sane and efficient module to slurp a file")
    (description "This module provides functions for fast and correct file
slurping and spewing.  All functions are optionally exported.")
    (license (package-license perl))))

(define-public perl-file-slurp-tiny
  (package
    (name "perl-file-slurp-tiny")
    (version "0.004")
    (source (origin
              (method url-fetch)
              (uri (string-append "mirror://cpan/authors/id/L/LE/LEONT/"
                                  "File-Slurp-Tiny-" version ".tar.gz"))
              (sha256
               (base32
                "07kzfmibl43dq4c803f022g2rcfv4nkjgipxclz943mzxaz9aaa5"))))
    (build-system perl-build-system)
    (home-page "https://metacpan.org/release/File-Slurp-Tiny")
    (synopsis "Simple file reader and writer")
    (description
     "This module provides functions for fast reading and writing of files.")
    (license (package-license perl))))

(define-public perl-file-temp
  (package
    (name "perl-file-temp")
    (version "0.2309")
    (source
     (origin
       (method url-fetch)
       (uri (string-append "mirror://cpan/authors/id/E/ET/ETHER/"
                           "File-Temp-" version ".tar.gz"))
       (sha256
        (base32 "0pr3wrxrk93wy7dz9gsb1sgl77icrs8rh2mah6wms5cdi2ll5ch1"))))
    (build-system perl-build-system)
    (home-page "https://metacpan.org/release/File-Temp")
    (synopsis "Return name and handle of a temporary file safely")
    (description "File::Temp can be used to create and open temporary files in
a safe way.")
    (license (package-license perl))))

(define-public perl-file-which
  (package
    (name "perl-file-which")
    (version "1.23")
    (source (origin
              (method url-fetch)
              (uri (string-append "mirror://cpan/authors/id/P/PL/PLICEASE/"
                                  "File-Which-" version ".tar.gz"))
              (sha256
               (base32
                "0y70qh5kn2hyrrvbsfhg0iws2qggk5vkpz37f7rbd5rd9cjc57dp"))))
    (build-system perl-build-system)
    (native-inputs `(("test-script" ,perl-test-script)))
    (synopsis "Portable implementation of the `which' utility")
    (description
     "File::Which was created to be able to get the paths to executable
programs on systems under which the `which' program wasn't implemented in the
shell.")
    (home-page "https://metacpan.org/release/File-Which")
    (license (package-license perl))))

(define-public perl-file-zglob
  (package
    (name "perl-file-zglob")
    (version "0.11")
    (source (origin
              (method url-fetch)
              (uri (string-append
                    "mirror://cpan/authors/id/T/TO/TOKUHIROM/File-Zglob-"
                    version ".tar.gz"))
              (sha256
               (base32
                "16v61rn0yimpv5kp6b20z2f1c93n5kpsyjvr0gq4w2dc43gfvc8w"))))
    (build-system perl-build-system)
    (native-inputs
     `(("perl-module-install" ,perl-module-install)))
    (home-page "https://metacpan.org/release/File-Zglob")
    (synopsis "Extended Unix style glob functionality")
    (description "@code{File::Zglob} provides a traditional Unix @code{glob}
functionality; it returns a list of file names that match the given pattern.
For instance, it supports the @code{**/*.pm} form.")
    (license (package-license perl))))

(define-public perl-filesys-notify-simple
  (package
    (name "perl-filesys-notify-simple")
    (version "0.13")
    (source
     (origin
       (method url-fetch)
       (uri (string-append "mirror://cpan/authors/id/M/MI/MIYAGAWA/"
                           "Filesys-Notify-Simple-" version ".tar.gz"))
       (sha256
        (base32
         "18jv96k1pf8wqf4vn2ahs7dv44lc9cyqj0bja9z17qici3dx7qxd"))))
    (build-system perl-build-system)
    (native-inputs
     `(("perl-test-sharedfork" ,perl-test-sharedfork)))
    (home-page "https://metacpan.org/release/Filesys-Notify-Simple")
    (synopsis "Simple and dumb file system watcher")
    (description
     "@code{Filesys::Notify::Simple} is a simple but unified interface to get
notifications of changes to a given file system path.  It uses inotify2 on
Linux, fsevents on OS X, @code{kqueue} on FreeBSD, and
@code{FindFirstChangeNotification} on Windows if they're installed, and falls
back to a full directory scan if none of these are available.")
    (license perl-license)))

(define-public perl-getopt-long
  (package
    (name "perl-getopt-long")
    (version "v2.49.1")
    (source
     (origin
       (method url-fetch)
       (uri (string-append "mirror://cpan/authors/id/J/JV/JV/"
                           "Getopt-Long-" (substring version 1) ".tar.gz"))
       (sha256
        (base32
         "0bw8gbhj8s5gmkqvs3m7pk9arqhgqssrby4yimh29ah9alix9ylq"))))
    (build-system perl-build-system)
    (home-page "https://metacpan.org/release/Getopt-Long")
    (synopsis "Module to handle parsing command line options")
    (description "The @code{Getopt::Long} module implements an extended getopt
function called @code{GetOptions()}.  It parses the command line from
@code{ARGV}, recognizing and removing specified options and their possible
values.

This function adheres to the POSIX syntax for command line options, with GNU
extensions.  In general, this means that options have long names instead of
single letters, and are introduced with a double dash \"--\".  Support for
bundling of command line options, as was the case with the more traditional
single-letter approach, is provided but not enabled by default.")
    ;; Can be used with either license.
    (license (list (package-license perl) gpl2+))))

(define-public perl-getopt-long-descriptive
  (package
    (name "perl-getopt-long-descriptive")
    (version "0.103")
    (source
     (origin
       (method url-fetch)
       (uri (string-append "mirror://cpan/authors/id/R/RJ/RJBS/"
                           "Getopt-Long-Descriptive-" version ".tar.gz"))
       (sha256
        (base32
         "1cpl240qxmh7jf85ai9sfkp3nzm99syya4jxidizp7aa83kvmqbh"))))
    (build-system perl-build-system)
    (native-inputs
     `(("perl-cpan-meta-check" ,perl-cpan-meta-check)
       ("perl-test-fatal" ,perl-test-fatal)
       ("perl-test-warnings" ,perl-test-warnings)))
    (propagated-inputs
     `(("perl-params-validate" ,perl-params-validate)
       ("perl-sub-exporter" ,perl-sub-exporter)))
    (home-page "https://metacpan.org/release/Getopt-Long-Descriptive")
    (synopsis "Getopt::Long, but simpler and more powerful")
    (description "Getopt::Long::Descriptive is yet another Getopt library.
It's built atop Getopt::Long, and gets a lot of its features, but tries to
avoid making you think about its huge array of options.  It also provides
usage (help) messages, data validation, and a few other useful features.")
    (license (package-license perl))))

(define-public perl-getopt-tabular
  (package
    (name "perl-getopt-tabular")
    (version "0.3")
    (source (origin
              (method url-fetch)
              (uri (string-append "mirror://cpan/authors/id/G/GW/GWARD/"
                                  "Getopt-Tabular-" version ".tar.gz"))
              (sha256
               (base32
                "0xskl9lcj07sdfx5dkma5wvhhgf5xlsq0khgh8kk34dm6dv0dpwv"))))
    (build-system perl-build-system)
    (synopsis "Table-driven argument parsing for Perl")
    (description
     "Getopt::Tabular is a Perl 5 module for table-driven argument parsing,
vaguely inspired by John Ousterhout's Tk_ParseArgv.")
    (home-page "https://metacpan.org/release/Getopt-Tabular")
    (license (package-license perl))))

(define-public perl-graph
  (package
    (name "perl-graph")
    (version "0.9704")
    (source
     (origin
       (method url-fetch)
       (uri (string-append
             "mirror://cpan/authors/id/J/JH/JHI/Graph-"
             version
             ".tar.gz"))
       (sha256
        (base32
         "099a1gca0wj5zs0cffncjqp2mjrdlk9i6325ks89ml72gfq8wpij"))))
    (build-system perl-build-system)
    (home-page "https://metacpan.org/release/Graph")
    (synopsis "Graph data structures and algorithms")
    (description "This is @code{Graph}, a Perl module for dealing with graphs,
the abstract data structures.")
    (license (package-license perl))))

(define-public perl-guard
  (package
    (name "perl-guard")
    (version "1.023")
    (source (origin
              (method url-fetch)
              (uri (string-append "mirror://cpan/authors/id/M/ML/MLEHMANN/Guard-"
                                  version ".tar.gz"))
              (sha256
               (base32
                "1p6i9mfmbs9cw40jqdv71ihv2xfi0vvlv8bdv2810gf93zwxvi1l"))))
    (build-system perl-build-system)
    (home-page "https://metacpan.org/release/Guard")
    (synopsis "Safe cleanup blocks implemented as guards")
    (description "@code{Guard} implements so-called @dfn{guards}.  A guard is
something (usually an object) that \"guards\" a resource, ensuring that it is
cleaned up when expected.

Specifically, this module supports two different types of guards: guard
objects, which execute a given code block when destroyed, and scoped guards,
which are tied to the scope exit.")
    (license (package-license perl))))

(define-public perl-hash-fieldhash
  (package
    (name "perl-hash-fieldhash")
    (version "0.15")
    (source
     (origin
       (method url-fetch)
       (uri (string-append "mirror://cpan/authors/id/G/GF/GFUJI/"
                           "Hash-FieldHash-" version ".tar.gz"))
       (sha256
        (base32
         "1wg8nzczfxif55j2nbymbhyd25pjy7dqs4bvd6jrcds3ll3mflaw"))))
    (build-system perl-build-system)
    (arguments
     `(#:phases
       (modify-phases %standard-phases
         (add-before 'configure 'set-perl-search-path
           (lambda _
             ;; Work around "dotless @INC" build failure.
             (setenv "PERL5LIB"
                     (string-append (getcwd) ":"
                                    (getenv "PERL5LIB")))
             #t)))))
    (native-inputs
     `(("perl-module-build" ,perl-module-build)
       ("perl-test-leaktrace" ,perl-test-leaktrace)))
    (home-page "https://metacpan.org/release/Hash-FieldHash")
    (synopsis "Lightweight field hash for inside-out objects")
    (description "@code{Hash::FieldHash} provides the field hash mechanism
which supports the inside-out technique.  It is an alternative to
@code{Hash::Util::FieldHash} with a simpler interface, higher performance, and
relic support.")
    (license (package-license perl))))

(define-public perl-hash-merge
  (package
    (name "perl-hash-merge")
    (version "0.300")
    (source
     (origin
       (method url-fetch)
       (uri (string-append "mirror://cpan/authors/id/R/RE/REHSACK/"
                           "Hash-Merge-" version ".tar.gz"))
       (sha256
        (base32
         "0h3wfnpv5d4d3f9xzmwkchay6251nhzngdv3f6xia56mj4hxabs0"))))
    (build-system perl-build-system)
    (propagated-inputs
     `(("perl-clone-choose" ,perl-clone-choose)))
    (home-page "https://metacpan.org/release/Hash-Merge")
    (synopsis "Merge arbitrarily deep hashes into a single hash")
    (description "Hash::Merge merges two arbitrarily deep hashes into a single
hash.  That is, at any level, it will add non-conflicting key-value pairs from
one hash to the other, and follows a set of specific rules when there are key
value conflicts.  The hash is followed recursively, so that deeply nested
hashes that are at the same level will be merged when the parent hashes are
merged.")
    (license (package-license perl))))

(define-public perl-hash-multivalue
  (package
    (name "perl-hash-multivalue")
    (version "0.16")
    (source
     (origin
       (method url-fetch)
       (uri (string-append "mirror://cpan/authors/id/A/AR/ARISTOTLE/"
                           "Hash-MultiValue-" version ".tar.gz"))
       (sha256
        (base32
         "1x3k7h542xnigz0b8vsfiq580p5r325wi5b8mxppiqk8mbvis636"))))
    (build-system perl-build-system)
    (home-page "https://metacpan.org/release/Hash-MultiValue")
    (synopsis "Store multiple values per key")
    (description "Hash::MultiValue is an object (and a plain hash reference)
that may contain multiple values per key, inspired by MultiDict of WebOb.")
    (license (package-license perl))))

(define-public perl-importer
  (package
    (name "perl-importer")
    (version "0.025")
    (source
      (origin
        (method url-fetch)
        (uri (string-append "mirror://cpan/authors/id/E/EX/EXODIST/Importer-"
                            version ".tar.gz"))
        (sha256
         (base32
          "0iirw6csfbycr6z5s6lgd1zdqdjhb436zcxy1hyh6x3x92616i87"))))
    (build-system perl-build-system)
    (home-page "https://metacpan.org/release/Importer")
    (synopsis "Alternative but compatible interface to modules that export symbols")
    (description "This module acts as a layer between Exporter and modules which
consume exports.  It is feature-compatible with Exporter, plus some much needed
extras.  You can use this to import symbols from any exporter that follows
Exporters specification.  The exporter modules themselves do not need to use or
inherit from the Exporter module, they just need to set @@EXPORT and/or other
variables.")
    (license (package-license perl))))

(define-public perl-import-into
  (package
    (name "perl-import-into")
    (version "1.002005")
    (source
     (origin
       (method url-fetch)
       (uri (string-append "mirror://cpan/authors/id/H/HA/HAARG/"
                           "Import-Into-" version ".tar.gz"))
       (sha256
        (base32
         "0rq5kz7c270q33jq6hnrv3xgkvajsc62ilqq7fs40av6zfipg7mx"))))
    (build-system perl-build-system)
    (propagated-inputs
     `(("perl-module-runtime" ,perl-module-runtime)))
    (home-page "https://metacpan.org/release/Import-Into")
    (synopsis "Import packages into other packages")
    (description "Writing exporters is a pain.  Some use Exporter, some use
Sub::Exporter, some use Moose::Exporter, some use Exporter::Declare ... and
some things are pragmas.  Exporting on someone else's behalf is harder.  The
exporters don't provide a consistent API for this, and pragmas need to have
their import method called directly, since they effect the current unit of
compilation.  Import::Into provides global methods to make this painless.")
    (license (package-license perl))))

(define-public perl-inc-latest
  (package
    (name "perl-inc-latest")
    (version "0.500")
    (source
     (origin
       (method url-fetch)
       (uri (string-append "mirror://cpan/authors/id/D/DA/DAGOLDEN/"
                           "inc-latest-" version ".tar.gz"))
       (sha256
        (base32
         "04f6qf6ll2hkdsr9aglykg3wlgsnf0w4f264nzg4i9y6cgrhbafs"))))
    (build-system perl-build-system)
    (home-page "https://metacpan.org/release/inc-latest")
    (synopsis "Use modules in inc/ if newer than installed")
    (description "The inc::latest module helps bootstrap configure-time
dependencies for CPAN distributions.  These dependencies get bundled into the
inc directory within a distribution and are used by Makefile.PL or Build.PL.")
    (license asl2.0)))

(define-public perl-indirect
  (package
    (name "perl-indirect")
    (version "0.39")
    (source
     (origin
       (method url-fetch)
       (uri (string-append
             "mirror://cpan/authors/id/V/VP/VPIT/indirect-"
             version ".tar.gz"))
       (sha256
        (base32 "1r971mykvvsrzrp6a9ccl649ihr84h254jmlfpazv64f6i63qwvi"))))
    (build-system perl-build-system)
    (home-page "https://metacpan.org/release/indirect")
    (synopsis "Lexically warn about using the indirect method call syntax")
    (description
     "Indirect warns about using the indirect method call syntax.")
    (license (package-license perl))))

(define-public perl-inline
  (package
   (name "perl-inline")
   (version "0.81")
   (source
    (origin
     (method url-fetch)
     (uri (string-append
           "mirror://cpan/authors/id/T/TI/TINITA/Inline-"
           version ".tar.gz"))
     (sha256
      (base32
       "1qxi0xvn8rqj4sca9gwb1xkm6bdz33x57li5kfls6mnavil3i5qz"))))
   (build-system perl-build-system)
   (native-inputs
    `(("perl-test-warn" ,perl-test-warn)))
   (home-page "https://metacpan.org/release/Inline")
   (synopsis "Write Perl subroutines in other programming languages")
   (description "The @code{Inline} module allows you to put source code
from other programming languages directly (inline) in a Perl script or
module.  The code is automatically compiled as needed, and then loaded
for immediate access from Perl.")
   (license (package-license perl))))

(define-public perl-inline-c
  (package
    (name "perl-inline-c")
    (version "0.78")
    (source
     (origin
       (method url-fetch)
       (uri (string-append
             "mirror://cpan/authors/id/T/TI/TINITA/Inline-C-"
             version ".tar.gz"))
       (sha256
        (base32
         "1izv7vswd17glffh8h83bi63gdk208mmhxi17l3qd8q1bkc08y4s"))))
    (build-system perl-build-system)
    (native-inputs
     `(("perl-file-copy-recursive" ,perl-file-copy-recursive)
       ("perl-file-sharedir-install" ,perl-file-sharedir-install)
       ("perl-test-warn" ,perl-test-warn)
       ("perl-yaml-libyaml" ,perl-yaml-libyaml)))
    (propagated-inputs
     `(("perl-inline" ,perl-inline)
       ("perl-parse-recdescent" ,perl-parse-recdescent)
       ("perl-pegex" ,perl-pegex)))
    (home-page "https://metacpan.org/release/Inline-C")
    (synopsis "C Language Support for Inline")
    (description "The @code{Inline::C} module allows you to write Perl
subroutines in C.  Since version 0.30 the @code{Inline} module supports
multiple programming languages and each language has its own support module.
This document describes how to use Inline with the C programming language.
It also goes a bit into Perl C internals.")
    (license (package-license perl))))

(define-public perl-io-all
  (package
    (name "perl-io-all")
    (version "0.87")
    (source
     (origin
       (method url-fetch)
       (uri (string-append
             "mirror://cpan/authors/id/F/FR/FREW/IO-All-"
             version
             ".tar.gz"))
       (sha256
        (base32
         "0nsd9knlbd7if2v6zwj4q978axq0w5hk8ymp61z14a821hjivqjl"))))
    (build-system perl-build-system)
    (propagated-inputs
     `(("perl-file-mimeinfo" ,perl-file-mimeinfo)
       ("perl-file-readbackwards" ,perl-file-readbackwards)))
    (home-page "https://metacpan.org/release/IO-All")
    (synopsis "@code{IO::All} to Larry Wall!")
    (description "@code{IO::All} combines all of the best Perl IO modules into
a single nifty object oriented interface to greatly simplify your everyday
Perl IO idioms.  It exports a single function called io, which returns a new
@code{IO::All} object.  And that object can do it all!")
    (license perl-license)))

(define-public perl-io-captureoutput
  (package
    (name "perl-io-captureoutput")
    (version "1.1105")
    (source
     (origin
       (method url-fetch)
       (uri (string-append
             "mirror://cpan/authors/id/D/DA/DAGOLDEN/IO-CaptureOutput-"
             version
             ".tar.gz"))
       (sha256
        (base32 "11zlfbahac09q3jvwmpijmkwgihwxps85jwy2q7q0wqjragh16df"))))
    (build-system perl-build-system)
    (home-page "https://metacpan.org/release/IO-CaptureOutput")
    (synopsis "Capture STDOUT and STDERR from Perl code, subprocesses or XS")
    (description "@code{IO::CaptureOutput} provides routines for capturing
@code{STDOUT} and @code{STDERR} from perl subroutines, forked system
calls (e.g. @code{system()}, @code{fork()}) and from XS or C modules.

This module is no longer recommended by its maintainer.  Users are advised to
try @code{Capture::Tiny} instead.")
    (license (package-license perl))))

(define-public perl-io-interactive
  (package
    (name "perl-io-interactive")
    (version "1.022")
    (source
     (origin
       (method url-fetch)
       (uri (string-append "mirror://cpan/authors/id/B/BD/BDFOY/"
                           "IO-Interactive-" version ".tar.gz"))
       (sha256
        (base32 "1p7b3z877am99qn9b3n2whgcv77256sbg28divlpgs1sx653pm8f"))))
    (build-system perl-build-system)
    (home-page "https://metacpan.org/release/IO-Interactive")
    (synopsis "Utilities for interactive I/O")
    (description "This module provides three utility subroutines that make it
easier to develop interactive applications: is_interactive(), interactive(),
and busy().")
    (license (package-license perl))))

(define-public perl-io-pager
  (package
    (name "perl-io-pager")
    (version "0.44")
    (source
     (origin
       (method url-fetch)
       (uri (string-append
             "mirror://cpan/authors/id/J/JP/JPIERCE/IO-Pager-"
             version
             ".tgz"))
       (sha256
        (base32 "0h52gplhc3rij18xc4ngpg5kqv6mylxfzig18xll1aqda8iwa8kl"))))
    (build-system perl-build-system)
    (arguments
     '(#:phases
       (modify-phases %standard-phases
         (add-after 'unpack 'patch-less
           (lambda _
             (substitute* "lib/IO/Pager.pm"
               (("/usr/local/bin/less', '/usr/bin/less")
                (which "less")))
             #t)))))
    (propagated-inputs
     `(("perl-file-which" ,perl-file-which)))
    (inputs
     `(("less" ,less)))
    (home-page "https://metacpan.org/release/IO-Pager")
    (synopsis "Select a pager and pipe text to it")
    (description
     "@code{IO::Pager} can be used to locate an available pager and use it to
display output if a TTY is in use.")
    (license (package-license perl))))

(define-public perl-io-string
  (package
    (name "perl-io-string")
    (version "1.08")
    (source
     (origin
       (method url-fetch)
       (uri (string-append "mirror://cpan/authors/id/G/GA/GAAS/"
                           "IO-String-" version ".tar.gz"))
       (sha256
        (base32
         "18755m410yl70s17rgq3m0hyxl8r5mr47vsq1rw7141d8kc4lgra"))))
    (build-system perl-build-system)
    (home-page "https://metacpan.org/release/IO-String")
    (synopsis "Emulate file interface for in-core strings")
    (description "IO::String is an IO::File (and IO::Handle) compatible class
that reads or writes data from in-core strings.")
    (license (package-license perl))))

(define-public perl-io-stringy
  (package
    (name "perl-io-stringy")
    (version "2.111")
    (source
     (origin
       (method url-fetch)
       (uri (string-append "mirror://cpan/authors/id/D/DS/DSKOLL/"
                           "IO-stringy-" version ".tar.gz"))
       (sha256
        (base32
         "178rpx0ym5l2m9mdmpnr92ziscvchm541w94fd7ygi6311kgsrwc"))))
    (build-system perl-build-system)
    (home-page "https://metacpan.org/release/IO-stringy")
    (synopsis "IO:: interface for reading/writing an array of lines")
    (description "This toolkit primarily provides modules for performing both
traditional and object-oriented i/o) on things *other* than normal
filehandles; in particular, IO::Scalar, IO::ScalarArray, and IO::Lines.")
    (license (package-license perl))))

(define-public perl-io-tty
  (package
    (name "perl-io-tty")
    (version "1.12")
    (source (origin
              (method url-fetch)
              (uri (string-append "mirror://cpan/authors/id/T/TO/TODDR/IO-Tty-"
                                  version ".tar.gz"))
              (sha256
               (base32
                "0399anjy3bc0w8xzsc3qx5vcyqryc9gc52lc7wh7i49hsdq8gvx2"))))
    (build-system perl-build-system)
    (home-page "https://metacpan.org/release/IO-Tty")
    (synopsis "Perl interface to pseudo ttys")
    (description
     "This package provides the @code{IO::Pty} and @code{IO::Tty} Perl
interfaces to pseudo ttys.")
    (license (package-license perl))))

(define-public perl-ipc-cmd
  (package
    (name "perl-ipc-cmd")
    (version "1.02")
    (source
     (origin
       (method url-fetch)
       (uri (string-append "mirror://cpan/authors/id/B/BI/BINGOS/IPC-Cmd-"
                           version ".tar.gz"))
       (sha256
        (base32 "0qvh0qpvc22r4kysfy8srxnhni677lvc8hr18kjrdkmb58jjj8ah"))))
    (build-system perl-build-system)
    (home-page "https://metacpan.org/release/IPC-Cmd")
    (synopsis "Run interactive command-line programs")
    (description "@code{IPC::Cmd} allows for the searching and execution of
any binary on your system.  It adheres to verbosity settings and is able to
run interactively.  It also has an option to capture output/error buffers.")
    (license (package-license perl))))

(define-public perl-ipc-run
  (package
    (name "perl-ipc-run")
    (version "20180523.0")
    (source
     (origin
       (method url-fetch)
       (uri (string-append "mirror://cpan/authors/id/T/TO/TODDR/"
                           "IPC-Run-" version ".tar.gz"))
       (sha256
        (base32 "0bvckcs1629ifqfb68xkapd4a74fd5qbg6z9qs8i6rx4z3nxfl1q"))))
    (build-system perl-build-system)
    (propagated-inputs
     `(("perl-io-tty" ,perl-io-tty)))
    (arguments
     `(#:phases (modify-phases %standard-phases
                  (add-before
                   'check 'disable-w32-test
                   (lambda _
                     ;; This test fails, and we're not really interested in
                     ;; it, so disable it.
                     (delete-file "t/win32_compile.t")
                     #t)))))
    (home-page "https://metacpan.org/release/IPC-Run")
    (synopsis "Run system() and background procs w/ piping, redirs, ptys")
    (description "IPC::Run allows you run and interact with child processes
using files, pipes, and pseudo-ttys.  Both system()-style and scripted usages
are supported and may be mixed.  Likewise, functional and OO API styles are
both supported and may be mixed.")
    (license (package-license perl))))

(define-public perl-ipc-run3
  (package
    (name "perl-ipc-run3")
    (version "0.048")
    (source (origin
              (method url-fetch)
              (uri (string-append "mirror://cpan/authors/id/R/RJ/RJBS/"
                                  "IPC-Run3-" version ".tar.gz"))
              (sha256
               (base32
                "0r9m8q78bg7yycpixd7738jm40yz71p2q7inm766kzsw3g6c709x"))))
    (build-system perl-build-system)
    (synopsis "Run a subprocess with input/output redirection")
    (description
     "The IPC::Run3 module allows you to run a subprocess and redirect stdin,
stdout, and/or stderr to files and perl data structures.  It aims to satisfy
99% of the need for using system, qx, and open3 with a simple, extremely
Perlish API and none of the bloat and rarely used features of IPC::Run.")
    (home-page "https://metacpan.org/release/IPC-Run3")
    ;; "You may use this module under the terms of the BSD, Artistic, or GPL
    ;; licenses, any version."
    (license (list bsd-3 gpl3+))))

(define-public perl-ipc-sharelite
  (package
    (name "perl-ipc-sharelite")
    (version "0.17")
    (source
     (origin
       (method url-fetch)
       (uri (string-append "mirror://cpan/authors/id/A/AN/ANDYA/"
                           "IPC-ShareLite-" version ".tar.gz"))
       (sha256
        (base32
         "1gz7dbwxrzbzdsjv11kb49jlf9q6lci2va6is0hnavd93nwhdm0l"))))
    (build-system perl-build-system)
    (home-page "https://metacpan.org/release/IPC-ShareLite")
    (synopsis "Lightweight interface to shared memory")
    (description "IPC::ShareLite provides a simple interface to shared memory,
allowing data to be efficiently communicated between processes.")
    (license (package-license perl))))

(define-public perl-ipc-system-simple
  (package
    (name "perl-ipc-system-simple")
    (version "1.25")
    (source (origin
              (method url-fetch)
              (uri (string-append
                    "mirror://cpan/authors/id/P/PJ/PJF/IPC-System-Simple-"
                    version ".tar.gz"))
              (sha256
               (base32
                "0fsdb81shjj4hifyyzvj7vpkhq5jrfhlcpw2xbjfi1mqz8fsmdpi"))))
    (build-system perl-build-system)
    (home-page "https://metacpan.org/release/IPC-System-Simple")
    (synopsis "Run commands simply, with detailed diagnostics")
    (description "Calling Perl's in-built @code{system} function is easy,
determining if it was successful is hard.  Let's face it, @code{$?} isn't the
nicest variable in the world to play with, and even if you do check it,
producing a well-formatted error string takes a lot of work.

@code{IPC::System::Simple} takes the hard work out of calling external
commands.")
    (license (package-license perl))))

(define-public perl-json
  (package
    (name "perl-json")
    (version "4.02")
    (source
     (origin
       (method url-fetch)
       (uri (string-append "mirror://cpan/authors/id/I/IS/ISHIGAKI/"
                           "JSON-" version ".tar.gz"))
       (sha256
        (base32
         "0z32x2lijij28c9fhmzgxc41i9nw24fyvd2a8ajs5zw9b9sqhjj4"))))
    (build-system perl-build-system)
    (propagated-inputs
     `(("perl-json-xs" ,perl-json-xs))) ;recommended
    (home-page "https://metacpan.org/release/JSON")
    (synopsis "JSON encoder/decoder for Perl")
    (description "This module converts Perl data structures to JSON and vice
versa using either JSON::XS or JSON::PP.")
    (license (package-license perl))))

(define-public perl-json-any
  (package
    (name "perl-json-any")
    (version "1.39")
    (source
     (origin
       (method url-fetch)
       (uri (string-append "mirror://cpan/authors/id/E/ET/ETHER/"
                           "JSON-Any-" version ".tar.gz"))
       (sha256
        (base32
         "1hspg6khjb38syn59cysnapc1q77qgavfym3fqr6l2kiydf7ajdf"))))
    (build-system perl-build-system)
    (native-inputs
     `(("perl-test-fatal" ,perl-test-fatal)
       ("perl-test-requires" ,perl-test-requires)
       ("perl-test-warnings" ,perl-test-warnings)
       ("perl-test-without-module" ,perl-test-without-module)))
    (propagated-inputs
     `(("perl-namespace-clean" ,perl-namespace-clean)))
    (home-page "https://metacpan.org/release/JSON-Any")
    (synopsis "Wrapper for Perl JSON classes")
    (description
     "This module tries to provide a coherent API to bring together the
various JSON modules currently on CPAN.  This module will allow you to code to
any JSON API and have it work regardless of which JSON module is actually
installed.")
    (license (package-license perl))))

(define-public perl-json-maybexs
  (package
    (name "perl-json-maybexs")
    (version "1.004000")
    (source
     (origin
       (method url-fetch)
       (uri (string-append "mirror://cpan/authors/id/H/HA/HAARG/"
                           "JSON-MaybeXS-" version ".tar.gz"))
       (sha256
        (base32
         "09m1w03as6n0a00pzvaldkhm494yaf5n0g3j2cwwfx24iwpa1gar"))))
    (build-system perl-build-system)
    (native-inputs
     `(("perl-test-without-module" ,perl-test-without-module)))
    (inputs
     `(("perl-cpanel-json-xs" ,perl-cpanel-json-xs)))
    (home-page "https://metacpan.org/release/JSON-MaybeXS")
    (synopsis "Cpanel::JSON::XS with fallback")
    (description "This module first checks to see if either Cpanel::JSON::XS
or JSON::XS is already loaded, in which case it uses that module.  Otherwise
it tries to load Cpanel::JSON::XS, then JSON::XS, then JSON::PP in order, and
either uses the first module it finds or throws an error.")
    (license (package-license perl))))

(define-public perl-json-xs
  (package
    (name "perl-json-xs")
    (version "4.0")
    (source
     (origin
       (method url-fetch)
       (uri (string-append "mirror://cpan/authors/id/M/ML/MLEHMANN/"
                           "JSON-XS-" version ".tar.gz"))
       (sha256
        (base32
         "0118yrzagwlcfj5yldn3h23zzqs2rx282jlm068nf7fjlvy4m7s7"))))
    (build-system perl-build-system)
    (native-inputs
     `(("perl-canary-stability" ,perl-canary-stability)))
    (propagated-inputs
     `(("perl-common-sense" ,perl-common-sense)
       ("perl-types-serialiser" ,perl-types-serialiser)))
    (home-page "https://metacpan.org/release/JSON-XS")
    (synopsis "JSON serialising/deserialising for Perl")
    (description "This module converts Perl data structures to JSON and vice
versa.")
    (license (package-license perl))))

(define-public perl-lexical-sealrequirehints
  (package
    (name "perl-lexical-sealrequirehints")
    (version "0.011")
    (source
     (origin
       (method url-fetch)
       (uri (string-append
             "mirror://cpan/authors/id/Z/ZE/ZEFRAM/Lexical-SealRequireHints-"
             version
             ".tar.gz"))
       (sha256
        (base32
         "0fh1arpr0hsj7skbn97yfvbk22pfcrpcvcfs15p5ss7g338qx4cy"))))
    (build-system perl-build-system)
    (native-inputs
     `(("perl-module-build" ,perl-module-build)))
    (home-page "https://metacpan.org/release/Lexical-SealRequireHints")
    (synopsis "Prevent leakage of lexical hints")
    (description
     "Lexical::SealRequireHints prevents leakage of lexical hints")
    (license (package-license perl))))

(define-public perl-log-any
  (package
    (name "perl-log-any")
    (version "1.707")
    (source
     (origin
       (method url-fetch)
       (uri (string-append "mirror://cpan/authors/id/P/PR/PREACTION/Log-Any-"
                           version ".tar.gz"))
       (sha256
        (base32 "1wb55ib4gvk8h5pjb6hliqg7li1xjk420q3w5r33f9p1ps60ylbl"))))
    (build-system perl-build-system)
    (home-page "https://metacpan.org/release/Log-Any")
    (synopsis "Bringing loggers and listeners together")
    (description "@code{Log::Any} provides a standard log production API for
modules.  @code{Log::Any::Adapter} allows applications to choose the mechanism
for log consumption, whether screen, file or another logging mechanism like
@code{Log::Dispatch} or @code{Log::Log4perl}.

A CPAN module uses @code{Log::Any} to get a log producer object.  An
application, in turn, may choose one or more logging mechanisms via
@code{Log::Any::Adapter}, or none at all.

@code{Log::Any} has a very tiny footprint and no dependencies beyond Perl
itself, which makes it appropriate for even small CPAN modules to use.  It
defaults to @code{null} logging activity, so a module can safely log without
worrying about whether the application has chosen (or will ever choose) a
logging mechanism.")
    (license (package-license perl))))

(define-public perl-log-any-adapter-log4perl
  (package
    (name "perl-log-any-adapter-log4perl")
    (version "0.09")
    (source
     (origin
       (method url-fetch)
       (uri (string-append
             "mirror://cpan/authors/id/P/PR/PREACTION/Log-Any-Adapter-Log4perl-"
             version
             ".tar.gz"))
       (sha256
        (base32
         "19f1drqnzr6g4xwjm6jk4iaa3zmiax8bzxqch04f4jr12bjd75qi"))))
    (build-system perl-build-system)
    (propagated-inputs
     `(("perl-log-any" ,perl-log-any)
       ("perl-log-log4perl" ,perl-log-log4perl)))
    (home-page
     "https://metacpan.org/release/Log-Any-Adapter-Log4perl")
    (synopsis "Log::Any adapter for Log::Log4perl")
    (description "@code{Log::Any::Adapter::Log4perl} provides a
@code{Log::Any} adapter using @code{Log::Log4perl} for logging.")
    (license (package-license perl))))

(define-public perl-log-log4perl
  (package
    (name "perl-log-log4perl")
    (version "1.49")
    (source
     (origin
       (method url-fetch)
       (uri (string-append
             "mirror://cpan/authors/id/M/MS/MSCHILLI/Log-Log4perl-"
             version
             ".tar.gz"))
       (sha256
        (base32
         "05ifhx1lmv91dbs9ck2zbjrkhh8z9g32gi6gxdmwnilia5zihfdp"))))
    (build-system perl-build-system)
    (home-page
     "https://metacpan.org/release/Log-Log4perl")
    (synopsis "Log4j implementation for Perl")
    (description "@code{Log::Log4perl} lets you remote-control and fine-tune
the logging behaviour of your system from the outside.  It implements the
widely popular (Java-based) Log4j logging package in pure Perl.")
    (license (package-license perl))))

(define-public perl-log-report-optional
  (package
    (name "perl-log-report-optional")
    (version "1.06")
    (source (origin
              (method url-fetch)
              (uri (string-append "mirror://cpan/authors/id/M/MA/MARKOV/"
                                  "Log-Report-Optional-" version ".tar.gz"))
              (sha256
               (base32
                "11ciiaq8vy186m7mzj8pcncwi8p9qp13wblvk427g1pnqjzlda0g"))))
    (build-system perl-build-system)
    (propagated-inputs
     `(("perl-string-print" ,perl-string-print)))
    (home-page "https://metacpan.org/release/Log-Report-Optional")
    (synopsis "Log::Report in the lightest form")
    (description
     "This module allows libraries to have a dependency to a small module
instead of the full Log-Report distribution.  The full power of
@code{Log::Report} is only released when the main program uses that module.
In that case, the module using the @code{Optional} will also use the full
@code{Log::Report}, otherwise the dressed-down @code{Log::Report::Minimal}
version.")
    (license (package-license perl))))

(define-public perl-log-report
  (package
    (name "perl-log-report")
    (version "1.10")
    (source (origin
              (method url-fetch)
              (uri (string-append "mirror://cpan/authors/id/M/MA/MARKOV/"
                                  "Log-Report-" version ".tar.gz"))
              (sha256
               (base32
                "1jjx1ari3a7ixsyan91b6n7lmjq6dy5223k3x2ah18qbxvw4caap"))))
    (build-system perl-build-system)
    (propagated-inputs
     `(("perl-devel-globaldestruction" ,perl-devel-globaldestruction)
       ("perl-log-report-optional" ,perl-log-report-optional)
       ("perl-string-print" ,perl-string-print)))
    (home-page "https://metacpan.org/release/Log-Report")
    (synopsis "Get messages to users and logs")
    (description
     "@code{Log::Report} combines three tasks which are closely related in
one: logging, exceptions, and translations.")
    (license (package-license perl))))

(define-public perl-libintl-perl
  (package
    (name "perl-libintl-perl")
    (version "1.31")
    (source
     (origin
       (method url-fetch)
       (uri (string-append "mirror://cpan/authors/id/G/GU/GUIDO/"
                           "libintl-perl-" version ".tar.gz"))
       (sha256
        (base32 "1afandrl44mq9c32r57xr489gkfswdgc97h8x86k98dz1byv3l6a"))))
    (build-system perl-build-system)
    (arguments
     `(#:phases
       (modify-phases %standard-phases
         (add-before 'configure 'set-perl-search-path
           (lambda _
             ;; Work around "dotless @INC" build failure.
             (setenv "PERL5LIB" (string-append (getcwd) ":"
                                               (getenv "PERL5LIB")))
             #t)))))
    (propagated-inputs
     `(("perl-file-sharedir" ,perl-file-sharedir)))
    (home-page "https://metacpan.org/release/libintl-perl")
    (synopsis "High-level interface to Uniforum message translation")
    (description "This package is an internationalization library for Perl
that aims to be compatible with the Uniforum message translations system as
implemented for example in GNU gettext.")
    (license gpl3+)))

(define-public perl-lingua-translit
  (package
    (name "perl-lingua-translit")
    (version "0.28")
    (source
     (origin
       (method url-fetch)
       (uri (string-append "mirror://cpan/authors/id/A/AL/ALINKE/"
                           "Lingua-Translit-" version ".tar.gz"))
       (sha256
        (base32
         "1qgap0j0ixmif309dvbqca7sy8xha9xgnj9s2lvh8qrczkc92gqi"))))
    (build-system perl-build-system)
    (home-page "https://metacpan.org/release/Lingua-Translit")
    (synopsis "Transliterate text between writing systems")
    (description "@code{Lingua::Translit} can be used to convert text from one
writing system to another, based on national or international transliteration
tables.  Where possible a reverse transliteration is supported.")
    (license (package-license perl))))

(define-public perl-list-allutils
  (package
    (name "perl-list-allutils")
    (version "0.09")
    (source
     (origin
       (method url-fetch)
       (uri (string-append "mirror://cpan/authors/id/D/DR/DROLSKY/"
                           "List-AllUtils-" version ".tar.gz"))
       (sha256
        (base32
         "1qmfpmly0pghc94k6ifnd1vwzlv8nks27qkqs6h4p7vcricn7zjc"))))
    (build-system perl-build-system)
    (native-inputs
     `(("perl-test-warnings" ,perl-test-warnings)))
    (propagated-inputs
     `(("perl-list-moreutils" ,perl-list-moreutils)
       ("perl-scalar-list-utils" ,perl-scalar-list-utils)))
    (home-page "https://metacpan.org/release/List-AllUtils")
    (synopsis "Combination of List::Util and List::MoreUtils")
    (description "This module exports all of the functions that either
List::Util or List::MoreUtils defines, with preference to List::Util.")
    (license (package-license perl))))

(define-public perl-list-compare
  (package
    (name "perl-list-compare")
    (version "0.53")
    (source
     (origin
       (method url-fetch)
       (uri (string-append
             "mirror://cpan/authors/id/J/JK/JKEENAN/List-Compare-"
             version
             ".tar.gz"))
       (sha256
        (base32
         "0l451yqhx1hlm7f2c3bjsl3n8w6l1jngrxzyfm2d8d9iggv4zgzx"))))
    (build-system perl-build-system)
    (native-inputs
     `(("perl-io-captureoutput" ,perl-io-captureoutput)))
    (home-page "https://metacpan.org/release/List-Compare")
    (synopsis "Compare elements of two or more lists")
    (description "@code{List::Compare} provides a module to perform
comparative operations on two or more lists.  Provided operations include
intersections, unions, unique elements, complements and many more.")
    (license (package-license perl))))

(define-public perl-list-moreutils
  (package
    (name "perl-list-moreutils")
    (version "0.428")
    (source
     (origin
       (method url-fetch)
       (uri (string-append "mirror://cpan/authors/id/R/RE/REHSACK/"
                           "List-MoreUtils-" version ".tar.gz"))
       (sha256
        (base32
         "1hkc8xkd27yzfkgaglzn77j4qjmilyva4gaz3pc64vpism2hjgki"))))
    (build-system perl-build-system)
    (arguments
     `(#:phases
       (modify-phases %standard-phases
         (add-before 'configure 'set-perl-search-path
           (lambda _
             ;; Work around "dotless @INC" build failure.
             (setenv "PERL5LIB"
                     (string-append (getcwd) ":"
                                    (getenv "PERL5LIB")))
             #t)))))
    (native-inputs
     `(("perl-config-autoconf" ,perl-config-autoconf)
       ("perl-test-leaktrace" ,perl-test-leaktrace)))
    (propagated-inputs
     `(("perl-exporter-tiny" ,perl-exporter-tiny)
       ("perl-list-moreutils-xs" ,perl-list-moreutils-xs)))
    (home-page "https://metacpan.org/release/List-MoreUtils")
    (synopsis "Provide the stuff missing in List::Util")
    (description "List::MoreUtils provides some trivial but commonly needed
functionality on lists which is not going to go into List::Util.")
    (license (package-license perl))))

(define-public perl-list-moreutils-xs
  (package
    (name "perl-list-moreutils-xs")
    (version "0.428")
    (source
     (origin
       (method url-fetch)
       (uri (string-append "mirror://cpan/authors/id/R/RE/REHSACK/List-MoreUtils-XS-"
                           version ".tar.gz"))
       (sha256
        (base32
         "0bfndmnkqaaf3gffprak143bzplxd69c368jxgr7rzlx88hyd7wx"))))
    (build-system perl-build-system)
    (native-inputs
     `(("perl-config-autoconf" ,perl-config-autoconf)
       ("perl-inc-latest" ,perl-inc-latest)
       ("perl-test-leaktrace" ,perl-test-leaktrace)))
    (home-page "https://metacpan.org/release/List-MoreUtils-XS")
    (synopsis "Provide the stuff missing in List::Util in XS")
    (description "@code{List::MoreUtils::XS} provides some trivial but
commonly needed functionality on lists which is not going to go into
@code{List::Util}.")
    (license asl2.0)))

(define-public perl-list-someutils
  (package
    (name "perl-list-someutils")
    (version "0.56")
    (source
     (origin
       (method url-fetch)
       (uri (string-append
             "mirror://cpan/authors/id/D/DR/DROLSKY/List-SomeUtils-"
             version
             ".tar.gz"))
       (sha256
        (base32 "1xw9dzg949997b10y6zgzrmhmk2ap274qivnk0wc1033x2fdk9za"))))
    (build-system perl-build-system)
    (native-inputs
     `(("perl-test-leaktrace" ,perl-test-leaktrace)))
    (inputs
     `(("perl-exporter-tiny" ,perl-exporter-tiny)
       ("perl-module-implementation"
        ,perl-module-implementation)))
    (home-page "https://metacpan.org/release/List-SomeUtils")
    (synopsis "Provide the stuff missing in List::Util")
    (description "@code{List::SomeUtils} provides some trivial but commonly
needed functionality on lists which is not going to go into @code{List::Util}.

All of the below functions are implementable in only a couple of lines of Perl
code.  Using the functions from this module however should give slightly
better performance as everything is implemented in C.  The pure-Perl
implementation of these functions only serves as a fallback in case the C
portions of this module couldn't be compiled on this machine.")
    (license (package-license perl))))

(define-public perl-mailtools
  (package
    (name "perl-mailtools")
    (version "2.21")
    (source
     (origin
       (method url-fetch)
       (uri (string-append
             "mirror://cpan/authors/id/M/MA/MARKOV/MailTools-"
             version
             ".tar.gz"))
       (sha256
        (base32
         "1js43bp2dnd8n2rv8clsv749166jnyqnc91k4wkkmw5n4rlbvnaa"))))
    (build-system perl-build-system)
    (propagated-inputs
     `(("perl-timedate" ,perl-timedate)))
    (home-page
     "https://metacpan.org/release/MailTools")
    (synopsis "Bundle of ancient email modules")
    (description "MailTools contains the following modules:
@table @asis
@item Mail::Address
Parse email address from a header line.
@item Mail::Cap
Interpret mailcap files: mappings of file-types to applications as used by
many command-line email programs.
@item Mail::Field
Simplifies access to (some) email header fields.  Used by Mail::Header.
@item Mail::Filter
Process Mail::Internet messages.
@item Mail::Header
Collection of Mail::Field objects, representing the header of a Mail::Internet
object.
@item Mail::Internet
Represents a single email message, with header and body.
@item Mail::Mailer
Send Mail::Internet emails via direct smtp or local MTA's.
@item Mail::Send
Build a Mail::Internet object, and then send it out using Mail::Mailer.
@item Mail::Util
\"Smart functions\" you should not depend on.
@end table")
    (license perl-license)))

(define-public perl-math-bezier
  (package
    (name "perl-math-bezier")
    (version "0.01")
    (source (origin
              (method url-fetch)
              (uri (string-append
                    "mirror://cpan/authors/id/A/AB/ABW/Math-Bezier-"
                    version ".tar.gz"))
              (sha256
               (base32
                "1f5qwrb7vvf8804myb2pcahyxffqm9zvfal2n6myzw7x8py1ba0i"))))
    (build-system perl-build-system)
    (home-page "https://metacpan.org/release/Math-Bezier")
    (synopsis "Solution of bezier curves")
    (description "This module implements the algorithm for the solution of Bezier
curves as presented by Robert D Miller in Graphics Gems V, \"Quick and Simple
Bezier Curve Drawing\".")
    (license perl-license)))

(define-public perl-math-round
  (package
    (name "perl-math-round")
    (version "0.07")
    (source (origin
              (method url-fetch)
              (uri (string-append
                    "mirror://cpan/authors/id/G/GR/GROMMEL/Math-Round-"
                    version ".tar.gz"))
              (sha256
               (base32
                "09wkvqj4hfq9y0fimri967rmhnq90dc2wf20lhlmqjp5hsd359vk"))))
    (build-system perl-build-system)
    (home-page "https://metacpan.org/release/Math-Round")
    (synopsis "Perl extension for rounding numbers")
    (description "@code{Math::Round} provides functions to round numbers,
both positive and negative, in various ways.")
    (license perl-license)))

(define-public perl-memoize
  (package
    (name "perl-memoize")
    (version "1.03")
    (source (origin
              (method url-fetch)
              (uri (string-append
                    "mirror://cpan/authors/id/M/MJ/MJD/Memoize-"
                    version".tgz"))
              (sha256
               (base32
                "1wysq3wrmf1s7s3phimzn7n0dswik7x53apykzgb0l2acigwqfaj"))))
    (build-system perl-build-system)
    (home-page "https://metacpan.org/release/Memoize")
    (synopsis "Make functions faster by trading space for time")
    (description "This package transparently speeds up functions by caching
return values, trading space for time.")
    (license perl-license)))

(define-public perl-memoize-expirelru
  (package
    (name "perl-memoize-expirelru")
    (version "0.56")
    (source
     (origin
       (method url-fetch)
       (uri (string-append "mirror://cpan/authors/id/N/NE/NEILB/"
                           "Memoize-ExpireLRU-" version ".tar.gz"))
       (sha256
        (base32
         "1xnp3jqabl4il5kfadlqimbxhzsbm7gpwrgw0m5s5fdsrc0n70zf"))))
    (build-system perl-build-system)
    (home-page "https://metacpan.org/release/Memoize-ExpireLRU")
    (synopsis "Expiry plug-in for Memoize that adds LRU cache expiration")
    (description "This module implements an expiry policy for Memoize that
follows LRU semantics, that is, the last n results, where n is specified as
the argument to the CACHESIZE parameter, will be cached.")
    (license (package-license perl))))

(define-public perl-mime-charset
  (package
    (name "perl-mime-charset")
    (version "1.012.2")
    (source (origin
              (method url-fetch)
              (uri (string-append "mirror://cpan/authors/id/N/NE/NEZUMI/"
                                  "MIME-Charset-" version ".tar.gz"))
              (sha256
               (base32
                "04qxgcg9mvia121i3zcqxgp20y0d9kg0qv6hddk93ian0af7g347"))))
    (build-system perl-build-system)
    (home-page "https://metacpan.org/release/MIME-Charset")
    (synopsis "Charset information for MIME messages")
    (description
     "@code{MIME::Charset} provides information about character sets used for
MIME messages on Internet.")
    (license (package-license perl))))

(define-public perl-mime-tools
  (package
    (name "perl-mime-tools")
    (version "5.509")
    (source
     (origin
       (method url-fetch)
       (uri (string-append
             "mirror://cpan/authors/id/D/DS/DSKOLL/MIME-tools-"
             version
             ".tar.gz"))
       (sha256
        (base32
         "0wv9rzx5j1wjm01c3dg48qk9wlbm6iyf91j536idk09xj869ymv4"))))
    (build-system perl-build-system)
    (native-inputs
     `(("perl-test-deep" ,perl-test-deep)))
    (inputs
     `(("perl-convert-binhex" ,perl-convert-binhex)))
    (propagated-inputs
     `(("perl-mailtools" ,perl-mailtools)))
    (home-page
     "https://metacpan.org/release/MIME-tools")
    (synopsis "Tools to manipulate MIME messages")
    (description
     "MIME-tools is a collection of Perl5 MIME:: modules for parsing,
decoding, and generating single- or multipart (even nested multipart) MIME
messages.")
    (license perl-license)))

(define-public perl-mime-types
  (package
    (name "perl-mime-types")
    (version "2.17")
    (source
     (origin
       (method url-fetch)
       (uri (string-append "mirror://cpan/authors/id/M/MA/MARKOV/"
                           "MIME-Types-" version ".tar.gz"))
       (sha256
        (base32
         "1xlg7q6h8zyb8534sy0iqn90py18kilg419q6051bwqz5zadfkp0"))))
    (build-system perl-build-system)
    (home-page "https://metacpan.org/release/MIME-Types")
    (synopsis "Definition of MIME types")
    (description "This module provides a list of known mime-types, combined
from various sources.  For instance, it contains all IANA types and the
knowledge of Apache.")
    (license (package-license perl))))

(define-public perl-mixin-linewise
  (package
    (name "perl-mixin-linewise")
    (version "0.108")
    (source (origin
              (method url-fetch)
              (uri (string-append
                    "mirror://cpan/authors/id/R/RJ/RJBS/Mixin-Linewise-"
                    version ".tar.gz"))
              (sha256
               (base32
                "1wmfr19w9y8qys7b32mnj1vmps7qwdahqas71a9p62ac8xw0dwkx"))))
    (build-system perl-build-system)
    (inputs
     `(("perl-perlio-utf8_strict" ,perl-perlio-utf8_strict)
       ("perl-sub-exporter" ,perl-sub-exporter)))
    (home-page "https://metacpan.org/release/Mixin-Linewise")
    (synopsis "Write your linewise code for handles; this does the rest")
    (description "It's boring to deal with opening files for IO, converting
strings to handle-like objects, and all that.  With
@code{Mixin::Linewise::Readers} and @code{Mixin::Linewise::Writers}, you can
just write a method to handle handles, and methods for handling strings and
file names are added for you.")
    (license (package-license perl))))

(define-public perl-modern-perl
  (package
    (name "perl-modern-perl")
    (version "1.20181021")
    (source
     (origin
       (method url-fetch)
       (uri (string-append
             "mirror://cpan/authors/id/C/CH/CHROMATIC/Modern-Perl-"
             version ".tar.gz"))
       (sha256
        (base32 "1if9jbh66z2vm4wwnky41ljnhdlwrh7vzl6pd3w60v3wix92nj0x"))))
    (build-system perl-build-system)
    (native-inputs
     `(("perl-module-build" ,perl-module-build)))
    (home-page
     "https://metacpan.org/release/Modern-Perl")
    (synopsis
     "Enable all of the features of Modern Perl with one import")
    (description "@code{Modern::Perl} provides a simple way to enable
multiple, by now, standard libraries in a Perl program.")
    (license (package-license perl))))

(define-public perl-module-build-tiny
  (package
    (name "perl-module-build-tiny")
    (version "0.039")
    (source
     (origin
       (method url-fetch)
       (uri (string-append "mirror://cpan/authors/id/L/LE/LEONT/"
                           "Module-Build-Tiny-" version ".tar.gz"))
       (sha256
        (base32
         "077ijxbvamybph4ymamy1i9q2993xb46vf1npxaybjz0mkv0yn3x"))))
    (build-system perl-build-system)
    (native-inputs
     `(("perl-extutils-installpaths" ,perl-extutils-installpaths)
       ("perl-extutils-config" ,perl-extutils-config)
       ("perl-extutils-helpers" ,perl-extutils-helpers)
       ("perl-test-harness" ,perl-test-harness)))
    (propagated-inputs
     `(("perl-extutils-installpaths" ,perl-extutils-installpaths)
       ("perl-extutils-config" ,perl-extutils-config)
       ("perl-extutils-helpers" ,perl-extutils-helpers)
       ("perl-test-harness" ,perl-test-harness)))
    (home-page "https://metacpan.org/release/Module-Build-Tiny")
    (synopsis "Tiny replacement for Module::Build")
    (description "Many Perl distributions use a Build.PL file instead of a
Makefile.PL file to drive distribution configuration, build, test and
installation.  Traditionally, Build.PL uses Module::Build as the underlying
build system.  This module provides a simple, lightweight, drop-in
replacement.  Whereas Module::Build has over 6,700 lines of code; this module
has less than 120, yet supports the features needed by most distributions.")
    (license (package-license perl))))

(define-public perl-module-build-withxspp
  (package
    (name "perl-module-build-withxspp")
    (version "0.14")
    (source
      (origin
        (method url-fetch)
        (uri (string-append
               "mirror://cpan/authors/id/S/SM/SMUELLER/Module-Build-WithXSpp-"
               version
               ".tar.gz"))
        (sha256
          (base32
            "0d39fjg9c0n820bk3fb50vvlwhdny4hdl69xmlyzql5xzp4cicsk"))))
    (build-system perl-build-system)
    (native-inputs
      `(("perl-module-build" ,perl-module-build)))
    (propagated-inputs
      `(("perl-extutils-cppguess" ,perl-extutils-cppguess)
        ("perl-extutils-xspp" ,perl-extutils-xspp)
        ("perl-module-build" ,perl-module-build)))
    (home-page
      "https://metacpan.org/release/Module-Build-WithXSpp")
    (synopsis
      "The module provides an XS++ enhanced flavour of Module::Build")
    (description "This subclass of Module::Build adds some tools and
processes to make it easier to use for wrapping C++ using XS++
(ExtUtils::XSpp).")
    (license (package-license perl))))

(define-public perl-module-build-xsutil
  (package
    (name "perl-module-build-xsutil")
    (version "0.16")
    (source (origin
              (method url-fetch)
              (uri (string-append "mirror://cpan/authors/id/H/HI/HIDEAKIO/"
                                  "Module-Build-XSUtil-" version ".tar.gz"))
              (sha256
               (base32
                "1nrs0b6hmwl3sw3g50b9857qgp5cbbbpl716zwn30h9vwjj2yxhm"))))
    (build-system perl-build-system)
    (native-inputs
     `(("perl-capture-tiny" ,perl-capture-tiny)
       ("perl-cwd-guard" ,perl-cwd-guard)
       ("perl-file-copy-recursive" ,perl-file-copy-recursive)
       ("perl-module-build" ,perl-module-build)))
    (propagated-inputs
     `(("perl-devel-checkcompiler" ,perl-devel-checkcompiler)))
    (home-page "https://metacpan.org/release/Module-Build-XSUtil")
    (synopsis "Module::Build class for building XS modules")
    (description
     "@code{Module::Build::XSUtil} is subclass of @code{Module::Build}
for support building XS modules.

This is a list of a new parameters in the @code{Module::Build::new} method:

@enumerate
@item @code{needs_compiler_c99}: This option checks C99 compiler availability.
@item @code{needs_compiler_cpp}: This option checks C++ compiler availability.
Can also pass @code{extra_compiler_flags} and @code{extra_linker_flags} for C++.
@item @code{generate_ppport_h}: Generate @file{ppport.h} by @code{Devel::PPPort}.
@item @code{generate_xshelper_h}: Generate @file{xshelper.h} which is a helper
header file to include @file{EXTERN.h}, @file{perl.h}, @file{XSUB.h} and
@file{ppport.h}, and defines some portability stuff which are not supported by
@file{ppport.h}.

It is ported from @code{Module::Install::XSUtil}.
@item @code{cc_warnings}: Toggle compiler warnings.  Enabled by default.
@item @code{-g options}: Invoke @file{Build.PL} with @code{-g} to enable
debug options.
@end enumerate")
    (license (package-license perl))))

(define-public perl-module-find
  (package
    (name "perl-module-find")
    (version "0.13")
    (source
     (origin
       (method url-fetch)
       (uri (string-append "mirror://cpan/authors/id/C/CR/CRENZ/"
                           "Module-Find-" version ".tar.gz"))
       (sha256
        (base32
         "0s45y5lvd9k89g7lds83c0bn1p29c13hfsbrd7x64jfaf8h8cisa"))))
    (build-system perl-build-system)
    (home-page "https://metacpan.org/release/Module-Find")
    (synopsis "Find and use installed modules in a (sub)category")
    (description "Module::Find lets you find and use modules in categories.
This can be useful for auto-detecting driver or plugin modules.  You can
differentiate between looking in the category itself or in all
subcategories.")
    (license (package-license perl))))

(define-public perl-module-implementation
  (package
    (name "perl-module-implementation")
    (version "0.09")
    (source
     (origin
       (method url-fetch)
       (uri (string-append "mirror://cpan/authors/id/D/DR/DROLSKY/"
                           "Module-Implementation-" version ".tar.gz"))
       (sha256
        (base32
         "0vfngw4dbryihqhi7g9ks360hyw8wnpy3hpkzyg0q4y2y091lpy1"))))
    (build-system perl-build-system)
    (native-inputs
     `(("perl-test-fatal" ,perl-test-fatal)
       ("perl-test-requires" ,perl-test-requires)))
    (propagated-inputs
     `(("perl-module-runtime" ,perl-module-runtime)
       ("perl-try-tiny" ,perl-try-tiny)))
    (home-page "https://metacpan.org/release/Module-Implementation")
    (synopsis "Loads alternate underlying implementations for a module")
    (description "This module abstracts out the process of choosing one of
several underlying implementations for a module.  This can be used to provide
XS and pure Perl implementations of a module, or it could be used to load an
implementation for a given OS or any other case of needing to provide multiple
implementations.")
    (license artistic2.0)))

(define-public perl-module-install
  (package
    (name "perl-module-install")
    (version "1.19")
    (source
     (origin
       (method url-fetch)
       (uri (string-append "mirror://cpan/authors/id/E/ET/ETHER/"
                           "Module-Install-" version ".tar.gz"))
       (sha256
        (base32
         "06q12cm97yh4p7qbm0a2p96996ii6ss59qy57z0f7f9svy6sflqs"))))
    (build-system perl-build-system)
    (native-inputs
     `(("perl-yaml-tiny" ,perl-yaml-tiny)))
    (propagated-inputs
     `(("perl-archive-zip" ,perl-archive-zip)
       ("perl-file-homedir" ,perl-file-homedir)
       ("perl-file-remove" ,perl-file-remove)
       ("perl-json" ,perl-json)
       ;; The LWP::Simple and LWP::UserAgent modules are recommended, but
       ;; would cause a circular dependency with (gnu packages web), so we
       ;; leave it out.  It may be resolved at runtime, however.
       ;("perl-libwww-perl" ,perl-libwww-perl)
       ("perl-module-scandeps" ,perl-module-scandeps)
       ("perl-par-dist" ,perl-par-dist)
       ("perl-yaml-tiny" ,perl-yaml-tiny)))
    ;; TODO: One test requires Test::More >= 0.99, another fails with unicode
    ;; character handling.
    (arguments `(#:tests? #f))
    (home-page "https://metacpan.org/release/Module-Install")
    (synopsis "Standalone, extensible Perl module installer")
    (description "Module::Install is a package for writing installers for
CPAN (or CPAN-like) distributions that are clean, simple, minimalist, act in a
strictly correct manner with ExtUtils::MakeMaker, and will run on any Perl
installation version 5.005 or newer.")
    (license (package-license perl))))

(define-public perl-module-manifest
  (package
    (name "perl-module-manifest")
    (version "1.09")
    (source
     (origin
       (method url-fetch)
       (uri (string-append
             "mirror://cpan/authors/id/E/ET/ETHER/Module-Manifest-"
             version ".tar.gz"))
       (sha256
        (base32
         "16skpm804a19gsgxzn1wba3lmvc7cx5q8ly4srpyd82yy47zi5d3"))))
    (build-system perl-build-system)
    (native-inputs
     `(("perl-test-exception" ,perl-test-exception)
       ("perl-test-warn" ,perl-test-warn)))
    (propagated-inputs
     `(("perl-params-util" ,perl-params-util)))
    (home-page "https://metacpan.org/release/Module-Manifest")
    (synopsis "Parse and examine a Perl distribution @file{MANIFEST} file")
    (description
     "@code{Module::Manifest} is a simple utility module created originally for
use in @code{Module::Inspector}.

It can load a @file{MANIFEST} file that comes in a Perl distribution tarball,
examine the contents, and perform some simple tasks.  It can also load the
@file{MANIFEST.SKIP} file and check that.")
    (license perl-license)))

(define-public perl-module-pluggable
  (package
    (name "perl-module-pluggable")
    (version "5.2")
    (source
     (origin
       (method url-fetch)
       (uri (string-append "mirror://cpan/authors/id/S/SI/SIMONW/"
                           "Module-Pluggable-" version ".tar.gz"))
       (sha256
        (base32
         "1px6qmszmfc69v36vd8d92av4nkrif6xf4nrj3xv647xwi2svwmk"))
       (patches (search-patches "perl-module-pluggable-search.patch"))))
    (build-system perl-build-system)
    (home-page "https://metacpan.org/release/Module-Pluggable")
    (synopsis "Give your Perl module the ability to have plugins")
    (description "This module provides a simple but extensible way of having
@code{plugins} for your Perl module.")
    (license (package-license perl))))

(define-public perl-module-runtime
  (package
    (name "perl-module-runtime")
    (version "0.016")
    (source
     (origin
       (method url-fetch)
       (uri (string-append "mirror://cpan/authors/id/Z/ZE/ZEFRAM/"
                           "Module-Runtime-" version ".tar.gz"))
       (sha256
        (base32
         "097hy2czwkxlppri32m599ph0xfvfsbf0a5y23a4fdc38v32wc38"))))
    (build-system perl-build-system)
    (native-inputs `(("perl-module-build" ,perl-module-build)))
    (home-page "https://metacpan.org/release/Module-Runtime")
    (synopsis "Perl runtime module handling")
    (description "The functions exported by this module deal with runtime
handling of Perl modules, which are normally handled at compile time.")
    (license (package-license perl))))

(define-public perl-module-runtime-conflicts
  (package
    (name "perl-module-runtime-conflicts")
    (version "0.003")
    (source
     (origin
       (method url-fetch)
       (uri (string-append "mirror://cpan/authors/id/E/ET/ETHER/"
                           "Module-Runtime-Conflicts-" version ".tar.gz"))
       (sha256
        (base32
         "0x9qfg4pq70v1rl9dfk775fmca7ia308m24vfy8zww4c0dsxqz3h"))))
    (build-system perl-build-system)
    (native-inputs
     `(("perl-module-build" ,perl-module-build)))
    (propagated-inputs
     `(("perl-module-runtime" ,perl-module-runtime)
       ("perl-dist-checkconflicts" ,perl-dist-checkconflicts)))
    (home-page "https://metacpan.org/release/Module-Runtime-Conflicts")
    (synopsis "Provide information on conflicts for Module::Runtime")
    (description "This module provides conflicts checking for Module::Runtime,
which had a recent release that broke some versions of Moose.  It is called
from Moose::Conflicts and moose-outdated.")
    (license (package-license perl))))

(define-public perl-module-scandeps
  (package
    (name "perl-module-scandeps")
    (version "1.27")
    (source
     (origin
       (method url-fetch)
       (uri (string-append "mirror://cpan/authors/id/R/RS/RSCHUPP/"
                           "Module-ScanDeps-" version ".tar.gz"))
       (sha256
        (base32
         "0j6r9r99x5p0i6fv06i44wpsvjxj32amjkiqf6pmqpj80jff2k7f"))))
    (build-system perl-build-system)
    (native-inputs
     `(("perl-test-requires" ,perl-test-requires)))
    (home-page "https://metacpan.org/release/Module-ScanDeps")
    (synopsis "Recursively scan Perl code for dependencies")
    (description "Module::ScanDeps is a module to recursively scan Perl
programs for dependencies.")
    (license (package-license perl))))

(define-public perl-module-util
  (package
    (name "perl-module-util")
    (version "1.09")
    (source
     (origin
       (method url-fetch)
       (uri (string-append "mirror://cpan/authors/id/M/MA/MATTLAW/"
                           "Module-Util-" version ".tar.gz"))
       (sha256
        (base32
         "1ip2yg3x517gg8c48crhd52ba864vmyimvm0ibn4ci068mmcpyvc"))))
    (build-system perl-build-system)
    (native-inputs
     `(("perl-module-build" ,perl-module-build))) ; >= 0.40
    (home-page "https://metacpan.org/release/Module-Util")
    (synopsis "Module name tools and transformations")
    (description "This module provides a few useful functions for manipulating
module names.  Its main aim is to centralise some of the functions commonly
used by modules that manipulate other modules in some way, like converting
module names to relative paths.")
    (license (package-license perl))))

(define-public perl-moo
  (package
    (name "perl-moo")
    (version "1.007000")
    (source
     (origin
       (method url-fetch)
       (uri (string-append "mirror://cpan/authors/id/H/HA/HAARG/"
                           "Moo-" version ".tar.gz"))
       (sha256
        (base32
         "0y9s6s9jjd519wgal6lwc9id4sadrvfn8gjb51dl602d0kk0l7n5"))))
    (build-system perl-build-system)
    (native-inputs
     `(("perl-test-fatal" ,perl-test-fatal)))
    (propagated-inputs
     `(("perl-class-method-modifiers" ,perl-class-method-modifiers)
       ("perl-class-xsaccessor" ,perl-class-xsaccessor)
       ("perl-devel-globaldestruction" ,perl-devel-globaldestruction)
       ("perl-import-into" ,perl-import-into)
       ("perl-module-runtime" ,perl-module-runtime)
       ("perl-role-tiny" ,perl-role-tiny)
       ("perl-strictures" ,perl-strictures)))
    (home-page "https://metacpan.org/release/Moo")
    (synopsis "Minimalist Object Orientation (with Moose compatibility)")
    (description "Moo is an extremely light-weight Object Orientation system.
It allows one to concisely define objects and roles with a convenient syntax
that avoids the details of Perl's object system.  Moo contains a subset of
Moose and is optimised for rapid startup.")
    (license (package-license perl))))

;; Some packages don't yet work with this newer version of ‘Moo’.
(define-public perl-moo-2
  (package
    (inherit perl-moo)
    (name "perl-moo-2")
    (version "2.003006")
    (source
     (origin
       (method url-fetch)
       (uri (string-append "mirror://cpan/authors/id/H/HA/HAARG/"
                           "Moo-" version ".tar.gz"))
       (sha256
        (base32 "0wi4gyp5kn4lbags0hrax3c9jj9spxg4d11fbrdh0ican4m0kcmw"))))
    (propagated-inputs
     `(("perl-role-tiny" ,perl-role-tiny-2)
       ("perl-sub-name" ,perl-sub-name)
       ("perl-sub-quote" ,perl-sub-quote)
       ("perl-strictures" ,perl-strictures-2)
       ,@(alist-delete "perl-strictures"
                       (alist-delete "perl-role-tiny"
                                     (package-propagated-inputs perl-moo)))))
    (arguments
     `(#:phases
       (modify-phases %standard-phases
         (add-before 'configure 'set-perl-search-path
           (lambda _
             ;; Use perl-strictures for testing.
             (setenv "MOO_FATAL_WARNINGS" "=1")
             #t)))))))

(define-public perl-moose
  (package
    (name "perl-moose")
    (version "2.2012")
    (source (origin
              (method url-fetch)
              (uri (string-append "mirror://cpan/authors/id/E/ET/ETHER/"
                                  "Moose-" version ".tar.gz"))
              (sha256
               (base32
                "0s9m2pskc8h1k94pbvx0lvf0xgv9xca349isbcsrqdqnkmxf9fs6"))))
    (build-system perl-build-system)
    (native-inputs
     `(("perl-cpan-meta-check" ,perl-cpan-meta-check)
       ("perl-dist-checkconflicts" ,perl-dist-checkconflicts)
       ("perl-test-cleannamespaces" ,perl-test-cleannamespaces)
       ("perl-test-fatal" ,perl-test-fatal)
       ("perl-test-requires" ,perl-test-requires)
       ("perl-test-warnings" ,perl-test-warnings)))
    ;; XXX::::::::::::::::::::::::::::::::::::::::::::::::::::::::::
    ;; # === Other Modules ===
    ;; #
    ;; #     Module                       Want    Have
    ;; #     ---------------------------- ---- -------
    ;; #     Algorithm::C3                 any missing
    ;; #     DBM::Deep                     any missing
    ;; #     DateTime                      any missing
    ;; #     DateTime::Calendar::Mayan     any missing
    ;; #     DateTime::Format::MySQL       any missing
    ;; #     Declare::Constraints::Simple  any missing
    ;; #     Dist::CheckConflicts          any    0.11
    ;; #     HTTP::Headers                 any missing
    ;; #     IO::File                      any    1.16
    ;; #     IO::String                    any missing
    ;; #     Locale::US                    any missing
    ;; #     Module::Refresh               any missing
    ;; #     MooseX::NonMoose              any missing
    ;; #     Params::Coerce                any missing
    ;; #     Regexp::Common                any missing
    ;; #     SUPER                         any missing
    ;; #     Test::Deep                    any missing
    ;; #     Test::DependentModules        any missing
    ;; #     Test::LeakTrace               any missing
    ;; #     Test::Output                  any missing
    ;; #     URI                           any missing
    (propagated-inputs
     `(("perl-class-load" ,perl-class-load)
       ("perl-class-load-xs" ,perl-class-load-xs)
       ("perl-data-optlist" ,perl-data-optlist)
       ("perl-devel-globaldestruction" ,perl-devel-globaldestruction)
       ("perl-devel-overloadinfo" ,perl-devel-overloadinfo)
       ("perl-devel-partialdump" ,perl-devel-partialdump)
       ("perl-devel-stacktrace" ,perl-devel-stacktrace)
       ("perl-dist-checkconflicts" ,perl-dist-checkconflicts)
       ("perl-eval-closure" ,perl-eval-closure)
       ("perl-list-moreutils" ,perl-list-moreutils)
       ("perl-module-runtime" ,perl-module-runtime)
       ("perl-module-runtime-conflicts" ,perl-module-runtime-conflicts)
       ("perl-mro-compat" ,perl-mro-compat)
       ("perl-package-deprecationmanager" ,perl-package-deprecationmanager)
       ("perl-package-stash" ,perl-package-stash)
       ("perl-package-stash-xs" ,perl-package-stash-xs)
       ("perl-params-util" ,perl-params-util)
       ("perl-scalar-list-utils" ,perl-scalar-list-utils)
       ("perl-sub-exporter" ,perl-sub-exporter)
       ("perl-sub-name" ,perl-sub-name)
       ("perl-task-weaken" ,perl-task-weaken)
       ("perl-try-tiny" ,perl-try-tiny)))
    (home-page "https://metacpan.org/release/Moose")
    (synopsis "Postmodern object system for Perl 5")
    (description
     "Moose is a complete object system for Perl 5.  It provides keywords for
attribute declaration, object construction, inheritance, and maybe more.  With
Moose, you define your class declaratively, without needing to know about
blessed hashrefs, accessor methods, and so on.  You can concentrate on the
logical structure of your classes, focusing on \"what\" rather than \"how\".
A class definition with Moose reads like a list of very concise English
sentences.")
    (license (package-license perl))))

(define-public perl-moosex-emulate-class-accessor-fast
  (package
    (name "perl-moosex-emulate-class-accessor-fast")
    (version "0.009032")
    (source
     (origin
       (method url-fetch)
       (uri (string-append "mirror://cpan/authors/id/H/HA/HAARG/"
                           "MooseX-Emulate-Class-Accessor-Fast-"
                           version ".tar.gz"))
       (sha256
        (base32 "153r30nggcyyx7ai15dbnba2h5145f8jdsh6wj54298d3zpvgvl2"))))
    (build-system perl-build-system)
    (native-inputs
     `(("perl-module-install" ,perl-module-install)
       ("perl-test-exception" ,perl-test-exception)))
    (propagated-inputs
     `(("perl-moose" ,perl-moose)))
    (home-page "https://metacpan.org/release/MooseX-Emulate-Class-Accessor-Fast")
    (synopsis "Emulate Class::Accessor::Fast behavior using Moose attributes")
    (description "This module attempts to emulate the behavior of
Class::Accessor::Fast as accurately as possible using the Moose attribute
system.  The public API of Class::Accessor::Fast is wholly supported, but the
private methods are not.")
    (license (package-license perl))))

(define-public perl-moosex-getopt
  (package
    (name "perl-moosex-getopt")
    (version "0.74")
    (source
     (origin
       (method url-fetch)
       (uri (string-append "mirror://cpan/authors/id/E/ET/ETHER/"
                           "MooseX-Getopt-" version ".tar.gz"))
       (sha256
        (base32 "091crga5gjyhj2lz55w3ba37xq6pmjg5dx5xccsrzghy8cxxzq0x"))))
    (build-system perl-build-system)
    (native-inputs
     `(("perl-module-build" ,perl-module-build)
       ("perl-module-build-tiny" ,perl-module-build-tiny)
       ("perl-path-tiny" ,perl-path-tiny)
       ("perl-test-deep" ,perl-test-deep)
       ("perl-test-fatal" ,perl-test-fatal)
       ("perl-test-needs" ,perl-test-needs)
       ("perl-test-requires" ,perl-test-requires)
       ("perl-test-trap" ,perl-test-trap)
       ("perl-test-warnings" ,perl-test-warnings)))
    (propagated-inputs
     `(("perl-getopt-long-descriptive" ,perl-getopt-long-descriptive)
       ("perl-moose" ,perl-moose)
       ("perl-moosex-role-parameterized" ,perl-moosex-role-parameterized)
       ("perl-namespace-autoclean" ,perl-namespace-autoclean)))
    (home-page "https://metacpan.org/release/MooseX-Getopt")
    (synopsis "Moose role for processing command line options")
    (description "This is a Moose role which provides an alternate constructor
for creating objects using parameters passed in from the command line.")
    (license (package-license perl))))

(define-public perl-moosex-markasmethods
  (package
    (name "perl-moosex-markasmethods")
    (version "0.15")
    (source
     (origin
       (method url-fetch)
       (uri (string-append "mirror://cpan/authors/id/R/RS/RSRCHBOY/"
                           "MooseX-MarkAsMethods-" version ".tar.gz"))
       (sha256
        (base32
         "1y3yxwcjjajm66pvca54cv9fax7a6dy36xqr92x7vzyhfqrw3v69"))))
    (build-system perl-build-system)
    (inputs
     `(("perl-moose" ,perl-moose)
       ("perl-namespace-autoclean" ,perl-namespace-autoclean)))
    (home-page "https://metacpan.org/release/MooseX-MarkAsMethods")
    (synopsis "Mark overload code symbols as methods")
    (description "MooseX::MarkAsMethods allows one to easily mark certain
functions as Moose methods.  This will allow other packages such as
namespace::autoclean to operate without blowing away your overloads.  After
using MooseX::MarkAsMethods your overloads will be recognized by Class::MOP as
being methods, and class extension as well as composition from roles with
overloads will \"just work\".")
    (license lgpl2.1)))

(define-public perl-moosex-methodattributes
  (package
    (name "perl-moosex-methodattributes")
    (version "0.31")
    (source
     (origin
       (method url-fetch)
       (uri (string-append "mirror://cpan/authors/id/E/ET/ETHER/"
                           "MooseX-MethodAttributes-" version ".tar.gz"))
       (sha256
        (base32
         "1whd10w7bm3dwaj7gpgw40bci9vvb2zmxs4349ifji91hvinwqck"))))
    (build-system perl-build-system)
    (native-inputs
     `(("perl-module-build-tiny" ,perl-module-build-tiny)
       ("perl-test-fatal" ,perl-test-fatal)
       ("perl-test-requires" ,perl-test-requires)))
    (propagated-inputs
     `(("perl-moose" ,perl-moose)
       ("perl-moosex-types" ,perl-moosex-types)
       ("perl-namespace-autoclean" ,perl-namespace-autoclean)))
    (home-page "https://metacpan.org/release/MooseX-MethodAttributes")
    (synopsis "Code attribute introspection")
    (description "This module allows code attributes of methods to be
introspected using Moose meta method objects.")
    (license (package-license perl))))

(define-public perl-moosex-nonmoose
(package
  (name "perl-moosex-nonmoose")
  (version "0.26")
  (source
    (origin
      (method url-fetch)
      (uri (string-append "mirror://cpan/authors/id/D/DO/DOY/"
                          "MooseX-NonMoose-" version ".tar.gz"))
      (sha256
        (base32
          "0zdaiphc45s5xj0ax5mkijf5d8v6w6yccb3zplgj6f30y7n55gnb"))))
  (build-system perl-build-system)
  (native-inputs
    `(("perl-moose" ,perl-moose)
      ("perl-test-fatal" ,perl-test-fatal)))
  (propagated-inputs
    `(("perl-list-moreutils" ,perl-list-moreutils)
      ("perl-module-runtime" ,perl-module-runtime)
      ("perl-moose" ,perl-moose)
      ("perl-try-tiny" ,perl-try-tiny)))
  (home-page "https://metacpan.org/release/MooseX-NonMoose")
  (synopsis "Subclassing of non-Moose classes")
  (description "MooseX::NonMoose allows for easily subclassing non-Moose
classes with Moose, taking care of the details connected with doing this, such
as setting up proper inheritance from Moose::Object and installing (and
inlining, at make_immutable time) a constructor that makes sure things like
BUILD methods are called.  It tries to be as non-intrusive as possible.")
  (license (package-license perl))))

(define-public perl-moosex-params-validate
  (package
    (name "perl-moosex-params-validate")
    (version "0.21")
    (source
     (origin
       (method url-fetch)
       (uri (string-append "mirror://cpan/authors/id/D/DR/DROLSKY/"
                           "MooseX-Params-Validate-" version ".tar.gz"))
       (sha256
        (base32 "1n9ry6gnskkp9ir6s7d5jirn3mh14ydgpmwqz6wcp6d9md358ac8"))))
    (build-system perl-build-system)
    (native-inputs
     `(("perl-moose" ,perl-moose)
       ("perl-test-fatal" ,perl-test-fatal)))
    (propagated-inputs
     `(("perl-devel-caller" ,perl-devel-caller)
       ("perl-moose" ,perl-moose)
       ("perl-params-validate" ,perl-params-validate)
       ("perl-sub-exporter" ,perl-sub-exporter)))
    (home-page "https://metacpan.org/release/MooseX-Params-Validate")
    (synopsis "Extension of Params::Validate using Moose's types")
    (description "This module fills a gap in Moose by adding method parameter
validation to Moose.")
    (license (package-license perl))))

(define-public perl-moosex-relatedclassroles
  (package
    (name "perl-moosex-relatedclassroles")
    (version "0.004")
    (source
     (origin
       (method url-fetch)
       (uri (string-append "mirror://cpan/authors/id/H/HD/HDP/"
                           "MooseX-RelatedClassRoles-" version ".tar.gz"))
       (sha256
        (base32
         "17vynkf6m5d039qkr4in1c9lflr8hnwp1fgzdwhj4q6jglipmnrh"))))
    (build-system perl-build-system)
    (propagated-inputs
     `(("perl-moose" ,perl-moose)
       ("perl-moosex-role-parameterized" ,perl-moosex-role-parameterized)))
    (home-page "https://metacpan.org/release/MooseX-RelatedClassRoles")
    (synopsis "Apply roles to a related Perl class")
    (description "This module applies roles to make a subclass instead of
manually setting up a subclass.")
    (license (package-license perl))))

(define-public perl-moosex-role-parameterized
  (package
    (name "perl-moosex-role-parameterized")
    (version "1.10")
    (source
     (origin
       (method url-fetch)
       (uri (string-append "mirror://cpan/authors/id/E/ET/ETHER/"
                           "MooseX-Role-Parameterized-" version ".tar.gz"))
       (sha256
        (base32 "0plx25n80mv9qwhix52z79md0qil616nbcryk2f4216kghpw2ij8"))))
    (build-system perl-build-system)
    (native-inputs
     `(("perl-cpan-meta-check" ,perl-cpan-meta-check)
       ("perl-module-build" ,perl-module-build)
       ("perl-moosex-role-withoverloading" ,perl-moosex-role-withoverloading)
       ("perl-test-fatal" ,perl-test-fatal)
       ("perl-test-requires" ,perl-test-requires)))
    (propagated-inputs
     `(("perl-moose" ,perl-moose)
       ("perl-namespace-autoclean" ,perl-namespace-autoclean)))
    (home-page "https://metacpan.org/release/MooseX-Role-Parameterized")
    (synopsis "Moose roles with composition parameters")
    (description "Because Moose roles serve many different masters, they
usually provide only the least common denominator of functionality.  To
empower roles further, more configurability than -alias and -excludes is
required.  Perhaps your role needs to know which method to call when it is
done processing, or what default value to use for its url attribute.
Parameterized roles offer a solution to these (and other) kinds of problems.")
    (license (package-license perl))))

(define-public perl-moosex-role-withoverloading
  (package
    (name "perl-moosex-role-withoverloading")
    (version "0.17")
    (source
     (origin
       (method url-fetch)
       (uri (string-append "mirror://cpan/authors/id/E/ET/ETHER/"
                           "MooseX-Role-WithOverloading-" version ".tar.gz"))
       (sha256
        (base32
         "0rb8k0dp1a55bm2pr6r0vsi5msvjl1dslfidxp1gj80j7zbrbc4j"))))
    (build-system perl-build-system)
    (propagated-inputs
     `(("perl-aliased" ,perl-aliased)
       ("perl-moose" ,perl-moose)
       ("perl-namespace-autoclean" ,perl-namespace-autoclean)))
    (home-page "https://metacpan.org/release/MooseX-Role-WithOverloading")
    (synopsis "Roles which support overloading")
    (description "MooseX::Role::WithOverloading allows you to write a
Moose::Role which defines overloaded operators and allows those overload
methods to be composed into the classes/roles/instances it's compiled to,
where plain Moose::Roles would lose the overloading.")
    (license (package-license perl))))

(define-public perl-moosex-semiaffordanceaccessor
  (package
    (name "perl-moosex-semiaffordanceaccessor")
    (version "0.10")
    (source
     (origin
       (method url-fetch)
       (uri (string-append "mirror://cpan/authors/id/D/DR/DROLSKY/"
                           "MooseX-SemiAffordanceAccessor-" version ".tar.gz"))
       (sha256
        (base32
         "1mdil9ckgmgr78z59p8wfa35ixn5855ndzx14y01dvfxpiv5gf55"))))
    (build-system perl-build-system)
    (propagated-inputs
     `(("perl-moose" ,perl-moose)))
    (home-page "https://metacpan.org/release/MooseX-SemiAffordanceAccessor")
    (synopsis "Name your accessors foo() and set_foo()")
    (description "This module does not provide any methods.  Simply loading it
changes the default naming policy for the loading class so that accessors are
separated into get and set methods.  The get methods have the same name as the
accessor, while set methods are prefixed with \"_set_\".")
    (license artistic2.0)))

(define-public perl-moosex-strictconstructor
  (package
    (name "perl-moosex-strictconstructor")
    (version "0.19")
    (source
     (origin
       (method url-fetch)
       (uri (string-append "mirror://cpan/authors/id/D/DR/DROLSKY/"
                           "MooseX-StrictConstructor-" version ".tar.gz"))
       (sha256
        (base32
         "0ccawja1kabgglrkdw5v82m1pbw189a0mnd33l43rs01d70p6ra8"))))
    (build-system perl-build-system)
    (native-inputs
     `(("perl-moose" ,perl-moose)
       ("perl-test-fatal" ,perl-test-fatal)))
    (propagated-inputs
     `(("perl-moose" ,perl-moose)
       ("perl-namespace-autoclean" ,perl-namespace-autoclean)))
    (home-page "https://metacpan.org/release/MooseX-StrictConstructor")
    (synopsis "Strict object constructors for Moose")
    (description "Simply loading this module makes your constructors
\"strict\".  If your constructor is called with an attribute init argument
that your class does not declare, then it calls Moose->throw_error().")
    (license artistic2.0)))

(define-public perl-moosex-traits-pluggable
  (package
    (name "perl-moosex-traits-pluggable")
    (version "0.12")
    (source
     (origin
       (method url-fetch)
       (uri (string-append "mirror://cpan/authors/id/R/RK/RKITOVER/"
                           "MooseX-Traits-Pluggable-" version ".tar.gz"))
       (sha256
        (base32
         "1jjqmcidy4kdgp5yffqqwxrsab62mbhbpvnzdy1rpwnb1savg5mb"))))
    (build-system perl-build-system)
    (native-inputs
     `(("perl-moose" ,perl-moose)
       ("perl-test-exception" ,perl-test-exception)))
    (propagated-inputs
     `(("perl-class-load" ,perl-class-load)
       ("perl-list-moreutils" ,perl-list-moreutils)
       ("perl-moose" ,perl-moose)
       ("perl-namespace-autoclean" ,perl-namespace-autoclean)))
    (home-page
     "https://metacpan.org/release/MooseX-Traits-Pluggable")
    (synopsis "Trait loading and resolution for Moose")
    (description "Adds support on top of MooseX::Traits for class precedence
search for traits and some extra attributes.")
    (license (package-license perl))))

(define-public perl-moosex-types
  (package
    (name "perl-moosex-types")
    (version "0.45")
    (source
     (origin
       (method url-fetch)
       (uri (string-append "mirror://cpan/authors/id/E/ET/ETHER/"
                           "MooseX-Types-" version ".tar.gz"))
       (sha256
        (base32
         "1iq90s1f0xbmr194q0mhnp9wxqxwwilkbdml040ibqbqvfiz87yh"))))
    (build-system perl-build-system)
    (native-inputs
     `(("perl-module-build" ,perl-module-build)
       ("perl-test-fatal" ,perl-test-fatal)
       ("perl-test-requires" ,perl-test-requires)))
    (propagated-inputs
     `(("perl-carp-clan" ,perl-carp-clan)
       ("perl-moose" ,perl-moose)
       ("perl-namespace-autoclean" ,perl-namespace-autoclean)))
    (home-page "https://metacpan.org/release/MooseX-Types")
    (synopsis "Organise your Moose types in libraries")
    (description "This package lets you declare types using short names, but
behind the scenes it namespaces all your type declarations, effectively
prevent name clashes between packages.")
    (license (package-license perl))))

(define-public perl-moosex-types-datetime
  (package
    (name "perl-moosex-types-datetime")
    (version "0.13")
    (source
     (origin
       (method url-fetch)
       (uri (string-append "mirror://cpan/authors/id/E/ET/ETHER/"
                           "MooseX-Types-DateTime-" version ".tar.gz"))
       (sha256
        (base32
         "1iir3mdvz892kbbs2q91vjxnhas7811m3d3872m7x8gn6rka57xq"))))
    (build-system perl-build-system)
    (native-inputs
     `(("perl-module-build-tiny" ,perl-module-build-tiny)
       ("perl-moose" ,perl-moose)
       ("perl-test-fatal" ,perl-test-fatal)
       ("perl-test-simple" ,perl-test-simple)))
    (propagated-inputs
     `(("perl-datetime" ,perl-datetime)
       ("perl-datetime-locale" ,perl-datetime-locale)
       ("perl-datetime-timezone" ,perl-datetime-timezone)
       ("perl-moose" ,perl-moose)
       ("perl-moosex-types" ,perl-moosex-types)
       ("perl-namespace-clean" ,perl-namespace-clean)))
    (home-page "https://metacpan.org/release/MooseX-Types-DateTime")
    (synopsis "DateTime related constraints and coercions for Moose")
    (description "This module packages several Moose::Util::TypeConstraints
with coercions, designed to work with the DateTime suite of objects.")
    (license (package-license perl))))

(define-public perl-moosex-types-datetime-morecoercions
  (package
    (name "perl-moosex-types-datetime-morecoercions")
    (version "0.15")
    (source
     (origin
       (method url-fetch)
       (uri (string-append "mirror://cpan/authors/id/E/ET/ETHER/"
                           "MooseX-Types-DateTime-MoreCoercions-"
                           version ".tar.gz"))
       (sha256
        (base32 "15ip1rgaana2p4vww355jb5jxyawim0k58gadkdqx20rfxckmfr1"))))
    (build-system perl-build-system)
    (native-inputs
     `(("perl-module-build-tiny" ,perl-module-build-tiny)
       ("perl-test-fatal" ,perl-test-fatal)
       ("perl-test-simple" ,perl-test-simple)))
    (propagated-inputs
     `(("perl-datetime" ,perl-datetime)
       ("perl-datetimex-easy" ,perl-datetimex-easy)
       ("perl-moose" ,perl-moose)
       ("perl-moosex-types" ,perl-moosex-types)
       ("perl-moosex-types-datetime" ,perl-moosex-types-datetime)
       ("perl-namespace-clean" ,perl-namespace-clean)
       ("perl-time-duration-parse" ,perl-time-duration-parse)))
    (home-page
     "https://metacpan.org/release/MooseX-Types-DateTime-MoreCoercions")
    (synopsis "Extensions to MooseX::Types::DateTime")
    (description "This module builds on MooseX::Types::DateTime to add
additional custom types and coercions.  Since it builds on an existing type,
all coercions and constraints are inherited.")
    (license (package-license perl))))

(define-public perl-moosex-types-loadableclass
  (package
    (name "perl-moosex-types-loadableclass")
    (version "0.015")
    (source
     (origin
       (method url-fetch)
       (uri (string-append "mirror://cpan/authors/id/E/ET/ETHER/"
                           "MooseX-Types-LoadableClass-" version ".tar.gz"))
       (sha256
        (base32 "1x1vb96hcrd96bzs73w0lb04jr0fvax1ams38qlzkp2kh9vx6dz0"))))
    (build-system perl-build-system)
    (native-inputs
     `(("perl-module-build-tiny" ,perl-module-build-tiny)
       ("perl-namespace-clean" ,perl-namespace-clean)
       ("perl-moose" ,perl-moose)
       ("perl-test-fatal" ,perl-test-fatal)
       ("perl-class-load" ,perl-class-load)))
    (propagated-inputs
     `(("perl-module-runtime" ,perl-module-runtime)
       ("perl-moosex-types" ,perl-moosex-types)
       ("perl-namespace-autoclean" ,perl-namespace-autoclean)))
    (home-page "https://metacpan.org/release/MooseX-Types-LoadableClass")
    (synopsis "ClassName type constraints for Moose")
    (description "MooseX::Types::LoadableClass provides a ClassName type
constraint with coercion to load the class.")
    (license (package-license perl))))

(define-public perl-moox
  (package
    (name "perl-moox")
    (version "0.101")
    (source
     (origin
       (method url-fetch)
       (uri (string-append
             "mirror://cpan/authors/id/G/GE/GETTY/MooX-"
             version
             ".tar.gz"))
       (sha256
        (base32
         "1m9jvrqcidiabdih211byadwnnkygafq54r2ljnf1akqdrjimy9g"))))
    (build-system perl-build-system)
    (inputs
     `(("perl-data-optlist" ,perl-data-optlist)
       ("perl-import-into" ,perl-import-into)
       ("perl-module-runtime" ,perl-module-runtime)
       ("perl-moo" ,perl-moo)))
    (home-page "https://metacpan.org/release/MooX")
    (synopsis
     "Using Moo and MooX:: packages the most lazy way")
    (description "Contains the MooX and MooX::Role packages.")
    (license perl-license)))

(define-public perl-moox-cmd
  (package
    (name "perl-moox-cmd")
    (version "0.017")
    (source
     (origin
       (method url-fetch)
       (uri (string-append "mirror://cpan/authors/id/R/RE/REHSACK/MooX-Cmd-"
                           version ".tar.gz"))
       (sha256
        (base32 "1xbhmq07v9z371ygkyghva9aryhc22kwbzn5qwkp72c0ma6z4gwl"))))
    (build-system perl-build-system)
    (native-inputs
     `(("perl-capture-tiny" ,perl-capture-tiny)
       ("perl-list-moreutils" ,perl-list-moreutils)))
    (propagated-inputs
     `(("perl-module-pluggable" ,perl-module-pluggable)
       ("perl-module-runtime" ,perl-module-runtime)
       ("perl-moo" ,perl-moo)
       ("perl-package-stash" ,perl-package-stash)
       ("perl-params-util" ,perl-params-util)
       ("perl-regexp-common" ,perl-regexp-common)))
    (home-page "https://metacpan.org/release/MooX-Cmd")
    (synopsis "Giving an easy Moo style way to make command organized CLI apps")
    (description "This package eases the writing of command line utilities,
accepting commands and subcommands and so on.  These commands can form a tree,
which is mirrored in the package structure.  On invocation, each command along
the path through the tree (starting from the top-level command through to the
most specific one) is instantiated.")
    (license (package-license perl))))

(define-public perl-moox-configfromfile
  (package
    (name "perl-moox-configfromfile")
    (version "0.008")
    (source
     (origin
       (method url-fetch)
       (uri (string-append "mirror://cpan/authors/id/R/RE/REHSACK/"
                           "MooX-ConfigFromFile-" version ".tar.gz"))
       (sha256
        (base32
         "1zrpz4mzngnhaap6988is0w0aarilfj4kb1yc8hvfqna69lywac0"))))
    (build-system perl-build-system)
    (native-inputs
     `(("perl-hash-merge" ,perl-hash-merge)
       ("perl-json" ,perl-json)
       ("perl-moox-cmd" ,perl-moox-cmd)))
    (propagated-inputs
     `(("perl-config-any" ,perl-config-any)
       ("perl-file-configdir" ,perl-file-configdir)
       ("perl-file-find-rule" ,perl-file-find-rule)
       ("perl-hash-merge" ,perl-hash-merge)
       ("perl-moo" ,perl-moo)
       ("perl-moox-file-configdir" ,perl-moox-file-configdir)
       ("perl-namespace-clean" ,perl-namespace-clean)))
    (home-page "https://metacpan.org/release/MooX-ConfigFromFile")
    (synopsis "Moo eXtension for initializing objects from config file")
    (description "This module is intended to easily load initialization values
for attributes on object construction from an appropriate config file.  The
building is done in @code{MooX::ConfigFromFile::Role}---using
@code{MooX::ConfigFromFile} ensures that the role is applied.")
    (license (package-license perl))))

(define-public perl-moox-file-configdir
  (package
    (name "perl-moox-file-configdir")
    (version "0.007")
    (source
     (origin
       (method url-fetch)
       (uri (string-append "mirror://cpan/authors/id/R/RE/REHSACK/"
                           "MooX-File-ConfigDir-" version ".tar.gz"))
       (sha256
        (base32
         "074v150wrbddhy1n0qc8s80zrb71l3c4is968cnr06ac5l9kmshz"))))
    (build-system perl-build-system)
    (propagated-inputs
     `(("perl-file-configdir" ,perl-file-configdir)
       ("perl-moo" ,perl-moo)
       ("perl-namespace-clean" ,perl-namespace-clean)))
    (home-page "https://metacpan.org/release/MooX-File-ConfigDir")
    (synopsis "Moo eXtension for @code{File::ConfigDir}")
    (description "This module is a helper for easily finding configuration
file locations.  This information can be used to find a suitable place for
installing configuration files or for finding any piece of settings.")
    (license (package-license perl))))

(define-public perl-moox-handlesvia
  (package
    (name "perl-moox-handlesvia")
    (version "0.001008")
    (source
     (origin
       (method url-fetch)
       (uri (string-append
             "mirror://cpan/authors/id/M/MA/MATTP/MooX-HandlesVia-"
             version
             ".tar.gz"))
       (sha256
        (base32
         "137yrjn2jmw4cj0fjdajnkjgqr5arnpq72kbm6w66xskncinz55h"))))
    (build-system perl-build-system)
    (native-inputs
     `(("perl-moox-types-mooselike"
        ,perl-moox-types-mooselike)
       ("perl-test-exception" ,perl-test-exception)
       ("perl-test-fatal" ,perl-test-fatal)))
    (inputs
     `(("perl-class-method-modifiers"
        ,perl-class-method-modifiers)
       ("perl-module-runtime" ,perl-module-runtime)
       ("perl-moo" ,perl-moo)
       ("perl-role-tiny" ,perl-role-tiny)))
    (propagated-inputs
     `(("perl-data-perl" ,perl-data-perl)))
    (home-page
     "https://metacpan.org/release/MooX-HandlesVia")
    (synopsis "NativeTrait-like behavior for Moo")
    (description
     "@code{MooX::HandlesVia} is an extension of Moo's @code{handles}
attribute functionality.  It provides a means of proxying functionality from
an external class to the given attribute.")
    (license perl-license)))

(define-public perl-moox-late
  (package
    (name "perl-moox-late")
    (version "0.016")
    (source
     (origin
       (method url-fetch)
       (uri (string-append
             "mirror://cpan/authors/id/T/TO/TOBYINK/MooX-late-"
             version ".tar.gz"))
       (sha256
        (base32 "0kjy86rrpzfy6w5r9ykjq7njwdnvp7swd6r2k4gfrh3picz3kdhz"))))
    (build-system perl-build-system)
    (native-inputs
     `(("perl-test-fatal" ,perl-test-fatal)
       ("perl-test-requires" ,perl-test-requires)))
    (inputs
     `(("perl-moo" ,perl-moo)
       ("perl-moox" ,perl-moox)
       ("perl-moox-handlesvia" ,perl-moox-handlesvia)))
    (propagated-inputs
     `(("perl-type-tiny" ,perl-type-tiny)))
    (home-page "https://metacpan.org/release/MooX-late")
    (synopsis "Easily translate Moose code to Moo")
    (description
     "MooX::late does the following:
@enumerate
@item Supports isa => $stringytype
@item Supports does => $rolename
@item Supports lazy_build => 1
@item Exports blessed and confess functions to your namespace.
@item Handles certain attribute traits
Currently Hash, Array and Code are supported.  This feature requires
MooX::HandlesVia.
@end enumerate")
    (license perl-license)))

(define-public perl-moox-options
  (package
    (name "perl-moox-options")
    (version "4.023")
    (source
     (origin
       (method url-fetch)
       (uri (string-append "mirror://cpan/authors/id/C/CE/CELOGEEK/"
                           "MooX-Options-" version ".tar.gz"))
       (sha256
        (base32
         "14kz51hybxx8vcm4wg36f0qa64aainw7i2sqmqxg20c3qvczyvj2"))))
    (build-system perl-build-system)
    (native-inputs
     `(("perl-capture-tiny" ,perl-capture-tiny)
       ("perl-import-into" ,perl-import-into)
       ("perl-module-build" ,perl-module-build)
       ("perl-moo" ,perl-moo)
       ("perl-moose" ,perl-moose)
       ("perl-moox-cmd" ,perl-moox-cmd)
       ("perl-namespace-clean" ,perl-namespace-clean)
       ("perl-role-tiny" ,perl-role-tiny)
       ("perl-test-requires" ,perl-test-requires)
       ("perl-test-trap" ,perl-test-trap)
       ("perl-test-pod" ,perl-test-pod)
       ("perl-try-tiny" ,perl-try-tiny)))
    (propagated-inputs
     `(("perl-config-any" ,perl-config-any)
       ("perl-moox-configfromfile" ,perl-moox-configfromfile)
       ("perl-data-record" ,perl-data-record)
       ("perl-file-configdir" ,perl-file-configdir)
       ("perl-file-find-rule" ,perl-file-find-rule)
       ("perl-file-sharedir" ,perl-file-sharedir)
       ("perl-getopt-long-descriptive" ,perl-getopt-long-descriptive)
       ("perl-json-maybexs" ,perl-json-maybexs)
       ("perl-libintl-perl" ,perl-libintl-perl)
       ("perl-moox-configfromfile" ,perl-moox-configfromfile)
       ("perl-moox-file-configdir" ,perl-moox-file-configdir)
       ("perl-path-class" ,perl-path-class)
       ("perl-regexp-common" ,perl-regexp-common)
       ("perl-term-size-any" ,perl-term-size-any)
       ("perl-unicode-linebreak" ,perl-unicode-linebreak)))
    (home-page "https://metacpan.org/release/MooX-Options")
    (synopsis "Explicit Options eXtension for Object Class")
    (description "Create a command line tool with your Mo, Moo, Moose objects.
You have an @code{option} keyword to replace the usual @code{has} to
explicitly use your attribute on the command line.  The @code{option} keyword
takes additional parameters and uses @code{Getopt::Long::Descriptive} to
generate a command line tool.")
    (license (package-license perl))))

(define-public perl-moox-strictconstructor
  (package
    (name "perl-moox-strictconstructor")
    (version "0.010")
    (source
      (origin
        (method url-fetch)
        (uri (string-append
               "mirror://cpan/authors/id/H/HA/HARTZELL/MooX-StrictConstructor-"
               version
               ".tar.gz"))
        (sha256
         (base32
          "0vvjgz7xbfmf69yav7sxsxmvklqv835xvh7h47w0apxmlkm9fjgr"))))
    (build-system perl-build-system)
    (native-inputs
     `(("perl-test-fatal" ,perl-test-fatal)))
    (propagated-inputs
     `(("perl-class-method-modifiers" ,perl-class-method-modifiers)
       ("perl-moo" ,perl-moo)
       ("perl-strictures" ,perl-strictures)))
    (home-page "https://metacpan.org/release/MooX-StrictConstructor")
    (synopsis "Make Moo-based object constructors blow up on unknown attributes")
    (description
     "Loading @code{MooX::StrictConstructor} makes your constructors \"strict\".
If your constructor is called with an attribute init argument that your class
does not declare, then it dies.")
    (license perl-license)))

(define-public perl-moox-types-mooselike
  (package
    (name "perl-moox-types-mooselike")
    (version "0.29")
    (source
     (origin
       (method url-fetch)
       (uri (string-append "mirror://cpan/authors/id/M/MA/MATEU/"
                           "MooX-Types-MooseLike-" version ".tar.gz"))
       (sha256
        (base32 "1d6jg9x3p7gm2r0xmbcag374a44gf5pcga2swvxhlhzakfm80dqx"))))
    (build-system perl-build-system)
    (native-inputs
     `(("perl-moo" ,perl-moo)
       ("perl-test-fatal" ,perl-test-fatal)))
    (propagated-inputs
     `(("perl-module-runtime" ,perl-module-runtime)
       ("perl-strictures" ,perl-strictures)))
    (home-page "https://metacpan.org/release/MooX-Types-MooseLike")
    (synopsis "Moosish types and type builder")
    (description "MooX::Types::MooseLike provides a possibility to build your
own set of Moose-like types.  These custom types can then be used to describe
fields in Moo-based classes.")
    (license (package-license perl))))

(define-public perl-mouse
  (package
  (name "perl-mouse")
  (version "2.5.6")
  (source (origin
            (method url-fetch)
            (uri (string-append
                  "mirror://cpan/authors/id/S/SK/SKAJI/Mouse-v"
                  version
                  ".tar.gz"))
            (sha256
             (base32
              "1j3048ip691j91rdig6wrlg6i4jdzhszxmz5pi2g7n355rl2w00l"))))
  (build-system perl-build-system)
  (native-inputs
   `(("perl-module-build" ,perl-module-build)
     ("perl-module-build-xsutil" ,perl-module-build-xsutil)
     ("perl-test-exception" ,perl-test-exception)
     ("perl-test-fatal" ,perl-test-fatal)
     ("perl-test-leaktrace" ,perl-test-leaktrace)
     ("perl-test-output" ,perl-test-output)
     ("perl-test-requires" ,perl-test-requires)
     ("perl-try-tiny" ,perl-try-tiny)))
  (home-page "https://github.com/gfx/p5-Mouse")
  (synopsis "Fast Moose-compatible object system for perl5")
  (description
   "Mouse is a @code{Moose} compatible object system that implements a
subset of the functionality for reduced startup time.")
  (license (package-license perl))))

(define-public perl-mousex-nativetraits
  (package
    (name "perl-mousex-nativetraits")
    (version "1.09")
    (source (origin
              (method url-fetch)
              (uri (string-append "mirror://cpan/authors/id/G/GF/GFUJI/"
                                  "MouseX-NativeTraits-" version ".tar.gz"))
              (sha256
               (base32
                "0pnbchkxfz9fwa8sniyjqp0mz75b3k2fafq9r09znbbh51dbz9gq"))))
    (build-system perl-build-system)
    (native-inputs
     `(("perl-any-moose" ,perl-any-moose)
       ("perl-module-install" ,perl-module-install)
       ("perl-test-fatal" ,perl-test-fatal)))
    (propagated-inputs
     `(("perl-mouse" ,perl-mouse)))
    (home-page "https://metacpan.org/release/MouseX-NativeTraits")
    (synopsis "Extend attribute interfaces for Mouse")
    (description
     "While @code{Mouse} attributes provide a way to name your accessors,
readers, writers, clearers and predicates, @code{MouseX::NativeTraits}
provides commonly used attribute helper methods for more specific types
of data.")
    (license (package-license perl))))

(define-public perl-mozilla-ca
  (package
    (name "perl-mozilla-ca")
    (version "20180117")
    (source
     (origin
       (method url-fetch)
       (uri (string-append "mirror://cpan/authors/id/A/AB/ABH/Mozilla-CA-"
                           version ".tar.gz"))
       (sha256
        (base32
         "01p4ykyilk1639dxgjaa2n7rz1f0zbqxkq11yc9n6xcz26z9zk7j"))))
    (build-system perl-build-system)
    (home-page "https://metacpan.org/release/Mozilla-CA")
    (synopsis "Mozilla's CA cert bundle in PEM format")
    (description "@code{Mozilla::CA} provides a copy of Mozilla's bundle of
Certificate Authority certificates in a form that can be consumed by modules
and libraries based on OpenSSL.")
    (license mpl2.0)))

(define-public perl-multidimensional
  (package
    (name "perl-multidimensional")
    (version "0.014")
    (source
     (origin
       (method url-fetch)
       (uri (string-append
             "mirror://cpan/authors/id/I/IL/ILMARI/multidimensional-"
             version ".tar.gz"))
       (sha256
        (base32
         "0prchsg547ziysjl8ghiid6ph3m2xnwpsrwrjymibga7fhqi9sqj"))))
    (build-system perl-build-system)
    (native-inputs
     `(("perl-b-hooks-op-check" ,perl-b-hooks-op-check)
       ("perl-extutils-depends" ,perl-extutils-depends)))
    (propagated-inputs
     `(("perl-b-hooks-op-check" ,perl-b-hooks-op-check)
       ("perl-lexical-sealrequirehints" ,perl-lexical-sealrequirehints)))
    (home-page "https://metacpan.org/release/multidimensional")
    (synopsis "Disable multidimensional array emulation")
    (description
     "Multidimensional disables multidimensional array emulation.")
    (license (package-license perl))))

(define-public perl-mro-compat
  (package
    (name "perl-mro-compat")
    (version "0.13")
    (source
     (origin
       (method url-fetch)
       (uri (string-append "mirror://cpan/authors/id/H/HA/HAARG/"
                           "MRO-Compat-" version ".tar.gz"))
       (sha256
        (base32
         "1y547lr6zccf7919vx01v22zsajy528psanhg5aqschrrin3nb4a"))))
    (build-system perl-build-system)
    (home-page "https://metacpan.org/release/MRO-Compat")
    (synopsis "MRO interface compatibility for Perls < 5.9.5")
    (description "The \"mro\" namespace provides several utilities for dealing
with method resolution order and method caching in general in Perl 5.9.5 and
higher.  This module provides those interfaces for earlier versions of
Perl (back to 5.6.0).")
    (license (package-license perl))))

(define-public perl-namespace-autoclean
  (package
    (name "perl-namespace-autoclean")
    (version "0.29")
    (source
     (origin
       (method url-fetch)
       (uri (string-append "mirror://cpan/authors/id/E/ET/ETHER/"
                           "namespace-autoclean-" version ".tar.gz"))
       (sha256
        (base32 "012qqs561xyyhm082znmzsl8lz4n299fa6p0v246za2l9bkdiss5"))))
    (build-system perl-build-system)
    (native-inputs
     `(("perl-module-build" ,perl-module-build)
       ("perl-test-needs" ,perl-test-needs)))
    (propagated-inputs
     `(("perl-b-hooks-endofscope" ,perl-b-hooks-endofscope)
       ("perl-namespace-clean" ,perl-namespace-clean)
       ("perl-sub-identify" ,perl-sub-identify)))
    (home-page "https://metacpan.org/release/namespace-autoclean")
    (synopsis "Keep imports out of your namespace")
    (description "The namespace::autoclean pragma will remove all imported
symbols at the end of the current package's compile cycle.  Functions called
in the package itself will still be bound by their name, but they won't show
up as methods on your class or instances.  It is very similar to
namespace::clean, except it will clean all imported functions, no matter if
you imported them before or after you used the pragma.  It will also not touch
anything that looks like a method.")
    (license (package-license perl))))

(define-public perl-namespace-clean
  (package
    (name "perl-namespace-clean")
    (version "0.27")
    (source
     (origin
       (method url-fetch)
       (uri (string-append "mirror://cpan/authors/id/R/RI/RIBASUSHI/"
                           "namespace-clean-" version ".tar.gz"))
       (sha256
        (base32
         "17dg64pd4bwi2ad3p8ykwys1zha7kg8a8ykvks7wfg8q7qyah44a"))))
    (build-system perl-build-system)
    (propagated-inputs
     `(("perl-package-stash" ,perl-package-stash)
       ("perl-b-hooks-endofscope" ,perl-b-hooks-endofscope)))
    (home-page "https://metacpan.org/release/namespace-clean")
    (synopsis "Keep imports and functions out of your namespace")
    (description "The namespace::clean pragma will remove all previously
declared or imported symbols at the end of the current package's compile
cycle.  Functions called in the package itself will still be bound by their
name, but they won't show up as methods on your class or instances.")
    (license (package-license perl))))

(define-public perl-net-bgp
  (package
    (name "perl-net-bgp")
    (version "0.17")
    (source
      (origin
        (method url-fetch)
        (uri (string-append
               "mirror://cpan/authors/id/S/SS/SSCHECK/Net-BGP-" version ".tar.gz"))
        (sha256 (base32 "0za8x9cn5n2hasb14p7dr537lggvrcsl23pgldxf5y03wmk6h35y"))))
    (build-system perl-build-system)
    (home-page "https://metacpan.org/release/Net-BGP")
    (synopsis "Object-oriented API to the BGP protocol")
    (description
      "This module is an implementation of the BGP-4 inter-domain routing protocol.
It encapsulates all of the functionality needed to establish and maintain a
BGP peering session and exchange routing update information with the peer.
It aims to provide a simple API to the BGP protocol for the purposes of
automation, logging, monitoring, testing, and similar tasks using the
power and flexibility of perl.  The module does not implement the
functionality of a RIB (Routing Information Base) nor does it modify the
kernel routing table of the host system.  However, such operations could be
implemented using the API provided by the module.")
  (license perl-license)))

(define-public perl-net-dns-native
  (package
    (name "perl-net-dns-native")
    (version "0.22")
    (source
     (origin
       (method url-fetch)
       (uri (string-append
             "mirror://cpan/authors/id/O/OL/OLEG/Net-DNS-Native-"
             version ".tar.gz"))
       (sha256
        (base32 "1m9hbj83ikg52wvq7z8bjm78i50qvqk5alh11mmazzxrpbnrv38h"))))
    (build-system perl-build-system)
    (home-page "https://metacpan.org/release/Net-DNS-Native")
    (synopsis "Non-blocking system DNS resolver")
    (description
     "This class provides several methods for host name resolution.  It is
designed to be used with event loops.  Names are resolved by your system's
native @code{getaddrinfo(3)} implementation, called in a separate thread to
avoid blocking the entire application.  Threading overhead is limited by using
system threads instead of Perl threads.")
    (license perl-license)))

(define-public perl-net-idn-encode
  (package
    (name "perl-net-idn-encode")
    (version "2.500")
    (source
     (origin
       (method url-fetch)
       (uri (string-append "mirror://cpan/authors/id/C/CF/CFAERBER/"
                           "Net-IDN-Encode-" version ".tar.gz"))
       (sha256
        (base32 "1aiy7adirk3wpwlczd8sldi9k1dray0jrg1lbcrcw97zwcrkciam"))))
    (build-system perl-build-system)
    (native-inputs
     `(("perl-module-build" ,perl-module-build)
       ("perl-test-nowarnings" ,perl-test-nowarnings)))
    (home-page "https://metacpan.org/release/Net-IDN-Encode")
    (synopsis "Internationalizing Domain Names in Applications (IDNA)")
    (description
     "Internationalized Domain Names (IDNs) use characters drawn from a large
repertoire (Unicode), but IDNA allows the non-ASCII characters to be
represented using only the ASCII characters already allowed in so-called host
names today (letter-digit-hyphen, /[A-Z0-9-]/i).

Use this module if you just want to convert domain names (or email addresses),
using whatever IDNA standard is the best choice at the moment.")
    (license perl-license)))

(define-public perl-net-statsd
  (package
   (name "perl-net-statsd")
   (version "0.12")
   (source
    (origin
      (method url-fetch)
      (uri (string-append
            "mirror://cpan/authors/id/C/CO/COSIMO/Net-Statsd-"
            version
            ".tar.gz"))
      (sha256
       (base32
        "0p2nhrwamic2fyj094y583q088ixv9gbb82c3invqrd17mh57r33"))))
   (build-system perl-build-system)
   (home-page
    "https://metacpan.org/release/Net-Statsd")
   (synopsis "Perl client for Etsy's statsd daemon")
   (description "This module implement a UDP client for the statsd statistics
collector daemon in use at Etsy.com.")
   (license (package-license perl))))

(define-public perl-number-compare
  (package
    (name "perl-number-compare")
    (version "0.03")
    (source
     (origin
       (method url-fetch)
       (uri (string-append "mirror://cpan/authors/id/R/RC/RCLAMP/"
                           "Number-Compare-" version ".tar.gz"))
       (sha256
        (base32
         "09q8i0mxvr7q9vajwlgawsi0hlpc119gnhq4hc933d03x0vkfac3"))))
    (build-system perl-build-system)
    (home-page "https://metacpan.org/release/Number-Compare")
    (synopsis "Numeric comparisons")
    (description "Number::Compare compiles a simple comparison to an anonymous
subroutine, which you can call with a value to be tested against.")
    (license (package-license perl))))

(define-public perl-number-format
  (package
    (name "perl-number-format")
    (version "1.75")
    (source (origin
              (method url-fetch)
              (uri (string-append
                    "mirror://cpan/authors/id/W/WR/WRW/Number-Format-"
                    version ".tar.gz"))
              (sha256
               (base32
                "1wspw9fybik76jq9w1n1gmvfixd4wvlrq6ni8kyn85s62v5mkml2"))))
    (build-system perl-build-system)
    (home-page "https://metacpan.org/release/Number-Format")
    (synopsis "Convert numbers to strings with pretty formatting")
    (description "@code{Number::Format} is a library for formatting numbers.
Functions are provided for converting numbers to strings in a variety of ways,
and to convert strings that contain numbers back into numeric form.  The
output formats may include thousands separators - characters inserted between
each group of three characters counting right to left from the decimal point.
The characters used for the decimal point and the thousands separator come from
the locale information or can be specified by the user.")
    (license perl-license)))

(define-public perl-number-range
  (package
    (name "perl-number-range")
    (version "0.12")
    (source
     (origin
       (method url-fetch)
       (uri (string-append
             "mirror://cpan/authors/id/L/LA/LARRYSH/Number-Range-"
             version ".tar.gz"))
       (sha256
        (base32
         "0999xvs3w2xprs14q4shqndjf2m6mzvhzdljgr61ddjaqhd84gj3"))))
    (build-system perl-build-system)
    (home-page "https://metacpan.org/release/Number-Range")
    (synopsis "Perl extension defining ranges of numbers")
    (description "Number::Range is an object-oriented interface to test if a
number exists in a given range, and to be able to manipulate the range.")
    (license (package-license perl))))

(define-public perl-object-signature
  (package
    (name "perl-object-signature")
    (version "1.08")
    (source
     (origin
       (method url-fetch)
       (uri (string-append "mirror://cpan/authors/id/E/ET/ETHER/"
                           "Object-Signature-" version ".tar.gz"))
       (sha256
        (base32 "12k90c19ly93ib1p6sm3k7sbnr2h5dbywkdmnff2ngm99p4m68c4"))))
    (build-system perl-build-system)
    (native-inputs
     `(("perl-module-install" ,perl-module-install)))
    (home-page "https://metacpan.org/release/Object-Signature")
    (synopsis "Generate cryptographic signatures for objects")
    (description "Object::Signature is an abstract base class that you can
inherit from in order to allow your objects to generate unique cryptographic
signatures.")
    (license (package-license perl))))

(define-public perl-ole-storage-lite
  (package
    (name "perl-ole-storage-lite")
    (version "0.20")
    (source
     (origin
       (method url-fetch)
       (uri (string-append
             "mirror://cpan/authors/id/J/JM/JMCNAMARA/OLE-Storage_Lite-"
             version
             ".tar.gz"))
       (sha256
        (base32
         "1fpqhhgb8blj4hhs97fsbnbhk29s9yms057a9s9yl20f3hbsc65b"))))
    (build-system perl-build-system)
    (home-page "https://metacpan.org/release/OLE-Storage_Lite")
    (synopsis "Read and write OLE storage files")
    (description "This module allows you to read and write
an OLE-Structured file.  @dfn{OLE} (Object Linking and Embedding) is a
technology to store hierarchical information such as links to other
documents within a single file.")
    (license (package-license perl))))

(define-public perl-package-anon
  (package
    (name "perl-package-anon")
    (version "0.05")
    (source
     (origin
       (method url-fetch)
       (uri (string-append "mirror://cpan/authors/id/A/AU/AUGGY/"
                           "Package-Anon-" version ".tar.gz"))
       (sha256
        (base32
         "1fj1fakkfklf2iwzsl64vfgshya3jgm6vhxiphw12wlac9g2il0m"))))
    (build-system perl-build-system)
    (propagated-inputs
     `(("perl-sub-exporter" ,perl-sub-exporter)
       ("perl-params-util" ,perl-params-util)))
    (home-page "https://metacpan.org/release/Package-Anon")
    (synopsis "Anonymous packages")
    (description "This module allows for anonymous packages that are
independent of the main namespace and only available through an object
instance, not by name.")
    (license (package-license perl))))

(define-public perl-package-deprecationmanager
  (package
    (name "perl-package-deprecationmanager")
    (version "0.17")
    (source
     (origin
       (method url-fetch)
       (uri (string-append "mirror://cpan/authors/id/D/DR/DROLSKY/"
                           "Package-DeprecationManager-" version ".tar.gz"))
       (sha256
        (base32
         "0jv8svfh1c1q4vxlkf8vjfbdq3n2sj3nx5llv1qrhp1b93d3lx0x"))))
    (build-system perl-build-system)
    (native-inputs
     `(("perl-test-fatal" ,perl-test-fatal)
       ("perl-test-requires" ,perl-test-requires)
       ("perl-test-output" ,perl-test-output)))
    (propagated-inputs
     `(("perl-list-moreutils" ,perl-list-moreutils)
       ("perl-params-util" ,perl-params-util)
       ("perl-sub-install" ,perl-sub-install)))
    (arguments `(#:tests? #f))          ;XXX: Failing for some reason...
    (home-page "https://metacpan.org/release/Package-DeprecationManager")
    (synopsis "Manage deprecation warnings for your distribution")
    (description "This module allows you to manage a set of deprecations for
one or more modules.")
    (license artistic2.0)))

(define-public perl-package-stash
  (package
    (name "perl-package-stash")
    (version "0.38")
    (source
     (origin
       (method url-fetch)
       (uri (string-append "mirror://cpan/authors/id/E/ET/ETHER/"
                           "Package-Stash-" version ".tar.gz"))
       (sha256
        (base32 "0zrs4byhlpq5ybnl0fd3y6pfzair6i2dyvzn7f7a7pgj9n2fi3n5"))))
    (build-system perl-build-system)
    (native-inputs
     `(("perl-dist-checkconflicts" ,perl-dist-checkconflicts)
       ("perl-test-fatal" ,perl-test-fatal)
       ("perl-test-requires" ,perl-test-requires)
       ("perl-package-anon" ,perl-package-anon)))
    (propagated-inputs
     `(("perl-module-implementation" ,perl-module-implementation)
       ("perl-dist-checkconflicts" ,perl-dist-checkconflicts)
       ("perl-package-stash-xs" ,perl-package-stash-xs)))
    (home-page "https://metacpan.org/release/Package-Stash")
    (synopsis "Routines for manipulating stashes")
    (description "Manipulating stashes (Perl's symbol tables) is occasionally
necessary, but incredibly messy, and easy to get wrong.  This module hides all
of that behind a simple API.")
    (license (package-license perl))))

(define-public perl-package-stash-xs
  (package
    (name "perl-package-stash-xs")
    (version "0.29")
    (source
     (origin
       (method url-fetch)
       (uri (string-append "mirror://cpan/authors/id/E/ET/ETHER/"
                           "Package-Stash-XS-" version ".tar.gz"))
       (sha256
        (base32 "1akqk10qxwk798qppajqbczwmhy4cs9g0lg961m3vq218slnnryk"))))
    (build-system perl-build-system)
    (native-inputs
     `(("perl-test-fatal" ,perl-test-fatal)
       ("perl-test-requires" ,perl-test-requires)
       ("perl-package-anon" ,perl-package-anon)))
    (home-page "https://metacpan.org/release/Package-Stash-XS")
    (synopsis "Faster implementation of the Package::Stash API")
    (description "This is a backend for Package::Stash, which provides the
functionality in a way that's less buggy and much faster.  It will be used by
default if it's installed, and should be preferred in all environments with a
compiler.")
    (license (package-license perl))))

(define-public perl-padwalker
  (package
    (name "perl-padwalker")
    (version "2.3")
    (source
     (origin
       (method url-fetch)
       (uri (string-append "mirror://cpan/authors/id/R/RO/ROBIN/"
                           "PadWalker-" version ".tar.gz"))
       (sha256
        (base32 "1kw8cnfyh6jbngm9q1kn003g08gis6l82h77d12yaq88c3xl8v1a"))))
    (build-system perl-build-system)
    (home-page "https://metacpan.org/release/PadWalker")
    (synopsis "Play with other peoples' lexical variables")
    (description "PadWalker is a module which allows you to inspect (and even
change) lexical variables in any subroutine which called you.  It will only
show those variables which are in scope at the point of the call.  PadWalker
is particularly useful for debugging.")
    (license (package-license perl))))

(define-public perl-parallel-forkmanager
  (package
    (name "perl-parallel-forkmanager")
    (version "1.19")
    (source
     (origin
       (method url-fetch)
       (uri (string-append
             "mirror://cpan/authors/id/Y/YA/YANICK/Parallel-ForkManager-"
             version
             ".tar.gz"))
       (sha256
        (base32
         "0wm4wp6p3ah5z212jl12728z68nmxmfr0f03z1jpvdzffnc2xppi"))))
    (build-system perl-build-system)
    (native-inputs
     `(("perl-test-warn" ,perl-test-warn)))
    (home-page "https://metacpan.org/release/Parallel-ForkManager")
    (synopsis "Simple parallel processing fork manager")
    (description "@code{Parallel::ForkManager} is intended for use in
operations that can be done in parallel where the number of
processes to be forked off should be limited.")
    (license (package-license perl))))

(define-public perl-params-util
  (package
    (name "perl-params-util")
    (version "1.07")
    (source
     (origin
       (method url-fetch)
       (uri (string-append
             "mirror://cpan/authors/id/A/AD/ADAMK/Params-Util-"
             version ".tar.gz"))
       (sha256
        (base32
         "0v67sx93yhn7xa0nh9mnbf8mixf54czk6wzrjsp6dzzr5hzyrw9h"))))
    (build-system perl-build-system)
    (home-page "https://metacpan.org/release/Params-Util")
    (synopsis "Simple, compact and correct param-checking functions")
    (description
     "Params::Util provides a basic set of importable functions that makes
checking parameters easier.")
    (license (package-license perl))))

(define-public perl-params-validate
  (package
    (name "perl-params-validate")
    (version "1.29")
    (source
     (origin
       (method url-fetch)
       (uri (string-append "mirror://cpan/authors/id/D/DR/DROLSKY/"
                           "Params-Validate-" version ".tar.gz"))
       (sha256
        (base32
         "0cwpf8yxwyxbnwhf6rx4wnaq1q38j38i34a78a005shb8gxqv9j9"))))
    (build-system perl-build-system)
    (native-inputs
     `(("perl-module-build" ,perl-module-build)
       ("perl-test-fatal" ,perl-test-fatal)
       ("perl-test-requires" ,perl-test-requires)))
    (propagated-inputs
     `(("perl-module-implementation" ,perl-module-implementation)))
    (home-page "https://metacpan.org/release/Params-Validate")
    (synopsis "Validate method/function parameters")
    (description "The Params::Validate module allows you to validate method or
function call parameters to an arbitrary level of specificity.")
    (license artistic2.0)))

(define-public perl-params-validationcompiler
  (package
    (name "perl-params-validationcompiler")
    (version "0.30")
    (source
      (origin
        (method url-fetch)
        (uri (string-append "mirror://cpan/authors/id/D/DR/DROLSKY/"
                            "Params-ValidationCompiler-" version ".tar.gz"))
        (sha256
         (base32 "1jqn1l4m4i341g14kmjsf3a1kn7vv6z89cix0xjjgr1v70iywnyw"))))
    (build-system perl-build-system)
    (native-inputs
     ;; For tests.
     `(("perl-test-without-module" ,perl-test-without-module)
       ("perl-test2-bundle-extended" ,perl-test2-bundle-extended)
       ("perl-test2-plugin-nowarnings" ,perl-test2-plugin-nowarnings)
       ("perl-type-tiny" ,perl-type-tiny)))
    (propagated-inputs
     `(("perl-eval-closure" ,perl-eval-closure)
       ("perl-exception-class" ,perl-exception-class)
       ("perl-specio" ,perl-specio)))
    (home-page "https://github.com/houseabsolute/Params-ValidationCompiler")
    (synopsis "Build an optimized subroutine parameter validator")
    (description "This module creates a customized, highly efficient
parameter checking subroutine.  It can handle named or positional
parameters, and can return the parameters as key/value pairs or a list
of values.  In addition to type checks, it also supports parameter
defaults, optional parameters, and extra \"slurpy\" parameters.")
    (license artistic2.0)))

(define-public perl-par-dist
  (package
    (name "perl-par-dist")
    (version "0.49")
    (source
     (origin
       (method url-fetch)
       (uri (string-append "mirror://cpan/authors/id/R/RS/RSCHUPP/"
                           "PAR-Dist-" version ".tar.gz"))
       (sha256
        (base32
         "078ycyn8pw3rba4k3qwcqrqfcym5c1pivymwa0bvs9sab45j4iwy"))))
    (build-system perl-build-system)
    (home-page "https://metacpan.org/release/PAR-Dist")
    (synopsis "Create and manipulate PAR distributions")
    (description "PAR::Dist is a toolkit to create and manipulate PAR
distributions.")
    (license (package-license perl))))

(define-public perl-parent
  (deprecated-package "perl-parent" perl))

(define-public perl-path-class
  (package
    (name "perl-path-class")
    (version "0.37")
    (source
     (origin
       (method url-fetch)
       (uri (string-append "mirror://cpan/authors/id/K/KW/KWILLIAMS/"
                           "Path-Class-" version ".tar.gz"))
       (sha256
        (base32
         "1kj8q8dmd8jci94w5arav59nkp0pkxrkliz4n8n6yf02hsa82iv5"))))
    (build-system perl-build-system)
    (native-inputs `(("perl-module-build" ,perl-module-build)))
    (home-page "https://metacpan.org/release/Path-Class")
    (synopsis "Path specification manipulation")
    (description "Path::Class is a module for manipulation of file and
directory specifications in a cross-platform manner.")
    (license (package-license perl))))

(define-public perl-pathtools
  (package
    (name "perl-pathtools")
    (version "3.75")
    (source
     (origin
       (method url-fetch)
       (uri (string-append
             "mirror://cpan/authors/id/X/XS/XSAWYERX/PathTools-"
             version ".tar.gz"))
       (sha256
        (base32 "18j5z71xin9dsqddl6khm838d23p3843jcq7q0kwgy5ilqx50n55"))))
    (build-system perl-build-system)
    (arguments
     `(#:phases
       (modify-phases %standard-phases
         (add-after 'unpack 'patch-pwd-path
           (lambda* (#:key inputs  #:allow-other-keys)
             (substitute* "Cwd.pm"
               (("'/bin/pwd'")
                (string-append "'" (assoc-ref inputs "coreutils")
                               "/bin/pwd'")))
             #t)))))
    (inputs
     `(("coreutils" ,coreutils)))
    (home-page "https://metacpan.org/release/PathTools")
    (synopsis "Tools for working with directory and file names")
    (description "This package provides functions to work with directory and
file names.")
    (license perl-license)))

(define-public perl-path-tiny
  (package
    (name "perl-path-tiny")
    (version "0.108")
    (source (origin
              (method url-fetch)
              (uri (string-append "mirror://cpan/authors/id/D/DA/DAGOLDEN/"
                                  "Path-Tiny-" version ".tar.gz"))
              (sha256
               (base32
                "1x9zf8r3cynf4vqlycyyspsr70v4zw6bk9bkgvfpvsxkw8mlhj9w"))))
    (build-system perl-build-system)
    (arguments
     `(#:tests? #f)) ; Tests require additional test modules to be packaged
    ;; (native-inputs
    ;;  `(("perl-test-failwarnings" ,perl-test-failwarnings)
    ;;    ("perl-test-mockrandom" ,perl-test-mockrandom)))
    (inputs
     `(("perl-unicode-utf8" ,perl-unicode-utf8)))
    (home-page "https://metacpan.org/release/Path-Tiny")
    (synopsis "File path utility")
    (description "This module provides a small, fast utility for working
with file paths.")
    (license asl2.0)))

(define-public perl-perlio-utf8_strict
  (package
    (name "perl-perlio-utf8-strict")
    (version "0.007")
    (source (origin
              (method url-fetch)
              (uri (string-append
                    "mirror://cpan/authors/id/L/LE/LEONT/PerlIO-utf8_strict-"
                    version ".tar.gz"))
              (sha256
               (base32
                "1jw1ri8nkm4ck73arbsld1y2qgj2b9ir01y8mzb3mjs6w0pkz8w3"))))
    (build-system perl-build-system)
    (native-inputs
     `(("perl-test-exception" ,perl-test-exception)))
    (home-page
     "https://metacpan.org/release/PerlIO-utf8_strict")
    (synopsis "Fast and correct UTF-8 IO")
    (description "@code{PerlIO::utf8_strict} provides a fast and correct UTF-8
PerlIO layer.  Unlike Perl's default @code{:utf8} layer it checks the input
for correctness.")
    (license (package-license perl))))

(define-public perl-pegex
  (package
   (name "perl-pegex")
   (version "0.70")
   (source
    (origin
     (method url-fetch)
     (uri (string-append
           "mirror://cpan/authors/id/I/IN/INGY/Pegex-"
           version ".tar.gz"))
     (sha256
      (base32
       "1zd0zm6vxapw6bds3ipymkbzam70p3j3rm48794qy11620r22dgx"))))
   (build-system perl-build-system)
   (native-inputs
    `(("perl-file-sharedir-install" ,perl-file-sharedir-install)
      ("perl-yaml-libyaml" ,perl-yaml-libyaml)))
   (home-page "https://metacpan.org/release/Pegex")
   (synopsis "Acmeist PEG Parser Framework")
   (description "Pegex is an Acmeist parser framework.  It allows you to easily
create parsers that will work equivalently in lots of programming languages.
The inspiration for Pegex comes from the parsing engine upon which the
postmodern programming language Perl 6 is based on.  Pegex brings this beauty
to the other justmodern languages that have a normal regular expression engine
available.")
   (license (package-license perl))))

(define-public perl-pod-coverage
  (package
    (name "perl-pod-coverage")
    (version "0.23")
    (source
     (origin
       (method url-fetch)
       (uri (string-append "mirror://cpan/authors/id/R/RC/RCLAMP/"
                           "Pod-Coverage-" version ".tar.gz"))
       (sha256
        (base32
         "01xifj83dv492lxixijmg6va02rf3ydlxly0a9slmx22r6qa1drh"))))
    (build-system perl-build-system)
    (propagated-inputs
     `(("perl-devel-symdump" ,perl-devel-symdump)))
    (home-page "https://metacpan.org/release/Pod-Coverage")
    (synopsis "Check for comprehensive documentation of a module")
    (description "This module provides a mechanism for determining if the pod
for a given module is comprehensive.")
    (license (package-license perl))))

(define-public perl-pod-simple
  (package
    (name "perl-pod-simple")
    (version "3.35")
    (source (origin
              (method url-fetch)
              (uri (string-append "mirror://cpan/authors/id/K/KH/KHW/"
                                  "Pod-Simple-" version ".tar.gz"))
              (sha256
               (base32
                "0gg11ibbc02l2aw0bsv4jx0jax8z0apgfy3p5csqnvhlsb6218cr"))))
    (build-system perl-build-system)
    (home-page "https://metacpan.org/release/Pod-Simple")
    (synopsis "Parsing library for text in Pod format")
    (description "@code{Pod::Simple} is a Perl library for parsing text in
the @dfn{Pod} (plain old documentation) markup language that is typically
used for writing documentation for Perl and for Perl modules.")
    (license (package-license perl))))

(define-public perl-posix-strftime-compiler
  (package
    (name "perl-posix-strftime-compiler")
    (version "0.42")
    (source
     (origin
       (method url-fetch)
       (uri (string-append "mirror://cpan/authors/id/K/KA/KAZEBURO/"
                           "POSIX-strftime-Compiler-" version ".tar.gz"))
       (sha256
        (base32
         "04dcn2n4rfkj8p24vj2p17vvis40l87pf2vdqp0vqm5jg3fjnn16"))))
    (build-system perl-build-system)
    (native-inputs `(("perl-module-build" ,perl-module-build)))
    (arguments `(#:tests? #f))          ; TODO: Timezone test failures
    (home-page "https://metacpan.org/release/POSIX-strftime-Compiler")
    (synopsis "GNU C library compatible strftime for loggers and servers")
    (description "POSIX::strftime::Compiler provides GNU C library compatible
strftime(3).  But this module is not affected by the system locale.  This
feature is useful when you want to write loggers, servers, and portable
applications.")
    (license (package-license perl))))

(define-public perl-probe-perl
  (package
    (name "perl-probe-perl")
    (version "0.03")
    (source (origin
              (method url-fetch)
              (uri (string-append "mirror://cpan/authors/id/K/KW/KWILLIAMS/"
                                  "Probe-Perl-" version ".tar.gz"))
              (sha256
               (base32
                "0c9wiaz0mqqknafr4jdr0g2gdzxnn539182z0icqaqvp5qgd5r6r"))))
    (build-system perl-build-system)
    (synopsis "Information about the currently running perl")
    (description
     "Probe::Perl provides methods for obtaining information about the
currently running perl interpreter.  It originally began life as code in the
Module::Build project, but has been externalized here for general use.")
    (home-page "https://metacpan.org/release/Probe-Perl")
    (license (package-license perl))))

(define-public perl-proc-invokeeditor
  (package
    (name "perl-proc-invokeeditor")
    (version "1.13")
    (source
     (origin
       (method url-fetch)
       (uri (string-append "mirror://cpan/authors/id/M/MS/MSTEVENS/Proc-InvokeEditor-"
                           version ".tar.gz"))
       (sha256
        (base32
         "0xc1416kvhq904ribpwh2lbxryh41dzl2glzpgr32b68s4fbwbaa"))))
    (build-system perl-build-system)
    (arguments
     `(#:phases
       (modify-phases %standard-phases
         (add-after 'unpack 'set-EDITOR
           (lambda _ (setenv "EDITOR" "echo") #t)))))
    (propagated-inputs
     `(("perl-carp-assert" ,perl-carp-assert)))
    (home-page "https://metacpan.org/release/Proc-InvokeEditor")
    (synopsis "Interface to external editor from Perl")
    (description "This module provides the ability to supply some text to an
external text editor, have it edited by the user, and retrieve the results.")
    (license (package-license perl))))

(define-public perl-readonly
  (package
    (name "perl-readonly")
    (version "2.00")
    (source
     (origin
       (method url-fetch)
       (uri (string-append "mirror://cpan/authors/id/S/SA/SANKO/"
                           "Readonly-" version ".tar.gz"))
       (sha256
        (base32
         "165zcf9lpijdpkx82za0g9rx8ckjnhipmcivdkyzshl8jmp1bl4v"))))
    (build-system perl-build-system)
    (native-inputs `(("perl-module-build" ,perl-module-build)))
    (home-page "https://metacpan.org/release/Readonly")
    (synopsis "Create read-only scalars, arrays, hashes")
    (description "This module provides a facility for creating non-modifiable
variables in Perl.  This is useful for configuration files, headers, etc.  It
can also be useful as a development and debugging tool for catching updates to
variables that should not be changed.")
    (license (package-license perl))))

(define-public perl-ref-util-xs
  (package
    (name "perl-ref-util-xs")
    (version "0.117")
    (source
     (origin
       (method url-fetch)
       (uri (string-append "mirror://cpan/authors/id/X/XS/XSAWYERX/"
                           "Ref-Util-XS-" version ".tar.gz"))
       (sha256
        (base32
         "0g33cndhj353h5xjihvgjc2h6vxwkyyzw63r4l06czvq4flcar7v"))))
    (build-system perl-build-system)
    (home-page "https://metacpan.org/release/Ref-Util-XS")
    (synopsis "XS implementation for Ref::Util")
    (description "@code{Ref::Util::XS} is the XS implementation of
@code{Ref::Util}, which provides several functions to help identify references
in a more convenient way than the usual approach of examining the return value
of @code{ref}.")
    (license x11)))

(define-public perl-regexp-common
  (package
    (name "perl-regexp-common")
    (version "2017060201")
    (source (origin
              (method url-fetch)
              (uri (string-append "mirror://cpan/authors/id/A/AB/ABIGAIL/"
                                  "Regexp-Common-" version ".tar.gz"))
              (sha256
               (base32
                "16q8d7mx0c4nbjrvj69jdn4q33d1k40imgxn83h11wq6xqx8a1zf"))))
    (build-system perl-build-system)
    (synopsis "Provide commonly requested regular expressions")
    (description
     "This module exports a single hash (@code{%RE}) that stores or generates
commonly needed regular expressions.  Patterns currently provided include:
balanced parentheses and brackets, delimited text (with escapes), integers and
floating-point numbers in any base (up to 36), comments in 44 languages,
offensive language, lists of any pattern, IPv4 addresses, URIs, and Zip
codes.")
    (home-page "https://metacpan.org/release/Regexp-Common")
    ;; Quad-licensed: Perl Artistic, Perl Artistic 2.0, X11, and BSD.
    (license (list (package-license perl) x11 bsd-3))))

(define-public perl-regexp-util
  (package
    (name "perl-regexp-util")
    (version "0.003")
    (source
     (origin
       (method url-fetch)
       (uri (string-append "mirror://cpan/authors/id/T/TO/TOBYINK/"
                           "Regexp-Util-" version ".tar.gz"))
       (sha256
        (base32
         "01n1cggiflsnp9f6adkcxzkc0qpgssz60cwnyyd8mzavh2ximr5a"))))
    (build-system perl-build-system)
    (home-page "https://metacpan.org/release/Regexp-Util")
    (synopsis "Selection of general-utility regexp subroutines")
    (description "This package provides a selection of regular expression
subroutines including @code{is_regexp}, @code{regexp_seen_evals},
@code{regexp_is_foreign}, @code{regexp_is_anchored}, @code{serialize_regexp},
and @code{deserialize_regexp}.")
    (license (package-license perl))))

(define-public perl-role-tiny
  (package
    (name "perl-role-tiny")
    (version "1.003004")
    (source
     (origin
       (method url-fetch)
       (uri (string-append "mirror://cpan/authors/id/H/HA/HAARG/"
                           "Role-Tiny-" version ".tar.gz"))
       (sha256
        (base32
         "0ak60hakn0ixmsiw403si0lf5pagq5r6wjgl7p0pr979nlcikfmd"))))
    (build-system perl-build-system)
    (native-inputs
     `(("perl-namespace-autoclean" ,perl-namespace-autoclean)
       ("perl-test-fatal" ,perl-test-fatal)))
    (propagated-inputs
     `(("perl-class-method-modifiers" ,perl-class-method-modifiers)))
    (home-page "https://metacpan.org/release/Role-Tiny")
    (synopsis "Roles, as a slice of Moose")
    (description "Role::Tiny is a minimalist role composition tool.")
    (license (package-license perl))))

;; Some packages don't yet work with this newer version of ‘Role::Tiny’.
(define-public perl-role-tiny-2
  (package
    (inherit perl-role-tiny)
    (version "2.001001")
    (source
     (origin
       (method url-fetch)
       (uri (string-append "mirror://cpan/authors/id/H/HA/HAARG/"
                           "Role-Tiny-" version ".tar.gz"))
       (sha256
        (base32 "16yryg3cr14xw201gm8k8ci00hs60fy8lk2xhnaqa85n5m68flk8"))))))

(define-public perl-safe-isa
  (package
    (name "perl-safe-isa")
    (version "1.000010")
    (source
     (origin
       (method url-fetch)
       (uri (string-append "mirror://cpan/authors/id/E/ET/ETHER/"
                           "Safe-Isa-" version ".tar.gz"))
       (sha256
        (base32
         "0sm6p1kw98s7j6n92vvxjqf818xggnmjwci34xjmw7gzl2519x47"))))
    (build-system perl-build-system)
    (home-page "https://metacpan.org/release/Safe-Isa")
    (synopsis "Call isa, can, does, and DOES safely")
    (description "This module allows you to call isa, can, does, and DOES
safely on things that may not be objects.")
    (license (package-license perl))))

(define-public perl-scope-guard
  (package
    (name "perl-scope-guard")
    (version "0.21")
    (source
     (origin
       (method url-fetch)
       (uri (string-append "mirror://cpan/authors/id/C/CH/CHOCOLATE/"
                           "Scope-Guard-" version ".tar.gz"))
       (sha256
        (base32
         "0y6jfzvxiz8h5yfz701shair0ilypq2mvimd7wn8wi2nbkm1p6wc"))))
    (build-system perl-build-system)
    (home-page "https://metacpan.org/release/Scope-Guard")
    (synopsis "Lexically-scoped resource management")
    (description "This module provides a convenient way to perform cleanup or
other forms of resource management at the end of a scope.  It is particularly
useful when dealing with exceptions: the Scope::Guard constructor takes a
reference to a subroutine that is guaranteed to be called even if the thread
of execution is aborted prematurely.  This effectively allows lexically-scoped
\"promises\" to be made that are automatically honoured by perl's garbage
collector.")
    (license (package-license perl))))

(define-public perl-set-infinite
  (package
    (name "perl-set-infinite")
    (version "0.65")
    (source
     (origin
       (method url-fetch)
       (uri (string-append "mirror://cpan/authors/id/F/FG/FGLOCK/"
                           "Set-Infinite-" version ".tar.gz"))
       (sha256
        (base32
         "07vyp0jpndcxkbyjk432nillxxk22wrmm2rs985y8ba96h3qig07"))))
    (build-system perl-build-system)
    (home-page "https://metacpan.org/release/Set-Infinite")
    (synopsis "Infinite sets")
    (description "Set::Infinite is a set theory module for infinite sets.")
    (license (package-license perl))))

(define-public perl-set-intspan
  (package
    (name "perl-set-intspan")
    (version "1.19")
    (source (origin
              (method url-fetch)
              (uri (string-append
                    "mirror://cpan/authors/id/S/SW/SWMCD/Set-IntSpan-"
                    version ".tar.gz"))
              (sha256
               (base32
                "1l6znd40ylzvfwl02rlqzvakv602rmvwgm2xd768fpgc2fdm9dqi"))))
    (build-system perl-build-system)
    (home-page "https://metacpan.org/release/Set-IntSpan")
    (synopsis "Manage sets of integers")
    (description "@code{Set::IntSpan} manages sets of integers.  It is
optimized for sets that have long runs of consecutive integers.")
    (license perl-license)))

(define-public perl-set-object
  (package
    (name "perl-set-object")
    (version "1.39")
    (source
     (origin
       (method url-fetch)
       (uri (string-append "mirror://cpan/authors/id/R/RU/RURBAN/"
                           "Set-Object-" version ".tar.gz"))
       (sha256
        (base32 "040q819l9x55j0hjhfvc153451syvjffw3d22gs398sd23mwzzsy"))))
    (build-system perl-build-system)
    (propagated-inputs
     `(("perl-moose" ,perl-moose)
       ("perl-test-leaktrace" ,perl-test-leaktrace)))
    (home-page "https://metacpan.org/release/Set-Object")
    (synopsis "Unordered collections of Perl Objects")
    (description "Set::Object provides efficient sets, unordered collections
of Perl objects without duplicates for scalars and references.")
    (license artistic2.0)))

(define-public perl-set-scalar
  (package
    (name "perl-set-scalar")
    (version "1.29")
    (source
     (origin
       (method url-fetch)
       (uri (string-append "mirror://cpan/authors/id/D/DA/DAVIDO/"
                           "Set-Scalar-" version ".tar.gz"))
       (sha256
        (base32
         "07aiqkyi1p22drpcyrrmv7f8qq6fhrxh007achy2vryxyck1bp53"))))
    (build-system perl-build-system)
    (home-page "https://metacpan.org/release/Set-Scalar")
    (synopsis "Set operations for Perl")
    (description "The first priority of Set::Scalar is to be a convenient
interface to sets (as in: unordered collections of Perl scalars).  While not
designed to be slow or big, neither has it been designed to be fast or
compact.")
    (license (package-license perl))))

(define-public perl-sort-key
  (package
    (name "perl-sort-key")
    (version "1.33")
    (source
     (origin
       (method url-fetch)
       (uri (string-append "mirror://cpan/authors/id/S/SA/SALVA/Sort-Key-"
                           version ".tar.gz"))
       (sha256
        (base32
         "1kqs10s2plj6c96srk0j8d7xj8dxk1704r7mck8rqk09mg7lqspd"))))
    (build-system perl-build-system)
    (home-page "https://metacpan.org/release/Sort-Key")
    (synopsis "Sort arrays by one or multiple calculated keys")
    (description "This Perl module provides various functions to quickly sort
arrays by one or multiple calculated keys.")
    (license (package-license perl))))

(define-public perl-sort-naturally
  (package
    (name "perl-sort-naturally")
    (version "1.03")
    (source
     (origin
       (method url-fetch)
       (uri (string-append "mirror://cpan/authors/id/B/BI/BINGOS/Sort-Naturally-"
                           version ".tar.gz"))
       (sha256
        (base32
         "0ip7q5g8d3lr7ri3ffcbrpk1hzzsiwgsn14k10k7hnjphxf1raza"))))
    (build-system perl-build-system)
    (home-page "https://metacpan.org/release/Sort-Naturally")
    (synopsis "Sort lexically, but sort numeral parts numerically")
    (description "This module exports two functions, @code{nsort} and
@code{ncmp}; they are used in implementing a \"natural sorting\" algorithm.
Under natural sorting, numeric substrings are compared numerically, and other
word-characters are compared lexically.")
    (license (package-license perl))))

(define-public perl-specio
  (package
    (name "perl-specio")
    (version "0.38")
    (source
     (origin
       (method url-fetch)
       (uri (string-append "mirror://cpan/authors/id/D/DR/DROLSKY/"
                           "Specio-" version ".tar.gz"))
       (sha256
        (base32
         "1s5xd9awwrzc94ymimjkxqs6jq513wwlmwwarxaklvg2hk4lps0l"))))
    (build-system perl-build-system)
    (propagated-inputs
     `(("perl-devel-stacktrace" ,perl-devel-stacktrace)
       ("perl-eval-closure" ,perl-eval-closure)
       ("perl-module-runtime" ,perl-module-runtime)
       ("perl-mro-compat" ,perl-mro-compat)
       ("perl-role-tiny" ,perl-role-tiny)
       ("perl-test-fatal" ,perl-test-fatal)
       ("perl-test-needs" ,perl-test-needs)))
    (home-page "https://metacpan.org/release/Specio")
    (synopsis "Classes for representing type constraints and coercion")
    (description "The Specio distribution provides classes for representing type
constraints and coercion, along with syntax sugar for declaring them.  Note that
this is not a proper type system for Perl. Nothing in this distribution will
magically make the Perl interpreter start checking a value's type on assignment
to a variable. In fact, there's no built-in way to apply a type to a variable at
all.  Instead, you can explicitly check a value against a type, and optionally
coerce values to that type.")
    (license artistic2.0)))

(define-public perl-spiffy
  (package
    (name "perl-spiffy")
    (version "0.46")
    (source
     (origin
       (method url-fetch)
       (uri (string-append "mirror://cpan/authors/id/I/IN/INGY/"
                           "Spiffy-" version ".tar.gz"))
       (sha256
        (base32
         "18qxshrjh0ibpzjm2314157mxlibh3smyg64nr4mq990hh564n4g"))))
    (build-system perl-build-system)
    (home-page "https://metacpan.org/release/Spiffy")
    (synopsis "Spiffy Perl Interface Framework For You")
    (description "Spiffy is a framework and methodology for doing object
oriented (OO) programming in Perl.  Spiffy combines the best parts of
Exporter.pm, base.pm, mixin.pm and SUPER.pm into one magic foundation class.
It attempts to fix all the nits and warts of traditional Perl OO, in a clean,
straightforward and (perhaps someday) standard way.  Spiffy borrows ideas from
other OO languages like Python, Ruby, Java and Perl 6.")
    (license (package-license perl))))

(define-public perl-statistics-basic
  (package
    (name "perl-statistics-basic")
    (version "1.6611")
    (source (origin
              (method url-fetch)
              (uri (string-append
                    "mirror://cpan/authors/id/J/JE/JETTERO/Statistics-Basic-"
                    version ".tar.gz"))
              (sha256
               (base32
                "1ywl398z42hz9w1k0waf1caa6agz8jzsjlf4rzs1lgpx2mbcwmb8"))))
    (build-system perl-build-system)
    (inputs
     `(("perl-number-format" ,perl-number-format)))
    (home-page "https://metacpan.org/release/Statistics-Basic")
    (synopsis "Collection of very basic statistics modules")
    (description "This package provides basic statistics functions like
@code{median()}, @code{mean()}, @code{variance()} and @code{stddev()}.")
    (license lgpl2.0)))

(define-public perl-stream-buffered
  (package
    (name "perl-stream-buffered")
    (version "0.03")
    (source
     (origin
       (method url-fetch)
       (uri (string-append "mirror://cpan/authors/id/D/DO/DOY/"
                           "Stream-Buffered-" version ".tar.gz"))
       (sha256
        (base32
         "0fs2n9zw6isfkha2kbqrvl9mwg572x1x0jlfaps0qsyynn846bcv"))))
    (build-system perl-build-system)
    (home-page "https://metacpan.org/release/Stream-Buffered")
    (synopsis "Temporary buffer to save bytes")
    (description "Stream::Buffered is a buffer class to store arbitrary length
of byte strings and then get a seekable filehandle once everything is
buffered.  It uses PerlIO and/or temporary file to save the buffer depending
on the length of the size.")
    (license (package-license perl))))

(define-public perl-strictures
  (package
    (name "perl-strictures")
    (version "1.005005")
    (source
     (origin
       (method url-fetch)
       (uri (string-append "mirror://cpan/authors/id/H/HA/HAARG/"
                           "strictures-" version ".tar.gz"))
       (sha256
        (base32
         "1bmpv8wr9jbc1lfj634xhq3y42nm28hh01jfsyzxhqhqf6dkdz59"))))
    (build-system perl-build-system)
    (home-page "https://metacpan.org/release/strictures")
    (synopsis "Turn on strict and make all warnings fatal")
    (description "Strictures turns on strict and make all warnings fatal when
run from within a source-controlled directory.")
    (license (package-license perl))))

;; Some packages don't yet work with this newer version of ‘strictures’.
(define-public perl-strictures-2
  (package
    (inherit perl-strictures)
    (version "2.000006")
    (source
     (origin
       (method url-fetch)
       (uri (string-append "mirror://cpan/authors/id/H/HA/HAARG/"
                           "strictures-" version ".tar.gz"))
       (sha256
        (base32 "0mwd9xqz4n8qfpi5h5581lbm33qhf7agww18h063icnilrs7km89"))))))

(define-public perl-string-camelcase
  (package
    (name "perl-string-camelcase")
    (version "0.04")
    (source
     (origin
       (method url-fetch)
       (uri (string-append "mirror://cpan/authors/id/H/HI/HIO/"
                           "String-CamelCase-" version ".tar.gz"))
       (sha256
        (base32 "1a8i4yzv586svd0pbxls7642vvmyiwzh4x2xyij8gbnfxsydxhw9"))))
    (build-system perl-build-system)
    (arguments
     `(#:phases
       (modify-phases %standard-phases
         (add-before 'configure 'set-perl-search-path
           (lambda _
             ;; Work around "dotless @INC" build failure.
             (setenv "PERL5LIB"
                     (string-append (getcwd) ":"
                                    (getenv "PERL5LIB")))
             #t)))))
    (home-page "https://metacpan.org/release/String-CamelCase")
    (synopsis "Camelcase and de-camelcase")
    (description "This module may be used to convert from under_score text to
CamelCase and back again.")
    (license (package-license perl))))

(define-public perl-string-escape
  (package
    (name "perl-string-escape")
    (version "2010.002")
    (source
     (origin
       (method url-fetch)
       (uri (string-append
             "mirror://cpan/authors/id/E/EV/EVO/String-Escape-"
             version ".tar.gz"))
       (sha256
        (base32
         "12ls7f7847i4qcikkp3skwraqvjphjiv2zxfhl5d49326f5myr7x"))))
    (build-system perl-build-system)
    (home-page "https://metacpan.org/release/String-Escape")
    (synopsis "Backslash escapes, quoted phrase, word elision, etc.")
    (description "This module provides a flexible calling interface to some
frequently-performed string conversion functions, including applying and
expanding standard C/Unix-style backslash escapes like \n and \t, wrapping and
removing double-quotes, and truncating to fit within a desired length.")
    (license (package-license perl))))

(define-public perl-string-formatter
  (package
    (name "perl-string-formatter")
    (version "0.102084")
    (source
     (origin
       (method url-fetch)
       (uri (string-append
             "mirror://cpan/authors/id/R/RJ/RJBS/String-Formatter-"
             version
             ".tar.gz"))
       (sha256
        (base32
         "0mlwm0rirv46gj4h072q8gdync5zxxsxy8p028gdyrhczl942dc3"))))
    (build-system perl-build-system)
    (propagated-inputs
     `(("perl-params-util" ,perl-params-util)
       ("perl-sub-exporter" ,perl-sub-exporter)))
    (home-page "https://metacpan.org/release/String-Formatter")
    (synopsis "Build your own sprintf-like functions")
    (description
     "@code{String::Formatter} is a tool for building sprintf-like formatting
routines.  It supports named or positional formatting, custom conversions,
fixed string interpolation, and simple width-matching.")
    (license gpl2)))

(define-public perl-string-rewriteprefix
  (package
    (name "perl-string-rewriteprefix")
    (version "0.007")
    (source
     (origin
       (method url-fetch)
       (uri (string-append "mirror://cpan/authors/id/R/RJ/RJBS/"
                           "String-RewritePrefix-" version ".tar.gz"))
       (sha256
        (base32
         "18nxl1vgkcx0r7ifkmbl9fp73f8ihiqhqqf3vq6sj5b3cgawrfsw"))))
    (build-system perl-build-system)
    (propagated-inputs
     `(("perl-sub-exporter" ,perl-sub-exporter)))
    (home-page "https://metacpan.org/release/String-RewritePrefix")
    (synopsis "Rewrite strings based on a set of known prefixes")
    (description "This module allows you to rewrite strings based on a set of
known prefixes.")
    (license (package-license perl))))

(define-public perl-string-shellquote
  (package
    (name "perl-string-shellquote")
    (version "1.04")
    (source
     (origin
       (method url-fetch)
       (uri (string-append
             "mirror://cpan/authors/id/R/RO/ROSCH/String-ShellQuote-"
             version
             ".tar.gz"))
       (sha256
        (base32
         "0dfxhr6hxc2majkkrm0qbx3qcbykzpphbj2ms93dc86f7183c1p6"))))
    (build-system perl-build-system)
    (home-page "https://metacpan.org/release/String-ShellQuote")
    (synopsis "Quote strings for passing through a shell")
    (description
     "@code{shell-quote} lets you pass arbitrary strings through the shell so
that they won't be changed.")
    (license (package-license perl))))

(define-public perl-string-print
  (package
    (name "perl-string-print")
    (version "0.15")
    (source (origin
              (method url-fetch)
              (uri (string-append "mirror://cpan/authors/id/M/MA/MARKOV/"
                                  "String-Print-" version ".tar.gz"))
              (sha256
               (base32
                "1n9lc5dr66sg89hym47764fyfms7vrxrhwvdps2x8x8gxly7rsdl"))))
    (build-system perl-build-system)
    (propagated-inputs
     `(("perl-unicode-linebreak" ,perl-unicode-linebreak)))
    (home-page "https://metacpan.org/release/String-Print")
    (synopsis "String printing alternatives to printf")
    (description
     "This module inserts values into (translated) strings.  It provides
@code{printf} and @code{sprintf} alternatives via both an object-oriented and
a functional interface.")
    (license (package-license perl))))

(define-public perl-sub-exporter
  (package
    (name "perl-sub-exporter")
    (version "0.987")
    (source
     (origin
       (method url-fetch)
       (uri (string-append
             "mirror://cpan/authors/id/R/RJ/RJBS/Sub-Exporter-"
             version ".tar.gz"))
       (sha256
        (base32
         "1ml3n1ck4ln9qjm2mcgkczj1jb5n1fkscz9c4x23v4db0glb4g2l"))))
    (build-system perl-build-system)
    (propagated-inputs
     `(("perl-data-optlist" ,perl-data-optlist)
       ("perl-params-util" ,perl-params-util)))
    (home-page "https://metacpan.org/release/Sub-Exporter")
    (synopsis "Sophisticated exporter for custom-built routines")
    (description
     "Sub::Exporter provides a sophisticated alternative to Exporter.pm for
custom-built routines.")
    (license (package-license perl))))

(define-public perl-sub-exporter-progressive
  (package
    (name "perl-sub-exporter-progressive")
    (version "0.001013")
    (source
     (origin
       (method url-fetch)
       (uri (string-append "mirror://cpan/authors/id/F/FR/FREW/"
                           "Sub-Exporter-Progressive-" version ".tar.gz"))
       (sha256
        (base32
         "0mn0x8mkh36rrsr58s1pk4srwxh2hbwss7sv630imnk49navfdfm"))))
    (build-system perl-build-system)
    (native-inputs `(("perl-sub-exporter" ,perl-sub-exporter)))
    (home-page "https://metacpan.org/release/Sub-Exporter-Progressive")
    (synopsis "Only use Sub::Exporter if you need it")
    (description "Sub::Exporter is an incredibly powerful module, but with
that power comes great responsibility, as well as some runtime penalties.
This module is a \"Sub::Exporter\" wrapper that will let your users just use
Exporter if all they are doing is picking exports, but use \"Sub::Exporter\"
if your users try to use \"Sub::Exporter\"'s more advanced features, like
renaming exports, if they try to use them.")
    (license (package-license perl))))

(define-public perl-sub-identify
  (package
    (name "perl-sub-identify")
    (version "0.14")
    (source
     (origin
       (method url-fetch)
       (uri (string-append "mirror://cpan/authors/id/R/RG/RGARCIA/"
                           "Sub-Identify-" version ".tar.gz"))
       (sha256
        (base32
         "0vxdxyfh6037xy88ic7500wydzmsxldhp95n8bld2kaihqh2g386"))))
    (build-system perl-build-system)
    (home-page "https://metacpan.org/release/Sub-Identify")
    (synopsis "Retrieve names of code references")
    (description "Sub::Identify allows you to retrieve the real name of code
references.")
    (license (package-license perl))))

(define-public perl-sub-info
  (package
    (name "perl-sub-info")
    (version "0.002")
    (source
      (origin
        (method url-fetch)
        (uri (string-append "mirror://cpan/authors/id/E/EX/EXODIST/Sub-Info-"
                            version ".tar.gz"))
        (sha256
         (base32
          "1snhrmc6gpw2zjnj7zvvqj69mlw711bxah6kk4dg5vxxjvb5cc7a"))))
    (build-system perl-build-system)
    (propagated-inputs
     `(("perl-importer" ,perl-importer)))
    (home-page "https://metacpan.org/release/Sub-Info")
    (synopsis "Tool to inspect subroutines")
    (description "This package provides tools for inspecting subroutines
in Perl.")
    (license (package-license perl))))

(define-public perl-sub-install
  (package
    (name "perl-sub-install")
    (version "0.928")
    (source
     (origin
       (method url-fetch)
       (uri (string-append
             "mirror://cpan/authors/id/R/RJ/RJBS/Sub-Install-"
             version ".tar.gz"))
       (sha256
        (base32
         "03zgk1yh128gciyx3q77zxzxg9kf8yy2gm46gdxqi24mcykngrb1"))))
    (build-system perl-build-system)
    (home-page "https://metacpan.org/release/Sub-Install")
    (synopsis "Install subroutines into packages easily")
    (description
     "Sub::Install makes it easy to install subroutines into packages without
the unsightly mess of C<no strict> or typeglobs lying about where just anyone
can see them.")
    (license (package-license perl))))

(define-public perl-sub-name
  (package
    (name "perl-sub-name")
    (version "0.21")
    (source
     (origin
       (method url-fetch)
       (uri (string-append "mirror://cpan/authors/id/E/ET/ETHER/"
                           "Sub-Name-" version ".tar.gz"))
       (sha256
        (base32
         "05viq8scqk29g964fsfvls2rhvlb8myz3jblwh5c2ivhw3gfjcmx"))))
    (build-system perl-build-system)
    (native-inputs
     `(("perl-devel-checkbin" ,perl-devel-checkbin)))
    (home-page "https://metacpan.org/release/Sub-Name")
    (synopsis "(Re)name a sub")
    (description "Assigns a new name to referenced sub.  If package
specification is omitted in the name, then the current package is used.  The
return value is the sub.")
    (license (package-license perl))))

(define-public perl-sub-quote
  (package
    (name "perl-sub-quote")
    (version "2.006006")
    (source
     (origin
       (method url-fetch)
       (uri (string-append
             "mirror://cpan/authors/id/H/HA/HAARG/Sub-Quote-"
             version ".tar.gz"))
       (sha256
        (base32 "17fq4iskrisnqs96amrz493vxikwvqbj9s7014k6vyl84gs2lkkf"))))
    (build-system perl-build-system)
    (native-inputs
     `(("perl-test-fatal" ,perl-test-fatal)))
    (propagated-inputs
     `(("perl-sub-name" ,perl-sub-name)))
    (home-page "https://metacpan.org/release/Sub-Quote")
    (synopsis "Efficient generation of subroutines via string eval")
    (description "Sub::Quote provides an efficient generation of subroutines
via string eval.")
    (license (package-license perl))))

(define-public perl-sub-uplevel
  (package
    (name "perl-sub-uplevel")
    (version "0.24")
    (source
     (origin
       (method url-fetch)
       (uri (string-append "mirror://cpan/authors/id/D/DA/DAGOLDEN/"
                           "Sub-Uplevel-" version ".tar.gz"))
       (sha256
        (base32
         "1yzxqsim8vpavzqm2wfksh8dpmy6qbr9s3hdqqicp38br3lzd4qg"))))
    (build-system perl-build-system)
    (home-page "https://metacpan.org/release/Sub-Uplevel")
    (synopsis "Apparently run a function in a higher stack frame")
    (description "Like Tcl's uplevel() function, but not quite so dangerous.
The idea is just to fool caller().  All the really naughty bits of Tcl's
uplevel() are avoided.")
    (license (package-license perl))))

(define-public perl-super
  (package
    (name "perl-super")
    (version "1.20190531")
    (source
     (origin
       (method url-fetch)
       (uri (string-append "mirror://cpan/authors/id/C/CH/CHROMATIC/"
                           "SUPER-" version ".tar.gz"))
       (sha256
        (base32 "16nk2za9fwyg7mcifacr69qi075iz1yvy8r9jh3903kzdvkiwpb8"))))
    (build-system perl-build-system)
    (native-inputs
     `(("perl-module-build" ,perl-module-build)))
    (propagated-inputs
     `(("perl-sub-identify" ,perl-sub-identify)))
    (home-page "https://metacpan.org/release/SUPER")
    (synopsis "Control superclass method dispatching")
    (description
     "When subclassing a class, you may occasionally want to dispatch control to
the superclass---at least conditionally and temporarily.  This module provides
nicer equivalents to the native Perl syntax for calling superclasses, along with
a universal @code{super} method to determine a class' own superclass, and better
support for run-time mix-ins and roles.")
    (license perl-license)))

(define-public perl-svg
  (package
    (name "perl-svg")
    (version "2.84")
    (source
     (origin
       (method url-fetch)
       (uri (string-append "mirror://cpan/authors/id/M/MA/MANWAR/SVG-"
                           version ".tar.gz"))
       (sha256
        (base32 "1br8dwh2363s6r0qgy7vv30gv5kj456vj5m6x83savx4wzfnsggc"))))
    (build-system perl-build-system)
    (home-page "https://metacpan.org/release/SVG")
    (synopsis "Perl extension for generating SVG documents")
    (description "SVG is a Perl module which generates a nested data structure
containing the DOM representation of an SVG (Scalable Vector Graphics) image.
Using SVG, you can generate SVG objects, embed other SVG instances into it,
access the DOM object, create and access Javascript, and generate SMIL
animation content.")
    (license (package-license perl))))

(define-public perl-switch
  (package
    (name "perl-switch")
    (version "2.17")
    (source
     (origin
       (method url-fetch)
       (uri (string-append "mirror://cpan/authors/id/C/CH/CHORNY/Switch-"
                           version ".tar.gz"))
       (sha256
        (base32
         "0xbdjdgzfj9zwa4j3ipr8bfk7bcici4hk89hq5d27rhg2isljd9i"))))
    (build-system perl-build-system)
    (home-page "https://metacpan.org/release/Switch")
    (synopsis "Switch statement for Perl")
    (description "Switch is a Perl module which implements a generalized case
mechanism.  The module augments the standard Perl syntax with two new
statements: @code{switch} and @code{case}.")
    (license (package-license perl))))

(define-public perl-sys-cpu
  (package
    (name "perl-sys-cpu")
    (version "0.61")
    (source (origin
              (method url-fetch)
              (uri (string-append "mirror://cpan/authors/id/M/MZ/MZSANFORD/"
                                  "Sys-CPU-" version ".tar.gz"))
              (sha256
               (base32
                "1r6976bs86j7zp51m5vh42xlyah951jgdlkimv202413kjvqc2i5"))
              (modules '((guix build utils)))
              (snippet
               '(begin
                  ;; The contents of /proc/cpuinfo can differ and confuse the
                  ;; cpu_clock and cpu_type methods, so we replace the test
                  ;; with one that marks cpu_clock and cpu_type as TODO.
                  ;; Borrowed from Debian.
                  (call-with-output-file "t/Sys-CPU.t"
                    (lambda (port)
                      (format port "#!/usr/bin/perl

use Test::More tests => 4;

BEGIN { use_ok('Sys::CPU'); }

$number = &Sys::CPU::cpu_count();
ok( defined($number), \"CPU Count: $number\" );

TODO: {
    local $TODO = \"/proc/cpuinfo doesn't always report 'cpu MHz' or 'clock' or 'bogomips' ...\";
    $speed = &Sys::CPU::cpu_clock();
    ok( defined($speed), \"CPU Speed: $speed\" );
}

TODO: {
    local $TODO = \"/proc/cpuinfo doesn't always report 'model name' or 'machine' ...\";
    $type = &Sys::CPU::cpu_type();
    ok( defined($type), \"CPU Type:  $type\" );
}~%")))
                  #t))))
    (build-system perl-build-system)
    (synopsis "Perl extension for getting CPU information")
    (description
     "Sys::CPU is a module for counting the number of CPUs on a system, and
determining their type and clock speed.")
    (home-page "https://metacpan.org/release/MZSANFORD/Sys-CPU-0.61")
    (license (package-license perl))))

(define-public perl-sys-hostname-long
  (package
    (name "perl-sys-hostname-long")
    (version "1.5")
    (source
     (origin
       (method url-fetch)
       (uri (string-append "mirror://cpan/authors/id/S/SC/SCOTT/"
                           "Sys-Hostname-Long-" version ".tar.gz"))
       (sha256
        (base32
         "1jv5n8jv48c1p8svjsigyxndv1ygsq8wgwj9c7ypx1vaf3rns679"))))
    (build-system perl-build-system)
    (arguments `(#:tests? #f))          ;no `hostname' during build
    (home-page "https://metacpan.org/release/Sys-Hostname-Long")
    (synopsis "Get full hostname in Perl")
    (description "Sys::Hostname::Long tries very hard to get the full hostname
of a system.")
    (license (package-license perl))))

(define-public perl-sys-syscall
  (package
    (name "perl-sys-syscall")
    (version "0.25")
    (source
     (origin
       (method url-fetch)
       (uri (string-append "mirror://cpan/authors/id/B/BR/BRADFITZ/"
                           "Sys-Syscall-" version ".tar.gz"))
       (sha256
        (base32
         "1r8k4q04dhs191zgdfgiagvbra770hx0bm6x24jsykxn0c6ghi8y"))))
    (build-system perl-build-system)
    (home-page "https://metacpan.org/release/Sys-Syscall")
    (synopsis
     "Access system calls that Perl doesn't normally provide access to")
    (description
     "Sys::Syscall allows one to use epoll and sendfile system calls from
Perl.  Support is mostly Linux-only for now, but other syscalls/OSes are
planned for the future.")
    (license perl-license)))

(define-public perl-task-weaken
  (package
    (name "perl-task-weaken")
    (version "1.06")
    (source
     (origin
       (method url-fetch)
       (uri (string-append "mirror://cpan/authors/id/E/ET/ETHER/"
                           "Task-Weaken-" version ".tar.gz"))
       (sha256
        (base32
         "1gk6rmnp4x50lzr0vfng41khf0f8yzxlm0pad1j69vxskpdzx0r3"))))
    (build-system perl-build-system)
    (arguments
     '(#:phases (modify-phases %standard-phases
                  (add-before 'configure 'set-search-path
                    (lambda _
                      ;; Work around "dotless @INC" build failure.
                      (setenv "PERL5LIB"
                              (string-append (getcwd) ":"
                                             (getenv "PERL5LIB")))
                      #t)))))
    (home-page "https://metacpan.org/release/Task-Weaken")
    (synopsis "Ensure that a platform has weaken support")
    (description "One recurring problem in modules that use Scalar::Util's
weaken function is that it is not present in the pure-perl variant.  If
Scalar::Util is not available at all, it will issue a normal dependency on the
module.  However, if Scalar::Util is relatively new ( it is >= 1.19 ) and the
module does not have weaken, the install will bail out altogether with a long
error encouraging the user to seek support.")
    (license (package-license perl))))

(define-public perl-template-toolkit
  (package
    (name "perl-template-toolkit")
    (version "2.28")
    (source
     (origin
       (method url-fetch)
       (uri (string-append "mirror://cpan/authors/id/A/AT/ATOOMIC/"
                           "Template-Toolkit-" version ".tar.gz"))
       (sha256
        (base32
         "1msxg3j1hx5wsc7vr81x5gs9gdbn4y0x6cvyj3pq4dgi1603dbvi"))))
    (build-system perl-build-system)
    (propagated-inputs
     `(("perl-appconfig" ,perl-appconfig)
       ("perl-test-leaktrace" ,perl-test-leaktrace)))
    (home-page "https://metacpan.org/release/Template-Toolkit")
    (synopsis "Template processing system for Perl")
    (description "The Template Toolkit is a collection of modules which
implement an extensible template processing system.  It was originally
designed and remains primarily useful for generating dynamic web content, but
it can be used equally well for processing any other kind of text based
documents: HTML, XML, POD, PostScript, LaTeX, and so on.")
    (license (package-license perl))))

(define-public perl-template-timer
  (package
    (name "perl-template-timer")
    (version "1.00")
    (source
     (origin
       (method url-fetch)
       (uri (string-append "mirror://cpan/authors/id/P/PE/PETDANCE/"
                           "Template-Timer-" version ".tar.gz"))
       (sha256
        (base32
         "1d3pbcx1kz73ncg8s8lx3ifwphz838qy0m40gdar7790cnrlqcdp"))))
    (build-system perl-build-system)
    (propagated-inputs
     `(("perl-template-toolkit" ,perl-template-toolkit)))
    (home-page "https://metacpan.org/release/Template-Timer")
    (synopsis "Profiling for Template Toolkit")
    (description "Template::Timer provides inline profiling of the template
processing in Perl code.")
    (license (list gpl3 artistic2.0))))

(define-public perl-template-tiny
  (package
    (name "perl-template-tiny")
    (version "1.12")
    (source
     (origin
       (method url-fetch)
       (uri (string-append
             "mirror://cpan/authors/id/A/AD/ADAMK/Template-Tiny-"
             version
             ".tar.gz"))
       (sha256
        (base32
         "0jhadxbc8rzbk2v8qvjrbhnvfp0m56iqar6d4nvxyl8bccn0cgh7"))))
    (build-system perl-build-system)
    (home-page "https://metacpan.org/release/Template-Tiny")
    (synopsis "Template Toolkit reimplemented in as little code as possible")
    (description
     "@code{Template::Tiny} is a reimplementation of a subset of the
functionality from Template Toolkit in as few lines of code as possible.

It is intended for use in light-usage, low-memory, or low-cpu templating
situations, where you may need to upgrade to the full feature set in the
future, or if you want the retain the familiarity of TT-style templates.")
    (license perl-license)))

(define-public perl-term-encoding
  (package
    (name "perl-term-encoding")
    (version "0.02")
    (source
     (origin
       (method url-fetch)
       (uri (string-append "mirror://cpan/authors/id/M/MI/MIYAGAWA/"
                           "Term-Encoding-" version ".tar.gz"))
       (sha256
        (base32
         "1k6g4q7snxggv5fdqnzw29al4mwbwg0hl0skzfnczh508qiyfx7j"))))
    (build-system perl-build-system)
    (native-inputs
     `(("perl-module-install" ,perl-module-install)))
    (home-page "https://metacpan.org/release/Term-Encoding")
    (synopsis "Detect encoding of the current terminal")
    (description "Term::Encoding is a simple module to detect the encoding of
the current terminal expects in various ways.")
    (license (package-license perl))))

(define-public perl-term-progressbar
  (package
    (name "perl-term-progressbar")
    (version "2.17")
    (source
     (origin
       (method url-fetch)
       (uri (string-append "mirror://cpan/authors/id/S/SZ/SZABGAB/"
                           "Term-ProgressBar-" version ".tar.gz"))
       (sha256
        (base32
         "15pn42zf793dplpfnmawh7v7xc4qm38s1jhvn1agx4cafcn61q61"))))
    (build-system perl-build-system)
    (native-inputs
     `(("perl-capture-tiny" ,perl-capture-tiny)
       ("perl-test-exception" ,perl-test-exception)))
    (propagated-inputs
     `(("perl-class-methodmaker" ,perl-class-methodmaker)
       ("perl-term-readkey" ,perl-term-readkey)))
    (home-page "https://metacpan.org/release/Term-ProgressBar")
    (synopsis "Progress meter on a standard terminal")
    (description "Term::ProgressBar provides a simple progress bar on the
terminal, to let the user know that something is happening, roughly how much
stuff has been done, and maybe an estimate at how long remains.")
    (license (package-license perl))))

(define-public perl-term-progressbar-quiet
  (package
    (name "perl-term-progressbar-quiet")
    (version "0.31")
    (source
     (origin
       (method url-fetch)
       (uri (string-append "mirror://cpan/authors/id/L/LB/LBROCARD/"
                           "Term-ProgressBar-Quiet-" version ".tar.gz"))
       (sha256
        (base32
         "19l4476iinwz19vh360k3rss38m9gmkg633i5v9jkg48yn954rr5"))))
    (build-system perl-build-system)
    (propagated-inputs
     `(("perl-io-interactive" ,perl-io-interactive)
       ("perl-term-progressbar" ,perl-term-progressbar)
       ("perl-test-mockobject" ,perl-test-mockobject)))
    (home-page "https://metacpan.org/release/Term-ProgressBar-Quiet")
    (synopsis "Progress meter if run interactively")
    (description "Term::ProgressBar is a wonderful module for showing progress
bars on the terminal.  This module acts very much like that module when it is
run interactively.  However, when it is not run interactively (for example, as
a cron job) then it does not show the progress bar.")
    (license (package-license perl))))

(define-public perl-term-progressbar-simple
  (package
    (name "perl-term-progressbar-simple")
    (version "0.03")
    (source
     (origin
       (method url-fetch)
       (uri (string-append "mirror://cpan/authors/id/E/EV/EVDB/"
                           "Term-ProgressBar-Simple-" version ".tar.gz"))
       (sha256
        (base32
         "19kr6l2aflwv9yph5xishkpag038qb8wd4mkzb0x1psvgp3b63d2"))))
    (build-system perl-build-system)
    (propagated-inputs
     `(("perl-term-progressbar-quiet" ,perl-term-progressbar-quiet)))
    (home-page "https://metacpan.org/release/Term-ProgressBar-Simple")
    (synopsis "Simple progress bars")
    (description "Term::ProgressBar::Simple tells you how much work has been
done, how much is left to do, and estimate how long it will take.")
    (license (package-license perl))))

(define-public perl-term-readkey
  (package
    (name "perl-term-readkey")
    (version "2.37")
    (source
     (origin
       (method url-fetch)
       (uri (string-append "mirror://cpan/authors/id/J/JS/JSTOWE/"
                           "TermReadKey-" version ".tar.gz"))
       (sha256
        (base32
         "0hdj5mldpj3pyprd4hbbalfx9yjgi5p59gg2ixk9808f5v7q74sa"))))
    (build-system perl-build-system)
    (home-page "https://metacpan.org/release/TermReadKey")
    (synopsis "Simple terminal control")
    (description "This module, ReadKey, provides ioctl control for terminals
so the input modes can be changed (thus allowing reads of a single character
at a time), and also provides non-blocking reads of stdin, as well as several
other terminal related features, including retrieval/modification of the
screen size, and retrieval/modification of the control characters.")
    (license (package-license perl))))

(define-public perl-term-size-any
  (package
    (name "perl-term-size-any")
    (version "0.002")
    (source
     (origin
       (method url-fetch)
       (uri (string-append "mirror://cpan/authors/id/F/FE/FERREIRA/"
                           "Term-Size-Any-" version ".tar.gz"))
       (sha256
        (base32
         "1lnynd8pwjp3g85bl4nav6yigg2lag3sx5da989j7a733bdmzyk4"))))
    (build-system perl-build-system)
    (native-inputs
     `(("perl-devel-hide" ,perl-devel-hide)))
    (propagated-inputs
     `(("perl-term-size-perl" ,perl-term-size-perl)))
    (home-page "https://metacpan.org/release/Term-Size-Any")
    (synopsis "Retrieve terminal size")
    (description "This is a unified interface to retrieve terminal size.  It
loads one module of a list of known alternatives, each implementing some way
to get the desired terminal information.  This loaded module will actually do
the job on behalf of @code{Term::Size::Any}.")
    (license (package-license perl))))

(define-public perl-term-size-perl
  (package
    (name "perl-term-size-perl")
    (version "0.031")
    (source
     (origin
       (method url-fetch)
       (uri (string-append "mirror://cpan/authors/id/F/FE/FERREIRA/"
                           "Term-Size-Perl-" version ".tar.gz"))
       (sha256
        (base32 "17i05y186l977bhp32b24c8rqasmg1la934dizf5sc0vrd36g6mf"))))
    (build-system perl-build-system)
    (home-page "https://metacpan.org/release/Term-Size-Perl")
    (synopsis "Perl extension for retrieving terminal size (Perl version)")
    (description "This is yet another implementation of @code{Term::Size}.
Now in pure Perl, with the exception of a C probe run at build time.")
    (license (package-license perl))))

(define-public perl-term-table
  (package
    (name "perl-term-table")
    (version "0.008")
    (source
      (origin
        (method url-fetch)
        (uri (string-append "mirror://cpan/authors/id/E/EX/EXODIST/Term-Table-"
                            version ".tar.gz"))
        (sha256
         (base32
          "0gi4lyvs6n8y6hjwmflfpamfl65y7mb1g39zi0rx35nclj8xb370"))))
    (build-system perl-build-system)
    (propagated-inputs
     `(("perl-importer" ,perl-importer)))
    (home-page "https://metacpan.org/release/Term-Table")
    (synopsis "Format a header and rows into a table")
    (description "This module is able to generically format rows of data
into tables.")
    (license (package-license perl))))

(define-public perl-text-aligner
  (package
    (name "perl-text-aligner")
    (version "0.13")
    (source
     (origin
       (method url-fetch)
       (uri (string-append "mirror://cpan/authors/id/S/SH/SHLOMIF/"
                           "Text-Aligner-" version ".tar.gz"))
       (sha256
        (base32 "1vry21jrh91l2pkajnrps83bnr1fn6zshbzi80mcrnggrn9iq776"))))
    (build-system perl-build-system)
    (native-inputs `(("perl-module-build" ,perl-module-build)))
    (home-page "https://metacpan.org/release/Text-Aligner")
    (synopsis "Align text")
    (description "Text::Aligner exports a single function, align(), which is
used to justify strings to various alignment styles.")
    (license x11)))

(define-public perl-text-balanced
  (package
    (name "perl-text-balanced")
    (version "2.03")
    (source
     (origin
       (method url-fetch)
       (uri (string-append "mirror://cpan/authors/id/S/SH/SHAY/"
                           "Text-Balanced-" version ".tar.gz"))
       (sha256
        (base32
         "1j4jjw6bg6ik8cn1mimw54rvg4h0qf4hm9k63y9572sny3w56xq5"))))
    (build-system perl-build-system)
    (home-page "https://metacpan.org/release/Text-Balanced")
    (synopsis "Extract delimited text sequences from strings")
    (description "The Text::Balanced module can be used to extract delimited
text sequences from strings.")
    (license (package-license perl))))

(define-public perl-text-csv
  (package
    (name "perl-text-csv")
    (version "2.00")
    (source
     (origin
       (method url-fetch)
       (uri (string-append "mirror://cpan/authors/id/I/IS/ISHIGAKI/"
                           "Text-CSV-" version ".tar.gz"))
       (sha256
        (base32 "1hmjrc8h622nybdq8lpqi3hlrcjvb474s4a4b2cjs8h5b0cxkjwc"))))
    (build-system perl-build-system)
    (home-page "https://metacpan.org/release/Text-CSV")
    (synopsis "Manipulate comma-separated values")
    (description "Text::CSV provides facilities for the composition and
decomposition of comma-separated values.  An instance of the Text::CSV class
can combine fields into a CSV string and parse a CSV string into fields.")
    (license (package-license perl))))

(define-public perl-text-csv-xs
  (package
    (name "perl-text-csv-xs")
    (version "1.39")
    (source
     (origin
       (method url-fetch)
       (uri (string-append "mirror://cpan/authors/id/H/HM/HMBRAND/"
                           "Text-CSV_XS-" version ".tgz"))
       (sha256
        (base32 "1gcy1bxym6f7qsxivkl3c5p94r1bjhf9csy1x38a1gk8mx744kma"))))
    (build-system perl-build-system)
    (home-page "https://metacpan.org/release/Text-CSV_XS")
    (synopsis "Routines for manipulating CSV files")
    (description "@code{Text::CSV_XS} provides facilities for the composition
and decomposition of comma-separated values.  An instance of the
@code{Text::CSV_XS} class will combine fields into a CSV string and parse a
CSV string into fields.  The module accepts either strings or files as input
and support the use of user-specified characters for delimiters, separators,
and escapes.")
    (license (package-license perl))))

(define-public perl-text-diff
  (package
    (name "perl-text-diff")
    (version "1.45")
    (source
     (origin
       (method url-fetch)
       (uri (string-append "mirror://cpan/authors/id/N/NE/NEILB/"
                           "Text-Diff-" version ".tar.gz"))
       (sha256
        (base32
         "013g13prdghxvrp5754gyc7rmv1syyxrhs33yc5f0lrz3dxs1fp8"))))
    (build-system perl-build-system)
    (propagated-inputs
     `(("perl-algorithm-diff" ,perl-algorithm-diff)))
    (home-page "https://metacpan.org/release/Text-Diff")
    (synopsis "Perform diffs on files and record sets")
    (description "Text::Diff provides a basic set of services akin to the GNU
diff utility.  It is not anywhere near as feature complete as GNU diff, but it
is better integrated with Perl and available on all platforms.  It is often
faster than shelling out to a system's diff executable for small files, and
generally slower on larger files.")
    (license (package-license perl))))

(define-public perl-text-format
  (package
    (name "perl-text-format")
    (version "0.61")
    (source (origin
              (method url-fetch)
              (uri (string-append
                    "mirror://cpan/authors/id/S/SH/SHLOMIF/Text-Format-"
                    version ".tar.gz"))
              (sha256
               (base32
                "0axfyiml3zwawwd127z8rl2lm53z6dlsflzmp80m3j0myn7kp2mv"))))
    (build-system perl-build-system)
    (native-inputs
     `(("perl-module-build" ,perl-module-build)
       ("perl-test-pod" ,perl-test-pod)
       ("perl-test-pod-coverage" ,perl-test-pod-coverage)))
    (home-page "https://metacpan.org/release/Text-Format")
    (synopsis "Various subroutines to format text")
    (description "This package provides functions to format text in various
ways like centering, paragraphing, and converting tabs to spaces and spaces
to tabs.")
    (license perl-license)))

(define-public perl-text-glob
  (package
    (name "perl-text-glob")
    (version "0.11")
    (source
     (origin
       (method url-fetch)
       (uri (string-append "mirror://cpan/authors/id/R/RC/RCLAMP/"
                           "Text-Glob-" version ".tar.gz"))
       (sha256
        (base32
         "11sj62fynfgwrlgkv5a051cq6yn0pagxqjsz27dxx8phsd4wv706"))))
    (build-system perl-build-system)
    (native-inputs `(("perl-module-build" ,perl-module-build)))
    (home-page "https://metacpan.org/release/Text-Glob")
    (synopsis "Match globbing patterns against text")
    (description "Text::Glob implements glob(3) style matching that can be
used to match against text, rather than fetching names from a file system.  If
you want to do full file globbing use the File::Glob module instead.")
    (license (package-license perl))))

(define-public perl-text-neattemplate
  (package
    (name "perl-text-neattemplate")
    (version "0.1101")
    (source
     (origin
       (method url-fetch)
       (uri (string-append
             "https://cpan.metacpan.org/authors/id/R/RU/RUBYKAT/"
             "Text-NeatTemplate-" version ".tar.gz"))
       (sha256
        (base32
         "129msa57jzxxi2x7z9hgzi48r48y65w77ycfk1w733zz2m8nr8y3"))))
    (build-system perl-build-system)
    (native-inputs
     `(("perl-module-build" ,perl-module-build)))
    (home-page
     "https://metacpan.org/release/Text-NeatTemplate")
    (synopsis "Fast, middleweight template engine")
    (description
     "Text::NeatTemplate provides a simple, middleweight but fast
template engine, for when you need speed rather than complex features,
yet need more features than simple variable substitution.")
    (license (package-license perl))))

(define-public perl-text-roman
  (package
    (name "perl-text-roman")
    (version "3.5")
    (source
     (origin
       (method url-fetch)
       (uri (string-append "mirror://cpan/authors/id/S/SY/SYP/Text-Roman-"
                           version ".tar.gz"))
       (sha256
        (base32
         "0sh47svzz0wm993ywfgpn0fvhajl2sj5hcnf5zxjz02in6ihhjnb"))))
    (build-system perl-build-system)
    (home-page "https://metacpan.org/release/Text-Roman")
    (synopsis "Convert between Roman and Arabic algorisms")
    (description "This package provides functions to convert between Roman and
Arabic algorisms.  It supports both conventional Roman algorisms (which range
from 1 to 3999) and Milhar Romans, a variation which uses a bar across the
algorism to indicate multiplication by 1000.")
    (license (package-license perl))))

(define-public perl-text-simpletable
  (package
    (name "perl-text-simpletable")
    (version "2.07")
    (source
     (origin
       (method url-fetch)
       (uri (string-append "mirror://cpan/authors/id/M/MR/MRAMBERG/"
                           "Text-SimpleTable-" version ".tar.gz"))
       (sha256
        (base32 "1v8r8qpzg283p2pqqr8dqrak2bxray1b2jmib0qk75jffqw3yv95"))))
    (build-system perl-build-system)
    (home-page "https://metacpan.org/release/Text-SimpleTable")
    (synopsis "Simple ASCII tables")
    (description "Text::SimpleTable draws simple ASCII tables.")
    (license artistic2.0)))

(define-public perl-text-table
  (package
    (name "perl-text-table")
    (version "1.133")
    (source
     (origin
       (method url-fetch)
       (uri (string-append "mirror://cpan/authors/id/S/SH/SHLOMIF/"
                           "Text-Table-" version ".tar.gz"))
       (sha256
        (base32
         "04kh5x5inq183rdg221wlqaaqi1ipyj588mxsslik6nhc14f17nd"))))
    (build-system perl-build-system)
    (native-inputs
     `(("perl-module-build" ,perl-module-build)))
    (propagated-inputs
     `(("perl-text-aligner" ,perl-text-aligner)))
    (home-page "https://metacpan.org/release/Text-Table")
    (synopsis "Organize Data in Tables")
    (description "Text::Table renders plaintext tables.")
    (license x11)))

(define-public perl-text-template
  (package
    (name "perl-text-template")
    (version "1.55")
    (source
     (origin
       (method url-fetch)
       (uri (string-append
             "mirror://cpan/authors/id/M/MS/MSCHOUT/Text-Template-"
             version
             ".tar.gz"))
       (sha256
        (base32
         "12zi08mwmlbfbnsialmppk75s6dkg765dvmay3wif3158plqp554"))))
    (build-system perl-build-system)
    (native-inputs
     `(("perl-test-more-utf8" ,perl-test-more-utf8)
       ("perl-test-warnings" ,perl-test-warnings)))
    (home-page
     "https://metacpan.org/release/Text-Template")
    (synopsis
     "Expand template text with embedded Perl")
    (description
     "This is a library for generating letters, building HTML pages, or
filling in templates generally.  A template is a piece of text that has little
Perl programs embedded in it here and there.  When you fill in a template, you
evaluate the little programs and replace them with their values.")
    (license perl-license)))

(define-public perl-text-unidecode
  (package
    (name "perl-text-unidecode")
    (version "1.30")
    (source
     (origin
       (method url-fetch)
       (uri (string-append "mirror://cpan/authors/id/S/SB/SBURKE/"
                           "Text-Unidecode-" version ".tar.gz"))
       (sha256
        (base32 "1imii0p6wvhrxsr5z2zhazpx5vl4l4ybf1y2c5hy480xvi6z293c"))))
    (build-system perl-build-system)
    (home-page "https://metacpan.org/release/Text-Unidecode")
    (synopsis "Provide plain ASCII transliterations of Unicode text")
    (description "Text::Unidecode provides a function, unidecode(...) that
takes Unicode data and tries to represent it in US-ASCII characters (i.e., the
universally displayable characters between 0x00 and 0x7F).  The representation
is almost always an attempt at transliteration-- i.e., conveying, in Roman
letters, the pronunciation expressed by the text in some other writing
system.")
    (license (package-license perl))))

(define-public perl-threads
  (package
    (name "perl-threads")
    (version "2.21")
    (source
     (origin
       (method url-fetch)
       (uri (string-append "mirror://cpan/authors/id/J/JD/JDHEDDEN/threads-"
                           version ".tar.gz"))
       (sha256
        (base32 "047i22mdnf7fa0h9w5jhqrjbg561l5jxk8xqzwh6zbmwlac4qf98"))))
    (build-system perl-build-system)
    (home-page "https://metacpan.org/release/threads")
    (synopsis "Perl interpreter-based threads")
    (description "This module exposes interpreter threads to the Perl level.")
    (license perl-license)))

(define-public perl-throwable
  (package
    (name "perl-throwable")
    (version "0.200013")
    (source
     (origin
       (method url-fetch)
       (uri (string-append "mirror://cpan/authors/id/R/RJ/RJBS/"
                           "Throwable-" version ".tar.gz"))
       (sha256
        (base32
         "184gdcwxqwnkrx5md968v1ny70pq6blzpkihccm3bpdxnpgd11wr"))))
    (build-system perl-build-system)
    (native-inputs
     `(("perl-devel-stacktrace" ,perl-devel-stacktrace)))
    (propagated-inputs
     `(("perl-devel-stacktrace" ,perl-devel-stacktrace)
       ("perl-module-runtime" ,perl-module-runtime)
       ("perl-moo" ,perl-moo)))
    (home-page "https://metacpan.org/release/Throwable")
    (synopsis "Role for classes that can be thrown")
    (description "Throwable is a role for classes that are meant to be thrown
as exceptions to standard program flow.")
    (license (package-license perl))))

(define-public perltidy
  (package
    (name "perltidy")
    (version "20180220")
    (source (origin
              (method url-fetch)
              (uri (string-append "mirror://sourceforge/perltidy/" version
                                  "/Perl-Tidy-" version ".tar.gz"))
              (sha256
               (base32
                "0w1k5ffcrpx0fm9jgprrwy0290k6cmy7dyk83s61063migi3r5z9"))))
    (build-system perl-build-system)
    (home-page "http://perltidy.sourceforge.net/")
    (synopsis "Perl script tidier")
    (description "This package contains a Perl script which indents and
reformats Perl scripts to make them easier to read.   The formatting can be
controlled with command line parameters.  The default parameter settings
approximately follow the suggestions in the Perl Style Guide.")
    (license gpl2+)))

(define-public perl-tie-cycle
  (package
    (name "perl-tie-cycle")
    (version "1.225")
    (source
     (origin
       (method url-fetch)
       (uri (string-append "mirror://cpan/authors/id/B/BD/BDFOY/Tie-Cycle-"
                           version ".tar.gz"))
       (sha256
        (base32
         "0i9xq2qm50p2ih24265jndp2x8hfq7ap0d88nrlv5yaad4hxhc7k"))))
    (build-system perl-build-system)
    (home-page "https://metacpan.org/release/Tie-Cycle")
    (synopsis "Cycle through a list of values")
    (description "You use @code{Tie::Cycle} to go through a list over and over
again.  Once you get to the end of the list, you go back to the beginning.")
    (license (package-license perl))))

(define-public perl-tie-ixhash
  (package
  (name "perl-tie-ixhash")
  (version "1.23")
  (source
    (origin
      (method url-fetch)
      (uri (string-append "mirror://cpan/authors/id/C/CH/CHORNY/"
                          "Tie-IxHash-" version ".tar.gz"))
      (sha256
        (base32
          "0mmg9iyh42syal3z1p2pn9airq65yrkfs66cnqs9nz76jy60pfzs"))))
  (build-system perl-build-system)
  (native-inputs `(("perl-module-build" ,perl-module-build)))
  (home-page "https://metacpan.org/release/Tie-IxHash")
  (synopsis "Ordered associative arrays for Perl")
  (description "This Perl module implements Perl hashes that preserve the
order in which the hash elements were added.  The order is not affected when
values corresponding to existing keys in the IxHash are changed.  The elements
can also be set to any arbitrary supplied order.  The familiar perl array
operations can also be performed on the IxHash.")
  (license (package-license perl))))

(define-public perl-tie-handle-offset
  (package
    (name "perl-tie-handle-offset")
    (version "0.004")
    (source
     (origin
       (method url-fetch)
       (uri (string-append
             "mirror://cpan/authors/id/D/DA/DAGOLDEN/Tie-Handle-Offset-"
             version
             ".tar.gz"))
       (sha256
        (base32
         "17m8s8314wi4g0wasdxk15rf12vzsgzmcbr598jam5f6bl2kk7zf"))))
    (build-system perl-build-system)
    (home-page "https://metacpan.org/release/Tie-Handle-Offset")
    (synopsis "Special file handle that hides the beginning of a file")
    (description
     "This modules provides a file handle that hides the beginning of a file,
by modifying the @code{seek()} and @code{tell()} calls.")
    (license asl2.0)))

(define-public perl-tie-toobject
  (package
    (name "perl-tie-toobject")
    (version "0.03")
    (source
     (origin
       (method url-fetch)
       (uri (string-append "mirror://cpan/authors/id/N/NU/NUFFIN/"
                           "Tie-ToObject-" version ".tar.gz"))
       (sha256
        (base32
         "1x1smn1kw383xc5h9wajxk9dlx92bgrbf7gk4abga57y6120s6m3"))))
    (build-system perl-build-system)
    (propagated-inputs
     `(("perl-test-simple" ,perl-test-simple)))
    (home-page "https://metacpan.org/release/Tie-ToObject")
    (synopsis "Tie to an existing Perl object")
    (description "This class provides a tie constructor that returns the
object it was given as it's first argument.  This way side effects of calling
$object->TIEHASH are avoided.")
    (license (package-license perl))))

(define-public perl-time-duration
  (package
    (name "perl-time-duration")
    (version "1.21")
    (source
     (origin
       (method url-fetch)
       (uri (string-append "mirror://cpan/authors/id/N/NE/NEILB/"
                           "Time-Duration-" version ".tar.gz"))
       (sha256
        (base32 "1f59z2svfydxgd1gzrb5k3hl6d432kzmskk7jhv2dyb5hyx0wd7y"))))
    (build-system perl-build-system)
    (native-inputs
     `(("perl-module-install" ,perl-module-install)
       ("perl-test-pod" ,perl-test-pod)
       ("perl-test-pod-coverage" ,perl-test-pod-coverage)))
    (home-page "https://metacpan.org/release/Time-Duration")
    (synopsis "English expression of durations")
    (description "This module provides functions for expressing durations in
rounded or exact terms.")
    (license (package-license perl))))

(define-public perl-time-duration-parse
  (package
    (name "perl-time-duration-parse")
    (version "0.14")
    (source
     (origin
       (method url-fetch)
       (uri (string-append "mirror://cpan/authors/id/N/NE/NEILB/"
                           "Time-Duration-Parse-" version ".tar.gz"))
       (sha256
        (base32 "17nh73r50mqqpgxdf3zpgdiqrizmjy0vdk0zd6xi9zcsdijrdhnc"))))
    (build-system perl-build-system)
    (native-inputs
     `(("perl-time-duration" ,perl-time-duration)))
    (propagated-inputs
     `(("perl-exporter-lite" ,perl-exporter-lite)))
    (home-page "https://metacpan.org/release/Time-Duration-Parse")
    (synopsis "Parse time duration strings")
    (description "Time::Duration::Parse is a module to parse human readable
duration strings like \"2 minutes\" and \"3 seconds\" to seconds.")
    (license (package-license perl))))

(define-public perl-time-hires
  (package
    (name "perl-time-hires")
    (version "1.9760")
    (source (origin
              (method url-fetch)
              (uri (string-append
                    "mirror://cpan/authors/id/A/AT/ATOOMIC/Time-HiRes-"
                    version ".tar.gz"))
              (sha256
               (base32
                "0avh25m5ffsqc2xnfczvlnlbfbisw5wjq9d3w0j01h9byjzrif1c"))))
    (build-system perl-build-system)
    (home-page "https://metacpan.org/release/Time-HiRes")
    (synopsis "High resolution alarm, sleep, gettimeofday, interval timers")
    (description "This package implements @code{usleep}, @code{ualarm}, and
@code{gettimeofday} for Perl, as well as wrappers to implement @code{time},
@code{sleep}, and @code{alarm} that know about non-integral seconds.")
    (license perl-license)))

(define-public perl-time-local
  (package
    (name "perl-time-local")
    (version "1.2300")
    (source
     (origin
       (method url-fetch)
       (uri (string-append "mirror://cpan/authors/id/D/DR/DROLSKY/"
                           "Time-Local-" version ".tar.gz"))
       (sha256
        (base32
         "0jgvd6v93hlrcmy56yxbm4yrhzi8yvrq8c3xffpgh28af01wmb5j"))))
    (build-system perl-build-system)
    (home-page "https://metacpan.org/release/Time-Local")
    (synopsis "Efficiently compute time from local and GMT time")
    (description "This module provides functions that are the inverse of
built-in perl functions localtime() and gmtime().  They accept a date as a
six-element array, and return the corresponding time(2) value in seconds since
the system epoch.")
    (license (package-license perl))))

(define-public perl-time-piece
  (package
    (name "perl-time-piece")
    (version "1.3203")
    (source
     (origin
       (method url-fetch)
       (uri (string-append
             "mirror://cpan/authors/id/E/ES/ESAYM/Time-Piece-"
             version ".tar.gz"))
       (sha256
        (base32 "0hbg99v8xqy3nx6nrjpwh1w6xwqpfflz0djkbdd72kvf8zvglwb9"))))
    (build-system perl-build-system)
    (home-page "https://metacpan.org/release/Time-Piece")
    (synopsis "Object-Oriented time objects")
    (description
     "This module replaces the standard @code{localtime} and @code{gmtime}
functions with implementations that return objects.  It does so in a
backwards-compatible manner, so that using these functions as documented will
still work as expected.")
    (license perl-license)))

(define-public perl-timedate
  (package
    (name "perl-timedate")
    (version "2.30")
    (source
     (origin
       (method url-fetch)
       (uri (string-append "mirror://cpan/authors/id/G/GB/GBARR/"
                           "TimeDate-" version ".tar.gz"))
       (sha256
        (base32
         "11lf54akr9nbivqkjrhvkmfdgkbhw85sq0q4mak56n6bf542bgbm"))))
    (build-system perl-build-system)
    (home-page "https://metacpan.org/release/TimeDate")
    (synopsis "Date parsing/formatting subroutines")
    (description "This module provides routines for parsing date string into
time values and formatting dates into ASCII strings.")
    (license (package-license perl))))

(define-public perl-time-mock
  (package
    (name "perl-time-mock")
    (version "v0.0.2")
    (source
     (origin
       (method url-fetch)
       (uri (string-append "mirror://cpan/authors/id/E/EW/EWILHELM/"
                           "Time-Mock-" version ".tar.gz"))
       (sha256
        (base32
         "0bwqyg8z98m8cjw1qcm4wg502n225k33j2fp8ywxkgfjdd1zgllv"))))
    (build-system perl-build-system)
    (native-inputs
     `(("perl-module-build" ,perl-module-build)))
    (propagated-inputs
     `(("perl-timedate" ,perl-timedate))) ;For Date::Parse
    (home-page "https://metacpan.org/release/Time-Mock")
    (synopsis "Shift and scale time")
    (description "This module allows you to speed up your sleep(), alarm(),
and time() calls.")
    (license (package-license perl))))

(define-public perl-tree-simple
  (package
    (name "perl-tree-simple")
    (version "1.33")
    (source
     (origin
       (method url-fetch)
       (uri (string-append "mirror://cpan/authors/id/R/RS/RSAVAGE/"
                           "Tree-Simple-" version ".tgz"))
       (sha256
        (base32 "1alnwb6c7n4al91m9cyknvcyvdz521lh22dz1hyk4v7c50adffnv"))))
    (build-system perl-build-system)
    (native-inputs
     `(("perl-module-build" ,perl-module-build)
       ("perl-test-exception" ,perl-test-exception)))
    (propagated-inputs
     `(("perl-scalar-list-utils" ,perl-scalar-list-utils)))
    (home-page "https://metacpan.org/release/Tree-Simple")
    (synopsis "Simple tree object")
    (description "This module in a fully object-oriented implementation of a
simple n-ary tree.")
    (license (package-license perl))))

(define-public perl-tree-simple-visitorfactory
  (package
    (name "perl-tree-simple-visitorfactory")
    (version "0.15")
    (source
     (origin
       (method url-fetch)
       (uri (string-append "mirror://cpan/authors/id/R/RS/RSAVAGE/"
                           "Tree-Simple-VisitorFactory-" version ".tgz"))
       (sha256
        (base32 "06y2vazkl307k59hnkp9h5bp3p7711kgmp1qdhb2lgnfwzn84zin"))))
    (build-system perl-build-system)
    (native-inputs
     `(("perl-module-build" ,perl-module-build)
       ("perl-test-exception" ,perl-test-exception)))
    (propagated-inputs
     `(("perl-tree-simple" ,perl-tree-simple)))
    (home-page "https://metacpan.org/release/Tree-Simple-VisitorFactory")
    (synopsis "Factory object for dispensing Visitor objects")
    (description "This module is a factory for dispensing
Tree::Simple::Visitor::* objects.")
    (license (package-license perl))))

(define-public perl-try-tiny
  (package
    (name "perl-try-tiny")
    (version "0.30")
    (source
     (origin
       (method url-fetch)
       (uri (string-append "mirror://cpan/authors/id/E/ET/ETHER/"
                           "Try-Tiny-" version ".tar.gz"))
       (sha256
        (base32
         "0szgvlz19yz3mq1lbzmwh8w5dh6agg5s16xv22zrnl83r7ax0nys"))))
    (build-system perl-build-system)
    (home-page "https://metacpan.org/release/Try-Tiny")
    (synopsis "Minimal try/catch with proper preservation of $@@")
    (description "This module provides bare bones try/catch/finally statements
that are designed to minimize common mistakes with eval blocks, and nothing
else.")
    (license x11)))

(define-public perl-type-tie
  (package
    (name "perl-type-tie")
    (version "0.014")
    (source
     (origin
       (method url-fetch)
       (uri (string-append "mirror://cpan/authors/id/T/TO/TOBYINK/"
                           "Type-Tie-" version ".tar.gz"))
       (sha256
        (base32 "1ri23xb3rdb59lk984hnjqi4pb97zqnv4ppn0zpd70pfp0a9addm"))))
    (build-system perl-build-system)
    (native-inputs
     `(("perl-test-fatal" ,perl-test-fatal)
       ("perl-test-requires" ,perl-test-requires)))
    (propagated-inputs
     `(("perl-exporter-tiny" ,perl-exporter-tiny)
       ("perl-hash-fieldhash" ,perl-hash-fieldhash)))
    (home-page "https://metacpan.org/release/Type-Tie")
    (synopsis "Tie a variable to a type constraint")
    (description "This module exports a single function: @code{ttie}.  It ties
a variable to a type constraint, ensuring that whatever values stored in the
variable will conform to the type constraint.  If the type constraint has
coercions, these will be used if necessary to ensure values assigned to the
variable conform.")
    (license (package-license perl))))

(define-public perl-type-tiny
  (package
    (name "perl-type-tiny")
    (version "1.006000")
    (source
     (origin
       (method url-fetch)
       (uri (string-append "mirror://cpan/authors/id/T/TO/TOBYINK/"
                           "Type-Tiny-" version ".tar.gz"))
       (sha256
        (base32 "007xsx78cnjillbny7x9sjn1w6z8m22fmksmay710jhbvw9h19nm"))))
    (build-system perl-build-system)
    (native-inputs
     `(("perl-test-warnings" ,perl-test-warnings)))
    (propagated-inputs
     `(("perl-devel-lexalias" ,perl-devel-lexalias)
       ("perl-devel-stacktrace" ,perl-devel-stacktrace)
       ("perl-exporter-tiny" ,perl-exporter-tiny)
       ("perl-moo" ,perl-moo)
       ("perl-moose" ,perl-moose)
       ("perl-mouse" ,perl-mouse)
       ("perl-ref-util-xs" ,perl-ref-util-xs)
       ("perl-regexp-util" ,perl-regexp-util)
       ("perl-type-tie" ,perl-type-tie)))
    (home-page "https://metacpan.org/release/Type-Tiny")
    (synopsis "Tiny, yet Moo(se)-compatible type constraint")
    (description "@code{Type::Tiny} is a small class for writing type
constraints, inspired by Moose's type constraint API.  It has only one
non-core dependency (and even that is simply a module that was previously
distributed as part of @code{Type::Tiny} but has since been spun off), and can
be used with Moose, Mouse and Moo (or none of the above).")
    (license (package-license perl))))

(define-public perl-type-tiny-xs
  (package
    (name "perl-type-tiny-xs")
    (version "0.014")
    (source
     (origin
       (method url-fetch)
       (uri (string-append "mirror://cpan/authors/id/T/TO/TOBYINK/Type-Tiny-XS-"
                           version ".tar.gz"))
       (sha256
        (base32 "1bbvghd2wmm9z1jx9qs9yz4l3r4izs8sz87z87sis7n3ydjdx2w2"))))
    (build-system perl-build-system)
    (home-page "https://metacpan.org/release/Type-Tiny-XS")
    (synopsis "Provides an XS boost for some of Type::Tiny's built-in type constraints")
    (description "This module is optionally used by @code{Type::Tiny} to
provide faster, C-based implementations of some type constraints.  This
package has only core dependencies, and does not depend on @code{Type::Tiny},
so other data validation frameworks might also consider using it.")
    (license perl-license)))

(define-public perl-types-path-tiny
  (package
    (name "perl-types-path-tiny")
    (version "0.006")
    (source
     (origin
       (method url-fetch)
       (uri (string-append "mirror://cpan/authors/id/D/DA/DAGOLDEN/"
                           "Types-Path-Tiny-" version ".tar.gz"))
       (sha256
        (base32 "1072vwcbx2bldfg8xpxc9iqs3rzqd18yik60b432hsdwxpxcjgsr"))))
    (build-system perl-build-system)
    (propagated-inputs
     `(("perl-file-pushd" ,perl-file-pushd)
       ("perl-path-tiny" ,perl-path-tiny)
       ("perl-type-tiny" ,perl-type-tiny)
       ("perl-exporter-tiny" ,perl-exporter-tiny)))
    (home-page "https://metacpan.org/release/Types-Path-Tiny")
    (synopsis "Types and coercions for Moose and Moo")
    (description "This module provides @code{Path::Tiny} types for Moose, Moo,
etc.  It handles two important types of coercion: coercing objects with
overloaded stringification, and coercing to absolute paths.  It also can check
to ensure that files or directories exist.")
    (license artistic2.0)))

(define-public perl-types-serialiser
  (package
    (name "perl-types-serialiser")
    (version "1.0")
    (source
     (origin
       (method url-fetch)
       (uri (string-append "mirror://cpan/authors/id/M/ML/MLEHMANN/"
                           "Types-Serialiser-" version ".tar.gz"))
       (sha256
        (base32
         "03bk0hm5ys8k7265dkap825ybn2zmzb1hl0kf1jdm8yq95w39lvs"))))
    (build-system perl-build-system)
    (propagated-inputs
     `(("perl-common-sense" ,perl-common-sense)))
    (home-page "https://metacpan.org/release/Types-Serialiser")
    (synopsis "Data types for common serialisation formats")
    (description "This module provides some extra datatypes that are used by
common serialisation formats such as JSON or CBOR.")
    (license (package-license perl))))

(define-public perl-unicode-normalize
  (package
    (name "perl-unicode-normalize")
    (version "1.26")
    (source
     (origin
       (method url-fetch)
       (uri (string-append "mirror://cpan/authors/id/K/KH/KHW/"
                           "Unicode-Normalize-" version ".tar.gz"))
       (sha256
        (base32
         "0gvpmrfrvb3sxqq4pnqfmbpf9q0q2an6a2ba4ara95cvx1s6zpms"))))
    (build-system perl-build-system)
    (arguments
     '(#:phases (modify-phases %standard-phases
                  (add-before 'configure 'set-search-path
                    (lambda _
                      ;; Work around "dotless @INC" build failure.
                      (setenv "PERL5LIB"
                              (string-append (getcwd) ":"
                                             (getenv "PERL5LIB")))
                      #t)))))
    (home-page "https://metacpan.org/release/Unicode-Normalize")
    (synopsis "Unicode normalization forms")
    (description "This Perl module provides Unicode normalization forms.")
    (license (package-license perl))))

(define-public perl-unicode-collate
  (package
    (name "perl-unicode-collate")
    (version "1.27")
    (source
     (origin
       (method url-fetch)
       (uri (string-append "mirror://cpan/authors/id/S/SA/SADAHIRO/"
                           "Unicode-Collate-" version ".tar.gz"))
       (sha256
        (base32 "12df4n46yri6via4x9jb918v1hk6yrlzqk9srq6fnz5kviylnxbf"))))
    (build-system perl-build-system)
    (arguments
     `(#:phases
       (modify-phases %standard-phases
         (add-before 'configure 'set-perl-search-path
           (lambda _
             ;; Work around "dotless @INC" build failure.
             (setenv "PERL5LIB"
                     (string-append (getcwd) ":"
                                    (getenv "PERL5LIB")))
             #t)))))
    (propagated-inputs
     `(("perl-unicode-normalize" ,perl-unicode-normalize)))
    (home-page "https://metacpan.org/release/Unicode-Collate")
    (synopsis "Unicode collation algorithm")
    (description "This package provides tools for sorting and comparing
Unicode data.")
    ;; The file Unicode/Collate/allkeys.txt is released under the Expat
    ;; license.
    (license (list (package-license perl) expat))))

(define-public perl-unicode-linebreak
  (package
    (name "perl-unicode-linebreak")
    (version "2019.001")
    (source (origin
              (method url-fetch)
              (uri (string-append "mirror://cpan/authors/id/N/NE/NEZUMI/"
                                  "Unicode-LineBreak-" version ".tar.gz"))
              (sha256
               (base32
                "12iinva5gqc9g7qzxrvmh45n714z0ad9g7wq2dxwgp6drbj64rs8"))))
    (build-system perl-build-system)
    (propagated-inputs
     `(("perl-mime-charset" ,perl-mime-charset)))
    (home-page "https://metacpan.org/release/Unicode-LineBreak")
    (synopsis "Unicode line breaking algorithm")
    (description
     "@code{Unicode::LineBreak} implements the line breaking algorithm
described in Unicode Standard Annex #14.  The @code{East_Asian_Width} property
defined by Annex #11 is used to determine breaking positions.")
    (license (package-license perl))))

(define-public perl-unicode-utf8
  (package
    (name "perl-unicode-utf8")
    (version "0.62")
    (source (origin
              (method url-fetch)
              (uri (string-append "mirror://cpan/authors/id/C/CH/CHANSEN/"
                                  "Unicode-UTF8-" version ".tar.gz"))
              (sha256
               (base32
                "1xnhazbdvpyfpnxd90krzhxkvabf8fa2ji6xzlrf75j6nz8251zs"))))
    (build-system perl-build-system)
    ;; FIXME: Tests fail on 32-bit architectures:
    ;; <https://rt.cpan.org/Public/Bug/Display.html?id=127007>.
    (arguments `(#:tests? ,(target-64bit?)))
    (native-inputs
     `(("perl-test-fatal" ,perl-test-fatal)
       ("perl-test-leaktrace" ,perl-test-leaktrace)
       ("perl-variable-magic" ,perl-variable-magic)
       ("perl-test-pod" ,perl-test-pod)))
    (home-page "https://metacpan.org/release/Unicode-UTF8")
    (synopsis "Encoding and decoding of UTF-8 encoding form")
    (description
     "This module provides functions to encode and decode UTF-8 encoding form
as specified by Unicode and ISO/IEC 10646:2011.")
    (license (package-license perl))))

(define-public perl-universal-can
  (package
    (name "perl-universal-can")
    (version "1.20140328")
    (source
     (origin
       (method url-fetch)
       (uri (string-append "mirror://cpan/authors/id/C/CH/CHROMATIC/"
                           "UNIVERSAL-can-" version ".tar.gz"))
       (sha256
        (base32
         "03wr25zznbfn1g8zmmq3g6a6288xr30priwvm75y4vvqfkrajbaj"))))
    (build-system perl-build-system)
    (home-page "https://metacpan.org/release/UNIVERSAL-can")
    (synopsis "UNIVERSAL::can() reimplementation")
    (description "This module attempts to work around people calling
UNIVERSAL::can() as a function, which it is not.")
    (license (package-license perl))))

(define-public perl-universal-isa
  (package
    (name "perl-universal-isa")
    (version "1.20171012")
    (source
     (origin
       (method url-fetch)
       (uri (string-append "mirror://cpan/authors/id/E/ET/ETHER/"
                           "UNIVERSAL-isa-" version ".tar.gz"))
       (sha256
        (base32
         "0avzv9j32aab6l0rd63n92v0pgliz1p4yabxxjfq275hdh1mcsfi"))))
    (build-system perl-build-system)
    (native-inputs
     `(("perl-module-build-tiny" ,perl-module-build-tiny)))
    (home-page "https://metacpan.org/release/UNIVERSAL-isa")
    (synopsis "UNIVERSAL::isa() reimplementation")
    (description "This module attempts to recover from people calling
UNIVERSAL::isa as a function.")
    (license (package-license perl))))

(define-public perl-universal-require
  (package
    (name "perl-universal-require")
    (version "0.18")
    (source
     (origin
       (method url-fetch)
       (uri (string-append
             "mirror://cpan/authors/id/N/NE/NEILB/UNIVERSAL-require-"
             version ".tar.gz"))
       (sha256
        (base32
         "1v9qdg80ng6dzyzs7cn8sb6mn8ym042i32lcnpd478b7g6l3d9xj"))))
    (build-system perl-build-system)
    (home-page "https://metacpan.org/release/UNIVERSAL-require")
    (synopsis "Require modules from a variable")
    (description "This module lets you require other modules where the module
name is in a variable, something you can't do with the @code{require}
built-in.")
    (license (package-license perl))))

(define-public perl-variable-magic
  (package
    (name "perl-variable-magic")
    (version "0.62")
    (source
     (origin
       (method url-fetch)
       (uri (string-append "mirror://cpan/authors/id/V/VP/VPIT/"
                           "Variable-Magic-" version ".tar.gz"))
       (sha256
        (base32
         "0p31dclnj47k4hj35rzay9pzxasl3gq46kzwqalhdw1kgr8ii6iz"))))
    (build-system perl-build-system)
    (home-page "https://metacpan.org/release/Variable-Magic")
    (synopsis "Associate user-defined magic to variables from Perl")
    (description "Magic is Perl's way of enhancing variables.  This mechanism
lets the user add extra data to any variable and hook syntactical
operations (such as access, assignment or destruction) that can be applied to
it.  With this module, you can add your own magic to any variable without
having to write a single line of XS.")
    (license (package-license perl))))

(define-public perl-xml-writer
  (package
    (name "perl-xml-writer")
    (version "0.625")
    (source
     (origin
       (method url-fetch)
       (uri (string-append
             "mirror://cpan/authors/id/J/JO/JOSEPHW/XML-Writer-"
             version
             ".tar.gz"))
       (sha256
        (base32
         "1gjzs570i67ywbv967g8ylb5sg59clwmyrl2yix3jl70dhn55070"))))
    (build-system perl-build-system)
    (home-page "https://metacpan.org/release/XML-Writer")
    (synopsis "Easily generate well-formed, namespace-aware XML")
    (description "@code{XML::Writer} is a simple Perl module for writing XML
documents: it takes care of constructing markup and escaping data correctly.
By default, it also performs a significant amount of well-formedness checking
on the output to make certain (for example) that start and end tags match,
that there is exactly one document element, and that there are not duplicate
attribute names.")
    ;; Redistribution and use in source and compiled forms, with or without
    ;; modification, are permitted under any circumstances.  No warranty.
    (license public-domain)))

(define-public perl-xs-object-magic
  (package
    (name "perl-xs-object-magic")
    (version "0.04")
    (source (origin
              (method url-fetch)
              (uri (string-append "mirror://cpan/authors/id/F/FL/FLORA/"
                                  "XS-Object-Magic-" version ".tar.gz"))
              (sha256
               (base32
                "03fghj7hq0fiicmfdxhmzfm4mzv7s097pgkd32ji7jnljvhm9six"))))
    (build-system perl-build-system)
    (native-inputs
     `(("perl-extutils-depends" ,perl-extutils-depends)
       ("perl-module-install" ,perl-module-install)
       ("perl-test-fatal" ,perl-test-fatal)))
    (home-page "https://metacpan.org/release/XS-Object-Magic")
    (synopsis "Opaque, extensible XS pointer backed objects using sv_magic")
    (description
     "This way of associating structs with Perl space objects is designed to
supersede Perl's builtin @code{T_PTROBJ} with something that is extensible
(structs can be associated with any data type) and opaque (the C pointer is
neither visible nor modifiable from Perl space).")
    (license (package-license perl))))

(define-public perl-yaml
  (package
    (name "perl-yaml")
    (version "1.29")
    (source
     (origin
       (method url-fetch)
       (uri (string-append "mirror://cpan/authors/id/T/TI/TINITA/"
                           "YAML-" version ".tar.gz"))
       (sha256
        (base32 "0gl5ssvrdajlbc85cy6z873n9cwlssk5q8z97a31vyiikhw5fp4w"))))
    (build-system perl-build-system)
    (native-inputs
     `(("perl-test-yaml" ,perl-test-yaml)))
    (home-page "https://metacpan.org/release/YAML")
    (synopsis "YAML for Perl")
    (description "The YAML.pm module implements a YAML Loader and Dumper based
on the YAML 1.0 specification.")
    (license (package-license perl))))

(define-public perl-yaml-libyaml
  (package
    (name "perl-yaml-libyaml")
    (version "0.80")
    (source
     (origin
       (method url-fetch)
       (uri (string-append
             "mirror://cpan/authors/id/T/TI/TINITA/YAML-LibYAML-"
             version ".tar.gz"))
       (sha256
        (base32 "1nhn4w52kpq757rxl052f61h36rdzsy416k740m3fy5ih7axhq4x"))))
    (build-system perl-build-system)
    (home-page "https://metacpan.org/release/YAML-LibYAML")
    (synopsis "Perl YAML Serialization using XS and libyaml")
    (description
     "@code{YAML::XS} is a Perl XS binding to libyaml which offers Perl the
best YAML support to date.")
    (license perl-license)))

(define-public perl-yaml-tiny
  (package
    (name "perl-yaml-tiny")
    (version "1.73")
    (source
     (origin
       (method url-fetch)
       (uri (string-append "mirror://cpan/authors/id/E/ET/ETHER/"
                           "YAML-Tiny-" version ".tar.gz"))
       (sha256
        (base32
         "0i3p4nz8ysrsrs6vlzc6gkjcfpcaf05xjc7lwbjkw7lg5shmycdw"))))
    (build-system perl-build-system)
    (native-inputs
     `(("perl-json-maybexs" ,perl-json-maybexs)
       ("perl-module-build-tiny" ,perl-module-build-tiny)))
    (arguments
     `(#:tests? #f))                    ;requires Test::More >= 0.99
    (home-page "https://metacpan.org/release/YAML-Tiny")
    (synopsis "Read/Write YAML files")
    (description "YAML::Tiny is a perl class for reading and writing
YAML-style files, written with as little code as possible, reducing load time
and memory overhead.")
    (license (package-license perl))))

(define-public perl-parse-recdescent
  (package
    (name "perl-parse-recdescent")
    (version "1.967015")
    (source
     (origin
       (method url-fetch)
       (uri (string-append
             "mirror://cpan/authors/id/J/JT/JTBRAUN/Parse-RecDescent-"
             version
             ".tar.gz"))
       (sha256
        (base32
         "0dvfcn2xvj9r4ra5xqgasl847nsm1iy85w1kly41fkxm9im36hqr"))))
    (build-system perl-build-system)
    (native-inputs
     `(("perl-module-build" ,perl-module-build)))
    (home-page
     "https://metacpan.org/release/Parse-RecDescent")
    (synopsis "Generate recursive-descent parsers")
    (description
     "@code{Parse::RecDescent} can incrementally generate top-down
recursive-descent text parsers from simple yacc-like grammar specifications.")
    (license perl-license)))

(define-public perl-parse-yapp
  (package
    (name "perl-parse-yapp")
    (version "1.21")
    (source
     (origin
       (method url-fetch)
       (uri (string-append
             "mirror://cpan/authors/id/W/WB/WBRASWELL/Parse-Yapp-"
             version
             ".tar.gz"))
       (sha256
        (base32
         "1r8kbyk0qd4ficmabj753kjpq0ib0csk01169w7jxflg62cfj41q"))))
    (build-system perl-build-system)
    (home-page "https://metacpan.org/release/Parse-Yapp")
    (synopsis "Generate and use LALR parsers")
    (description "This package compiles yacc-like @dfn{Look Ahead LR} (LALR)
grammars to generate Perl object oriented parser modules.")
    (license (package-license perl))))


;;; Some packaged modules need versions of core modules that are newer than
;;; those in our perl 5.16.1.

(define-public perl-cpan-meta
  (package
    (name "perl-cpan-meta")
    (version "2.150010")
    (source
     (origin
       (method url-fetch)
       (uri (string-append "mirror://cpan/authors/id/D/DA/DAGOLDEN/"
                           "CPAN-Meta-" version ".tar.gz"))
       (sha256
        (base32
         "1mm3dfw3ffyzb2ikpqn9l6zyqrxijb4vyywmbx2l21ryqwp0zy74"))))
    (build-system perl-build-system)
    (propagated-inputs
     `(("perl-cpan-meta-requirements" ,perl-cpan-meta-requirements)
       ("perl-cpan-meta-yaml" ,perl-cpan-meta-yaml)
       ("perl-parse-cpan-meta" ,perl-parse-cpan-meta)))
    (home-page "https://metacpan.org/release/CPAN-Meta")
    (synopsis "Distribution metadata for a CPAN dist")
    (description "Software distributions released to the CPAN include a
META.json or, for older distributions, META.yml, which describes the
distribution, its contents, and the requirements for building and installing
the distribution.  The data structure stored in the META.json file is
described in CPAN::Meta::Spec.  CPAN::Meta provides a simple class to
represent this distribution metadata (or distmeta), along with some helpful
methods for interrogating that data.")
    (license (package-license perl))))

(define-public perl-cpan-meta-requirements
  (package
    (name "perl-cpan-meta-requirements")
    (version "2.140")
    (source
     (origin
       (method url-fetch)
       (uri (string-append "mirror://cpan/authors/id/D/DA/DAGOLDEN/"
                           "CPAN-Meta-Requirements-" version ".tar.gz"))
       (sha256
        (base32
         "1a8zflgaayycmn3zvd3n64yypa4jyl1va0h51wpr5w46irg69608"))))
    (build-system perl-build-system)
    (home-page "https://metacpan.org/release/CPAN-Meta-Requirements")
    (synopsis "Set of version requirements for a CPAN dist")
    (description "A CPAN::Meta::Requirements object models a set of version
constraints like those specified in the META.yml or META.json files in CPAN
distributions, and as defined by CPAN::Meta::Spec.  It can be built up by
adding more and more constraints, and will reduce them to the simplest
representation.")
    (license (package-license perl))))

(define-public perl-cpan-meta-yaml
  (package
    (name "perl-cpan-meta-yaml")
    (version "0.018")
    (source
     (origin
       (method url-fetch)
       (uri (string-append "mirror://cpan/authors/id/D/DA/DAGOLDEN/"
                           "CPAN-Meta-YAML-" version ".tar.gz"))
       (sha256
        (base32
         "150jh9l7baddl2587m23qs2l0pb395qsx9bhsgdsnn6y9k4zgjik"))))
    (build-system perl-build-system)
    (arguments
     `(#:tests? #f))                    ;Tests require Test::More >= 0.99
    (home-page "https://metacpan.org/release/CPAN-Meta-YAML")
    (synopsis "Read and write a subset of YAML for CPAN Meta files")
    (description "This module implements a subset of the YAML specification
for use in reading and writing CPAN metadata files like META.yml and
MYMETA.yml.")
    (license (package-license perl))))

(define-public perl-module-build
  (package
    (name "perl-module-build")
    (version "0.4229")
    (source
     (origin
       (method url-fetch)
       (uri (string-append "mirror://cpan/authors/id/L/LE/LEONT/"
                           "Module-Build-" version ".tar.gz"))
       (sha256
        (base32
         "064c03wxia7jz0i578awj4srykj0nnigm4p5r0dv0559rnk93r0z"))))
    (build-system perl-build-system)
    (propagated-inputs
     `(("perl-cpan-meta" ,perl-cpan-meta)))
    (home-page "https://metacpan.org/release/Module-Build")
    (synopsis "Build and install Perl modules")
    (description "@code{Module::Build} is a system for building, testing, and
installing Perl modules; it used to be part of Perl itself until version 5.22,
which dropped it.  It is meant to be an alternative to
@code{ExtUtils::MakeMaker}.  Developers may alter the behavior of the module
through subclassing in a much more straightforward way than with
@code{MakeMaker}.  It also does not require a @command{make} on your
system---most of the @code{Module::Build} code is pure-Perl.")
    (license (package-license perl))))

(define-public perl-parse-cpan-meta
  (package
    (name "perl-parse-cpan-meta")
    (version "2.150010")
    (source
     (origin
       (method url-fetch)
       ;; This module is now known as CPAN::Meta on CPAN.
       (uri (string-append "mirror://cpan/authors/id/D/DA/DAGOLDEN/"
                           "CPAN-Meta-" version ".tar.gz"))
       (sha256
        (base32
         "1mm3dfw3ffyzb2ikpqn9l6zyqrxijb4vyywmbx2l21ryqwp0zy74"))))
    (build-system perl-build-system)
    (propagated-inputs
     `(("perl-cpan-meta-yaml" ,perl-cpan-meta-yaml)))
    (home-page "https://metacpan.org/release/DAGOLDEN/Parse-CPAN-Meta-1.4422")
    (synopsis "Parse META.yml and META.json CPAN metadata files")
    (description "Parse::CPAN::Meta is a parser for META.json and META.yml
files, using JSON::PP and/or CPAN::Meta::YAML.")
    (license (package-license perl))))

(define-public perl-scalar-list-utils
  (package
    (name "perl-scalar-list-utils")
    (version "1.53")
    (source
     (origin
       (method url-fetch)
       (uri (string-append "mirror://cpan/authors/id/P/PE/PEVANS/"
                           "Scalar-List-Utils-" version ".tar.gz"))
       (sha256
        (base32 "16dfpnrcf5846j998rdd6gra16m9030rnz9fpsh1hfzvcsq8ch5x"))))
    (build-system perl-build-system)
    (home-page "https://metacpan.org/release/Scalar-List-Utils")
    (synopsis "Common Scalar and List utility subroutines")
    (description "This package contains a selection of subroutines that people
have expressed would be nice to have in the perl core, but the usage would not
really be high enough to warrant the use of a keyword, and the size so small
such that being individual extensions would be wasteful.")
    (license (package-license perl))))

(define-public perl-shell-command
  (package
    (name "perl-shell-command")
    (version "0.06")
    (source
      (origin
        (method url-fetch)
        (uri (string-append
               "mirror://cpan/authors/id/F/FL/FLORA/Shell-Command-"
               version
               ".tar.gz"))
        (sha256
          (base32
            "1lgc2rb3b5a4lxvbq0cbg08qk0n2i88srxbsz93bwi3razpxxr7k"))))
    (build-system perl-build-system)
    (home-page
      "https://metacpan.org/release/Shell-Command")
    (synopsis
      "Cross-platform functions emulating common shell commands")
    (description
      "Shell::Command is a thin wrapper around ExtUtils::Command.")
    (license (package-license perl))))

;;; END: Core module overrides

(define-public perl-file-find-object
 (package
  (name "perl-file-find-object")
  (version "v0.2.13")
  (source
    (origin
      (method url-fetch)
      (uri (string-append
             "mirror://cpan/authors/id/S/SH/SHLOMIF/File-Find-Object-"
             version
             ".tar.gz"))
      (sha256
        (base32
          "0gf13b76b824s73r5rp00v8xrd6dnb5yi5jjavfc394scqv6ldh4"))))
  (build-system perl-build-system)
  (native-inputs
    `(("perl-module-build" ,perl-module-build)))
  (inputs
    `(("perl-class-xsaccessor" ,perl-class-xsaccessor)))
  (home-page
    "https://metacpan.org/release/File-Find-Object")
  (synopsis
    "Object-oriented File::Find replacement in Perl")
  (description "File::Find::Object is an object-oriented
File::Find replacement in Perl.")
  (license artistic2.0)))

(define-public perl-file-find-object-rule
 (package
  (name "perl-file-find-object-rule")
  (version "0.0311")
  (source
    (origin
      (method url-fetch)
      (uri (string-append
             "mirror://cpan/authors/id/S/SH/SHLOMIF/File-Find-Object-Rule-"
             version
             ".tar.gz"))
      (sha256
        (base32 "0gjzfd5fz7mhr5abafxr7qic7nwhk7y9iv17as6l880973j952h3"))))
  (build-system perl-build-system)
  (native-inputs
    `(("perl-module-build" ,perl-module-build)))
  (inputs
    `(("perl-class-xsaccessor" ,perl-class-xsaccessor)
      ("perl-file-find-object" ,perl-file-find-object)
      ("perl-number-compare" ,perl-number-compare)
      ("perl-text-glob" ,perl-text-glob)))
  (home-page
    "https://metacpan.org/release/File-Find-Object-Rule")
  (synopsis
    "Alternative interface to File::Find::Object")
  (description "File::Find::Object::Rule is an alternative Perl
interface to File::Find::Object.")
  (license (package-license perl))))

(define-public perl-file-finder
  (package
    (name "perl-file-finder")
    (version "0.53")
    (source
     (origin
       (method url-fetch)
       (uri (string-append
             "mirror://cpan/authors/id/M/ME/MERLYN/File-Finder-"
             version ".tar.gz"))
       (sha256
        (base32
         "0x3a2xgzrka73lcmmwalq2mmpzxa7s6pm01ahxf677ksqsdc3jrf"))))
    (build-system perl-build-system)
    (propagated-inputs
     `(("perl-text-glob" ,perl-text-glob)))
    (home-page "https://metacpan.org/release/File-Finder")
    (synopsis "Wrapper for @code{File::Find} ala @code{find(1)}")
    (description
     "@code{File::Find} is great, but constructing the wanted routine can
sometimes be a pain.  @code{File::Finder} provides a wanted-writer, using
syntax that is directly mappable to the @code{find(1)} command's syntax.

A @code{File::Finder} object contains a hash of @code{File::Find} options, and
a series of steps that mimic find's predicates.  Initially, a
@code{File::Finder} object has no steps.  Each step method clones the previous
object's options and steps, and then adds the new step, returning the new
object.  In this manner, an object can be grown, step by step, by chaining
method calls.  Furthermore, a partial sequence can be created and held, and
used as the head of many different sequences.")
    (license perl-license)))

(define-public perl-font-ttf
  (package
    (name "perl-font-ttf")
    (version "1.06")
    (source (origin
              (method url-fetch)
              (uri (string-append
                    "mirror://cpan/authors/id/B/BH/BHALLISSY/Font-TTF-"
                    version ".tar.gz"))
              (sha256
               (base32
                "14y29ja3lsa3yw0ll20lj96f3zz5zydjqi1c5nh9wxar8927ssab"))))
    (build-system perl-build-system)
    (propagated-inputs
     `(("perl-io-string" ,perl-io-string)))
    (home-page "https://metacpan.org/release/Font-TTF")
    (synopsis "TTF font support for Perl")
    (description "This package provides a Perl module for TrueType/OpenType
font hacking.  It supports reading, processing and writing of the following
tables: GDEF, GPOS, GSUB, LTSH, OS/2, PCLT, bsln, cmap, cvt, fdsc, feat,
fpgm, glyf, hdmx, head, hhea, hmtx, kern, loca, maxp, mort, name, post, prep,
prop, vhea, vmtx and the reading and writing of all other table types.")
    (license artistic2.0)))

(define-public perl-libtime-parsedate
  (package
    (name "perl-libtime-parsedate")
    (version "2015.103")
    (source
     (origin
       (method url-fetch)
       (uri (string-append
             "mirror://cpan/authors/id/M/MU/MUIR/modules/Time-ParseDate-"
             version ".tar.gz"))
       (sha256
        (base32 "1lgfr87j4qwqnln0hyyzgik5ixqslzdaksn9m8y824gqbcihc6ic"))))
    (build-system perl-build-system)
    (arguments
     `(;; XXX: We'd like to use #:disallowed-references 'perl-build-system'
       ;; doesn't support it yet.
       ;;
       ;; #:disallowed-references (,tzdata-for-tests)

       #:phases
       (modify-phases %standard-phases
         ;; This is needed for tests
         (add-after 'unpack 'set-TZDIR
           (lambda* (#:key inputs #:allow-other-keys)
             (setenv "TZDIR" (string-append (assoc-ref inputs "tzdata")
                                            "/share/zoneinfo"))
             #t)))))
    (native-inputs
     `(("perl-module-build" ,perl-module-build)
       ("tzdata" ,tzdata-for-tests)))
    (home-page "https://metacpan.org/release/Time-ParseDate")
    (synopsis "Collection of Perl modules for time/date manipulation")
    (description "Provides several perl modules for date/time manipulation:
@code{Time::CTime.pm}, @code{Time::JulianDay.pm}, @code{Time::ParseDate.pm},
@code{Time::Timezone.pm}, and @code{Time::DaysInMonth.pm}.")
    ;; License text:
    ;;   "License hereby granted for anyone to use, modify or redistribute this
    ;;   module at their own risk. Please feed useful changes back to
    ;;   cpan@dave.sharnoff.org."
    (license (non-copyleft "http://metadata.ftp-master.debian.org/\
changelogs/main/libt/libtime-parsedate-perl/\
libtime-parsedate-perl_2015.103-2_copyright"))))

(define-public perl-libtime-period
  (package
    (name "perl-libtime-period")
    (version "1.20")
    (source
     (origin
       (method url-fetch)
       (uri (string-append
             "http://http.debian.net/debian/pool/main/libt/"
             "libtime-period-perl/libtime-period-perl_"
             version ".orig.tar.gz"))
       (sha256
        (base32 "0c0yd999h0ikj88c9j95wa087m87i0qh7vja3715y2kd7vixkci2"))))
    (build-system perl-build-system)
    (native-inputs
     `(("perl-module-build" ,perl-module-build)))
    ;; Unless some other homepage is out there...
    (home-page "https://packages.debian.org/stretch/libtime-period-perl")
    (synopsis "Perl library for testing if a time() is in a specific period")
    (description "This Perl library provides a function which tells whether a
specific time falls within a specified time period.  Its syntax for specifying
time periods allows you to test for conditions like \"Monday to Friday, 9am
till 5pm\" and \"on the second Tuesday of the month\" and \"between 4pm and
4:15pm\" and \"in the first half of each minute\" and \"in January of
1998\".")
    (license perl-license)))

(define-public perl-path-iterator-rule
  (package
    (name "perl-path-iterator-rule")
    (version "1.014")
    (source
     (origin
       (method url-fetch)
       (uri (string-append
             "mirror://cpan/authors/id/D/DA/DAGOLDEN/Path-Iterator-Rule-"
             version ".tar.gz"))
       (sha256
        (base32 "19mik0r5v1cmxfxm0h4lwqyj0nmq6jgnvvq96hqcjgylpvc02x1z"))))
    (build-system perl-build-system)
    (native-inputs
     `(("perl-file-pushd" ,perl-file-pushd)
       ("perl-path-tiny" ,perl-path-tiny)
       ("perl-test-deep" ,perl-test-deep)
       ("perl-test-filename" ,perl-test-filename)))
    (propagated-inputs
     `(("perl-number-compare" ,perl-number-compare)
       ("perl-text-glob" ,perl-text-glob)
       ("perl-try-tiny" ,perl-try-tiny)))
    (home-page "https://metacpan.org/release/Path-Iterator-Rule")
    (synopsis "Iterative, recursive file finder")
    (description "Path::Iterator::Rule iterates over files and directories to
identify ones matching a user-defined set of rules.  The API is based heavily
on File::Find::Rule, but with more explicit distinction between matching rules
and options that influence how directories are searched.  A
Path::Iterator::Rule object is a collection of rules (match criteria) with
methods to add additional criteria.  Options that control directory traversal
are given as arguments to the method that generates an iterator.

A summary of features for comparison to other file finding modules:

@itemize
@item provides many helper methods for specifying rules
@item offers (lazy) iterator and flattened list interfaces
@item custom rules implemented with callbacks
@item breadth-first (default) or pre- or post-order depth-first searching
@item follows symlinks (by default, but can be disabled)
@item directories visited only once (no infinite loop; can be disabled)
@item doesn't chdir during operation
@item provides an API for extensions
@end itemize

As a convenience, the PIR module is an empty subclass of this one that is less
arduous to type for one-liners.")
    (license asl2.0)))

(define-public perl-pod-constants
  (package
    (name "perl-pod-constants")
    (version "0.19")
    (source
     (origin
       (method url-fetch)
       (uri (string-append
             "mirror://cpan/authors/id/M/MG/MGV/Pod-Constants-"
             version ".tar.gz"))
       (sha256
        (base32
         "1njgr2zly9nrwvfrjhgk9dqq48as1pmbb2rs4bh3irvla75v7azg"))))
    (build-system perl-build-system)
    (home-page "https://metacpan.org/release/Pod-Constants")
    (synopsis "Include constants from POD")
    (description "This module allows you to specify those constants that
should be documented in your POD, and pull them out a run time in a fairly
arbitrary fashion.

Pod::Constants uses Pod::Parser to do the parsing of the source file.  It has
to open the source file it is called from, and does so directly either by
lookup in %INC or by assuming it is $0 if the caller is @code{main}
(or it can't find %INC{caller()}).")
    (license artistic2.0)))

(define-public perl-regexp-pattern
  (package
    (name "perl-regexp-pattern")
    (version "0.2.8")
    (source
     (origin
       (method url-fetch)
       (uri (string-append
             "mirror://cpan/authors/id/P/PE/PERLANCAR/Regexp-Pattern-"
             version ".tar.gz"))
       (sha256
        (base32 "064igp2wxgsz4yb33v1r90i8clwjzs2xnpvw9niqlqrbzzrd4q1l"))))
    (build-system perl-build-system)
    (native-inputs
     `(("perl-test-exception" ,perl-test-exception)))
    (home-page "https://metacpan.org/release/Regexp-Pattern")
    (synopsis "Collection of regexp patterns")
    (description "Regexp::Pattern is a convention for organizing reusable
regexp patterns in modules.")
    (license (package-license perl))))

(define-public perl-data-sexpression
  (package
    (name "perl-data-sexpression")
    (version "0.41")
    (source
     (origin
       (method url-fetch)
       (uri (string-append
             "mirror://cpan/authors/id/N/NE/NELHAGE/Data-SExpression-"
             version ".tar.gz"))
       (sha256
        (base32
         "16qls1yqcmhxrcx9agsmaypxa1nirq4nvbyzbww9984589m44ql1"))))
    (build-system perl-build-system)
    (native-inputs
     `(("perl-module-install" ,perl-module-install)
       ("perl-test-deep" ,perl-test-deep)))
    (propagated-inputs
     `(("perl-class-accessor" ,perl-class-accessor)))
    (home-page "https://metacpan.org/release/Data-SExpression")
    (synopsis "Parse Lisp S-Expressions into Perl data structures")
    (description "Data::SExpression parses Lisp S-Expressions into Perl data
structures.")
    (license perl-license)))<|MERGE_RESOLUTION|>--- conflicted
+++ resolved
@@ -22,11 +22,8 @@
 ;;; Copyright © 2018, 2019 Pierre Neidhardt <mail@ambrevar.xyz>
 ;;; Copyright © 2018 Kei Kebreau <kkebreau@posteo.net>
 ;;; Copyright © 2019 Alex Griffin <a@ajgrf.com>
-<<<<<<< HEAD
 ;;; Copyright © 2019 Mathieu Othacehe <m.othacehe@gmail.com>
-=======
 ;;; Copyright © 2019 Stephen J. Scheck <sscheck@cpan.org>
->>>>>>> 13efb248
 ;;;
 ;;; This file is part of GNU Guix.
 ;;;
