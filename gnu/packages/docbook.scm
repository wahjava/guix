--- conflicted
+++ resolved
@@ -486,62 +486,31 @@
     ;; TODO: Add xfig/transfig for fig2dev utility
     (inputs
      `(("texlive" ,(texlive-updmap.cfg (list texlive-amsfonts
-<<<<<<< HEAD
-                                        texlive-latex-anysize
-                                        texlive-latex-appendix
-                                        texlive-latex-bookmark
-                                        texlive-latex-changebar
-                                        texlive-latex-colortbl
-                                        texlive-latex-fancybox
-                                        texlive-fancyhdr
-                                        texlive-fancyvrb
-                                        texlive-latex-float
-                                        texlive-latex-footmisc
-                                        texlive-hyperref
-                                        texlive-latex-jknapltx
-                                        texlive-listings
-                                        texlive-latex-multirow
-                                        texlive-latex-overpic
-                                        texlive-pdfpages
-                                        texlive-refcount
-                                        texlive-subfigure
-                                        texlive-titlesec
-                                        texlive-wasysym
-=======
                                              texlive-latex-anysize
                                              texlive-latex-appendix
                                              texlive-latex-bookmark
                                              texlive-latex-changebar
                                              texlive-latex-colortbl
                                              texlive-latex-fancybox
-                                             texlive-latex-fancyhdr
-                                             texlive-latex-fancyvrb
+                                             texlive-fancyhdr
+                                             texlive-fancyvrb
                                              texlive-latex-float
                                              texlive-latex-footmisc
                                              texlive-hyperref
                                              texlive-latex-jknapltx
-
-                                             ;; TODO: Use non-deprecated name on
-                                             ;; next rebuild cycle.
-                                             texlive-latex-listings
-
+                                             texlive-listings
                                              texlive-latex-multirow
                                              texlive-latex-overpic
-                                             texlive-latex-pdfpages
-                                             texlive-latex-refcount
-                                             texlive-latex-subfigure
-                                             texlive-latex-titlesec
+                                             texlive-pdfpages
+                                             texlive-refcount
+                                             texlive-subfigure
+                                             texlive-titlesec
                                              texlive-wasysym
->>>>>>> abea091d
 
                                              texlive-fonts-rsfs
                                              texlive-stmaryrd
 
-<<<<<<< HEAD
-                                        texlive-iftex)))
-=======
-                                             texlive-generic-iftex)))
->>>>>>> abea091d
+                                             texlive-iftex)))
        ("imagemagick" ,imagemagick)     ;for convert
        ("inkscape" ,inkscape/stable)    ;for svg conversion
        ("docbook" ,docbook-xml)
