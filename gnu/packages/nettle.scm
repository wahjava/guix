--- conflicted
+++ resolved
@@ -1,12 +1,8 @@
 ;;; GNU Guix --- Functional package management for GNU
 ;;; Copyright © 2012, 2013, 2014, 2015 Ludovic Courtès <ludo@gnu.org>
 ;;; Copyright © 2016 Mark H Weaver <mhw@netris.org>
-<<<<<<< HEAD
 ;;; Copyright © 2017, 2020, 2021 Efraim Flashner <efraim@flashner.co.il>
-=======
-;;; Copyright © 2017 Efraim Flashner <efraim@flashner.co.il>
 ;;; Copyright © 2021 Maxim Cournoyer <maxim.cournoyer@gmail.com>
->>>>>>> 44f94327
 ;;;
 ;;; This file is part of GNU Guix.
 ;;;
