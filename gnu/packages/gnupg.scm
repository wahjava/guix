;;; GNU Guix --- Functional package management for GNU
;;; Copyright © 2012, 2013, 2014, 2015, 2016, 2017, 2018, 2019, 2020, 2021 Ludovic Courtès <ludo@gnu.org>
;;; Copyright © 2013, 2015, 2018 Andreas Enge <andreas@enge.fr>
;;; Copyright © 2014, 2018 Eric Bavier <bavier@member.fsf.org>
;;; Copyright © 2014, 2015, 2016, 2020 Mark H Weaver <mhw@netris.org>
;;; Copyright © 2015 Paul van der Walt <paul@denknerd.org>
;;; Copyright © 2015, 2016, 2017, 2018, 2019, 2020, 2021 Efraim Flashner <efraim@flashner.co.il>
;;; Copyright © 2015, 2016, 2017, 2019 Ricardo Wurmus <rekado@elephly.net>
;;; Copyright © 2016 Christine Lemmer-Webber <cwebber@dustycloud.org>
;;; Copyright © 2016, 2017 Nikita <nikita@n0.is>
;;; Copyright © 2016 Christopher Baines <mail@cbaines.net>
;;; Copyright © 2016 Mike Gerwitz <mtg@gnu.org>
;;; Copyright © 2016 Troy Sankey <sankeytms@gmail.com>
;;; Copyright © 2017, 2020 Leo Famulari <leo@famulari.name>
;;; Copyright © 2017 Petter <petter@mykolab.ch>
;;; Copyright © 2018–2021 Tobias Geerinckx-Rice <me@tobias.gr>
;;; Copyright © 2018, 2019 Marius Bakke <mbakke@fastmail.com>
;;; Copyright © 2018 Björn Höfling <bjoern.hoefling@bjoernhoefling.de>
;;; Copyright © 2019 Mathieu Othacehe <m.othacehe@gmail.com>
;;; Copyright © 2020 Fredrik Salomonsson <plattfot@posteo.net>
;;; Copyright © 2021 Maxime Devos <maximedevos@telenet.be>
;;; Copyright © 2021 Nikita Domnitskii <nikita@domnitskii.me>
;;; Copyright © 2021 Aleksandr Vityazev <avityazev@posteo.org>
;;;
;;; This file is part of GNU Guix.
;;;
;;; GNU Guix is free software; you can redistribute it and/or modify it
;;; under the terms of the GNU General Public License as published by
;;; the Free Software Foundation; either version 3 of the License, or (at
;;; your option) any later version.
;;;
;;; GNU Guix is distributed in the hope that it will be useful, but
;;; WITHOUT ANY WARRANTY; without even the implied warranty of
;;; MERCHANTABILITY or FITNESS FOR A PARTICULAR PURPOSE.  See the
;;; GNU General Public License for more details.
;;;
;;; You should have received a copy of the GNU General Public License
;;; along with GNU Guix.  If not, see <http://www.gnu.org/licenses/>.

(define-module (gnu packages gnupg)
  #:use-module ((guix licenses) #:prefix license:)
  #:use-module (gnu packages)
  #:use-module (gnu packages adns)
  #:use-module (gnu packages autotools)
  #:use-module (gnu packages base)
  #:use-module (gnu packages curl)
  #:use-module (gnu packages crypto)
  #:use-module (gnu packages emacs)
  #:use-module (gnu packages enlightenment)
  #:use-module (gnu packages gettext)
  #:use-module (gnu packages guile)
  #:use-module (gnu packages openldap)
  #:use-module (gnu packages perl)
  #:use-module (gnu packages perl-check)
  #:use-module (gnu packages pth)
  #:use-module (gnu packages python)
  #:use-module (gnu packages python-xyz)
  #:use-module (gnu packages qt)
  #:use-module (gnu packages readline)
  #:use-module (gnu packages compression)
  #:use-module (gnu packages gtk)
  #:use-module (gnu packages glib)
  #:use-module (gnu packages gnome)
  #:use-module (gnu packages pkg-config)
  #:use-module (gnu packages ncurses)
  #:use-module (gnu packages security-token)
  #:use-module (gnu packages sqlite)
  #:use-module (gnu packages swig)
  #:use-module (gnu packages texinfo)
  #:use-module (gnu packages tls)
  #:use-module (gnu packages tor)
  #:use-module (gnu packages web)
  #:use-module (gnu packages xorg)
  #:use-module (gnu packages xdisorg)
  #:use-module (gnu packages xml)
  #:use-module (gnu packages popt)
  #:use-module (gnu packages xdisorg)
  #:use-module (guix gexp)
  #:use-module (guix packages)
  #:use-module (guix download)
  #:use-module (guix utils)
  #:use-module (guix git-download)
  #:use-module (guix build-system gnu)
  #:use-module (guix build-system perl)
  #:use-module (guix build-system python)
  #:use-module (ice-9 match)
  #:use-module (guix build-system meson)
  #:use-module (srfi srfi-1))

(define-public libgpg-error
  (package
    (name "libgpg-error")
    (version "1.42")
    (source
     (origin
      (method url-fetch)
      (uri (string-append "mirror://gnupg/libgpg-error/libgpg-error-"
                          version ".tar.bz2"))
      (sha256
       (base32
        "08syj8mlarww8mh8x3s0x6hjqbnxp2lkg3hab57qqpv1dh7yf1zw"))))
    (build-system gnu-build-system)
    (arguments
     (if (%current-target-system)
         `(#:modules ((guix build gnu-build-system)
                      (guix build utils))
           #:phases
           (modify-phases %standard-phases
             ;; If this is left out, some generated header
             ;; files will be sprinkled with ‘\c’, which
             ;; the compiler won't like.
             (add-after 'unpack 'fix-gen-lock-obj.sh
               (lambda _
                 (substitute* "src/gen-lock-obj.sh"
                   (("if test -n `echo -n`") "if ! test -n `echo -n`"))))
             ;; When cross-compiling, some platform specific properties cannot
             ;; be detected. Create a symlink to the appropriate platform
             ;; file if required. Note that these platform files depend on
             ;; both the operating system and architecture!
             ;;
             ;; See Cross-Compiling section at:
             ;; https://github.com/gpg/libgpg-error/blob/master/README
             (add-after 'unpack 'cross-symlinks
               (lambda _
                 (define (link triplet source)
                   (symlink (string-append "lock-obj-pub." triplet ".h")
                            (string-append "src/syscfg/lock-obj-pub."
                                           source ".h")))
                 ,(let* ((target (%current-target-system))
                         (architecture
                          (string-take target (string-index target #\-))))
                    (cond ((target-linux? target)
                           (match architecture
                             ("armhf"
                              `(link "arm-unknown-linux-gnueabi" "linux-gnu"))
                             ("mips64el"
                              `(link "mips-unknown-linux-gnu" "linux-gnu"))
                             ;; Don't always link to the "linux-gnu"
                             ;; configuration, as this is not correct for
                             ;; all architectures.
                             (_ #t)))
                          (#t #t)))))))
         '()))
    (native-inputs `(("gettext" ,gettext-minimal)))
    (home-page "https://gnupg.org")
    (synopsis "Library of error values for GnuPG components")
    (description
     "Libgpg-error is a small library that defines common error values
for all GnuPG components.  Among these are GPG, GPGSM, GPGME,
GPG-Agent, libgcrypt, Libksba, DirMngr, Pinentry, SmartCard
Daemon and possibly more in the future.")
    (license license:lgpl2.0+)
    (properties '((ftp-server . "ftp.gnupg.org")
                  (ftp-directory . "/gcrypt/libgpg-error")))))

(define-public libgcrypt
  (package
    (name "libgcrypt")
    (version "1.8.8")
    (source (origin
             (method url-fetch)
             (uri (string-append "mirror://gnupg/libgcrypt/libgcrypt-"
                                 version ".tar.bz2"))
             (sha256
              (base32
               "1xasrh9zxhgj2n5n8dvpzbwn1mzpmlzy270xhbq2gl8xk2xy4pc9"))))
    (build-system gnu-build-system)
    (propagated-inputs
     `(("libgpg-error-host" ,libgpg-error)))
    (native-inputs
     ;; Needed here for the 'gpg-error' program.
     `(("libgpg-error-native" ,libgpg-error)))
    (arguments
     ;; The '--with-gpg-error-prefix' argument is needed because otherwise
     ;; 'configure' uses 'gpg-error-config' to determine the '-L' flag, and
     ;; the 'gpg-error-config' it runs is the native one---i.e., the wrong one.
     `(#:configure-flags
       (list (string-append "--with-gpg-error-prefix="
                            (assoc-ref %build-inputs "libgpg-error-host"))
             ;; When cross-compiling, _gcry_mpih_lshift etc are undefined
             ,@(if (%current-target-system) '("--disable-asm")
                   '()))))
    (outputs '("out" "debug"))
    (home-page "https://gnupg.org/")
    (synopsis "Cryptographic function library")
    (description
     "Libgcrypt is a general-purpose cryptographic library.  It provides the
standard cryptographic building blocks such as symmetric ciphers, hash
algorithms, public key algorithms, large integer functions and random number
generation.")
    (license license:lgpl2.0+)
    (properties '((ftp-server . "ftp.gnupg.org")
                  (ftp-directory . "/gcrypt/libgcrypt")))))

(define-public libassuan
  (package
    (name "libassuan")
    (version "2.5.5")
    (source
     (origin
      (method url-fetch)
      (uri (string-append "mirror://gnupg/libassuan/libassuan-"
                          version ".tar.bz2"))
      (sha256
       (base32
        "1r1lvcp67gn5lfrj1g388sd77ca6qwnmxndirdysd71gk362z34f"))))
    (build-system gnu-build-system)
    (propagated-inputs
     (list libgpg-error pth))
    (home-page "https://gnupg.org")
    (synopsis
     "IPC library used by GnuPG and related software")
    (description
     "Libassuan is a small library implementing the so-called Assuan
protocol.  This protocol is used for IPC between most newer
GnuPG components.  Both, server and client side functions are
provided.")
    (license license:lgpl2.0+)
    (properties '((ftp-server . "ftp.gnupg.org")
                  (ftp-directory . "/gcrypt/libassuan")))))

(define-public libksba
  (package
    (name "libksba")
    (version "1.6.0")
    (source
     (origin
      (method url-fetch)
      (uri (string-append
            "mirror://gnupg/libksba/libksba-"
            version ".tar.bz2"))
      (sha256
       (base32
        "12x40y9ihs8nw2xs2y2vjfw90mhikbm5rvabma0dh5frybk87mns"))))
    (build-system gnu-build-system)
    (propagated-inputs
     (list libgpg-error))
    (arguments
     `(#:configure-flags
       (list ,@(if (%current-target-system)
                   '("CC_FOR_BUILD=gcc")
                   '())
             (string-append "--with-gpg-error-prefix="
                            (assoc-ref %build-inputs "libgpg-error")))))
    (home-page "https://www.gnupg.org")
    (synopsis "CMS and X.509 access library")
    (description
     "KSBA (pronounced Kasbah) is a library to make X.509 certificates
as well as the CMS easily accessible by other applications.  Both
specifications are building blocks of S/MIME and TLS.")
    (license license:gpl3+)
    (properties '((ftp-server . "ftp.gnupg.org")
                  (ftp-directory . "/gcrypt/libksba")))))

(define-public npth
  (package
    (name "npth")
    (version "1.6")
    (source
     (origin
       (method url-fetch)
       (uri (string-append "mirror://gnupg/npth/npth-" version ".tar.bz2"))
       (sha256
        (base32 "1lg2lkdd3z1s3rpyf88786l243adrzyk9p4q8z9n41ygmpcsp4qk"))))
    (build-system gnu-build-system)
    (home-page "https://www.gnupg.org")
    (synopsis "Non-preemptive thread library")
    (description
     "Npth is a library to provide the GNU Pth API and thus a non-preemptive
threads implementation.

In contrast to GNU Pth is is based on the system's standard threads
implementation.  This allows the use of libraries which are not
compatible to GNU Pth.")
    (license (list license:lgpl3+ license:gpl2+)) ; dual license
    (properties '((ftp-server . "ftp.gnupg.org")
                  (ftp-directory . "/gcrypt/npth")))))

(define-public gnupg
  (package
    (name "gnupg")
<<<<<<< HEAD
    (version "2.2.30")
=======
    ;; Note: The 2.2.X releases are Long Term Support (LTS), so stick to it
    ;; for our stable 'gnupg'.
    ;; Note2: 2.2.33 currently suffers from regressions, so do not update to it
    ;; (see: https://dev.gnupg.org/T5742).
    (version "2.2.32")
>>>>>>> 070b8a89
    (source (origin
              (method url-fetch)
              (uri (string-append "ftp://ftp.gnupg.org/gcrypt/gnupg/gnupg-" version
                                  ".tar.bz2"))
              (patches (search-patches "gnupg-default-pinentry.patch"))
              (sha256
               (base32
<<<<<<< HEAD
                "1111ry31gaxv76miqsy6l0kwxwlx8sz0jk41jhyrjwx649p6sqyc"))))
=======
                "0506gv54z10c96z5821z9p0ksibk1pfilsmag39ffqrcz0sinmxj"))))
>>>>>>> 070b8a89
    (build-system gnu-build-system)
    (native-inputs
     (list pkg-config))
    (inputs
     (list gnutls
           libassuan
           libgcrypt
           libgpg-error
           libksba
           npth
           openldap
           pcsc-lite
           readline
           sqlite
           zlib))
   (arguments
    `(#:configure-flags '(;; Otherwise, the test suite looks for the `gpg`
                          ;; executable in its installation directory in
                          ;; /gnu/store before it has been installed.
                          "--enable-gnupg-builddir-envvar"
                          "--enable-all-tests")
      #:phases
      (modify-phases %standard-phases
        (add-before 'configure 'patch-paths
          (lambda* (#:key inputs #:allow-other-keys)
            (substitute* "scd/scdaemon.c"
              (("\"(libpcsclite\\.so[^\"]*)\"" _ name)
               (string-append "\"" (assoc-ref inputs "pcsc-lite")
                              "/lib/" name "\"")))))
        (add-after 'build 'patch-scheme-tests
          (lambda _
            (substitute* (find-files "tests" ".\\.scm$")
              (("/usr/bin/env gpgscm")
               (string-append (getcwd) "/tests/gpgscm/gpgscm")))))
        (add-before 'build 'patch-test-paths
          (lambda _
            (substitute* '("tests/inittests"
                           "tests/pkits/inittests"
                           "tests/Makefile"
                           "tests/pkits/common.sh"
                           "tests/pkits/Makefile")
             (("/bin/pwd") (which "pwd")))
            (substitute* "common/t-exectool.c"
              (("/bin/cat") (which "cat"))
              (("/bin/true") (which "true"))
              (("/bin/false") (which "false"))))))))
    (home-page "https://gnupg.org/")
    (synopsis "GNU Privacy Guard")
    (description
     "The GNU Privacy Guard is a complete implementation of the OpenPGP
standard.  It is used to encrypt and sign data and communication.  It
features powerful key management and the ability to access public key
servers.  It includes several libraries: libassuan (IPC between GnuPG
components), libgpg-error (centralized GnuPG error values), and
libskba (working with X.509 certificates and CMS data).")
    (license license:gpl3+)
    (properties '((ftp-server . "ftp.gnupg.org")
                  (ftp-directory . "/gcrypt/gnupg")))))

(define-public gnupg-1
  (package (inherit gnupg)
    (version "1.4.23")
    (source (origin
              (method url-fetch)
              (uri (string-append "mirror://gnupg/gnupg/gnupg-" version
                                  ".tar.bz2"))
              (sha256
               (base32
                "1fkq4sqldvf6a25mm2qz95swv1qjg464736091w51djiwqbjyin9"))
              (patches (search-patches "gnupg-1-build-with-gcc10.patch"))))
    (native-inputs '())
    (inputs
     (list zlib bzip2 curl readline libgpg-error))
    (arguments
     `(#:phases
       (modify-phases %standard-phases
         (add-after 'unpack 'patch-check-sh
           (lambda _
             (substitute* "checks/Makefile.in"
               (("/bin/sh") (which "sh"))))))))))

(define-public gpgme
  (package
    (name "gpgme")
    (version "1.15.1")
    (source
     (origin
      (method url-fetch)
      (uri (string-append "mirror://gnupg/gpgme/gpgme-" version ".tar.bz2"))
      (sha256
       (base32 "1bg13l5s8x9p1v0jyv29n84bay27pflindpzjsc9gj7i4wdkrg7f"))))
    (build-system gnu-build-system)
    (native-inputs
     (list gnupg))
    (propagated-inputs
     ;; Needs to be propagated because gpgme.h includes gpg-error.h.
     (list libgpg-error))
    (inputs
     (list libassuan))
    (home-page "https://www.gnupg.org/related_software/gpgme/")
    (synopsis "Library providing simplified access to GnuPG functionality")
    (description
     "GnuPG Made Easy (GPGME) is a library designed to make access to GnuPG
easier for applications.  It provides a High-Level Crypto API for encryption,
decryption, signing, signature verification and key management.  Currently
it uses GnuPG as its backend but the API isn't restricted to this engine.

Because the direct use of GnuPG from an application can be a complicated
programming task, it is suggested that all software should try to use GPGME
instead.  This way bug fixes or improvements can be done at a central place
and every application benefits from this.")
    (license license:lgpl2.1+)
    (properties '((ftp-server . "ftp.gnupg.org")
                  (ftp-directory . "/gcrypt/gpgme")))))

(define-public qgpgme
  (package
    (inherit gpgme)
    (name "qgpgme")
    (arguments
     `(#:phases
       (modify-phases %standard-phases
         (add-before 'build 'chdir-and-symlink
           (lambda* (#:key inputs #:allow-other-keys)
             (let ((gpgme (assoc-ref inputs "gpgme")))
               (symlink (string-append gpgme "/lib/libgpgmepp.la")
                        "lang/cpp/src/libgpgmepp.la")
               (symlink (string-append gpgme "/lib/libgpgme.la")
                        "src/libgpgme.la"))
             (chdir "lang/qt"))))))
    (native-inputs
     (modify-inputs (package-native-inputs gpgme)
       (prepend pkg-config)))
    (inputs
     (modify-inputs (package-inputs gpgme)
       (prepend gpgme qtbase-5)))
    (synopsis "Qt API bindings for gpgme")
    (description "QGpgme provides a very high level Qt API around GpgMEpp.

QGpgME was originally developed as part of libkleo and incorporated into
gpgpme starting with version 1.7.")
    (license license:gpl2+))) ;; Note: this differs from gpgme

(define-public guile-gcrypt
  (package
    (name "guile-gcrypt")
    (version "0.3.0")
    (home-page "https://notabug.org/cwebber/guile-gcrypt")
    (source (origin
              (method git-fetch)
              (uri (git-reference
                    (url (string-append home-page ".git"))
                    (commit (string-append "v" version))))
              (sha256
               (base32
                "0m29fg4pdfifnqqsa437zc5c1bhbfh62mc69ba25ak4x2cla41ll"))
              (file-name (git-file-name name version))))
    (build-system gnu-build-system)
    (arguments
     ;; Work around <https://bugs.gnu.org/20272> to achieve reproducible
     ;; builds.
     '(#:parallel-build? #f

       #:phases
       (modify-phases %standard-phases
         (add-before 'configure 'add-libgrypt-config
           (lambda* (#:key inputs target #:allow-other-keys)
             (when target
               ;; When cross-compiling, the bash script 'libgcrypt-config'
               ;; must be accessible during the configure phase.
               (setenv "PATH"
                       (string-append
                        (dirname
                         (search-input-file inputs "bin/libgcrypt-config"))
                        ":" (getenv "PATH")))))))))
    (native-inputs
     (list pkg-config autoconf automake texinfo guile-3.0))
    (inputs
     (list guile-3.0 libgcrypt))
    (synopsis "Cryptography library for Guile using Libgcrypt")
    (description
     "Guile-Gcrypt provides a Guile interface to a subset of the
GNU Libgcrypt crytographic library.  It provides modules for cryptographic
hash functions, message authentication codes (MAC), public-key cryptography,
strong randomness, and more.  It is implemented using the foreign function
interface (FFI) of Guile.")
    (license license:gpl3+)))

(define-public guile2.0-gcrypt
  (package (inherit guile-gcrypt)
    (name "guile2.0-gcrypt")
    (native-inputs
     (modify-inputs (package-native-inputs guile-gcrypt)
       (replace "guile" guile-2.0)))
    (inputs
     (modify-inputs (package-inputs guile-gcrypt)
       (replace "guile" guile-2.0)))))

(define-public guile2.2-gcrypt
  (package
    (inherit guile-gcrypt)
    (name "guile2.2-gcrypt")
    (native-inputs
     (modify-inputs (package-native-inputs guile-gcrypt)
       (replace "guile" guile-2.2)))
    (inputs
     (modify-inputs (package-inputs guile-gcrypt)
       (replace "guile" guile-2.2)))))

(define-public python-gpg
  (package
    (name "python-gpg")
    (version "1.10.0")
    (source (origin
              (method url-fetch)
              (uri (pypi-uri "gpg" version))
              (sha256
               (base32
                "1ji3ynhp36m1ccx7bmaq75dhij9frpn19v9mpi4aajn8csl194il"))))
    (build-system python-build-system)
    (arguments
     '(#:phases
       (modify-phases %standard-phases
         (add-before 'build 'set-environment
           (lambda _
             (substitute* "setup.py"
               (("cc") (which "gcc")))
             #t)))
       #:tests? #f)) ; No test suite.
    (inputs
     (list gpgme))
    (native-inputs
     (list swig))
    (home-page (package-home-page gpgme))
    (synopsis "Python bindings for GPGME GnuPG cryptography library")
    (description "This package provides Python bindings to the GPGME GnuPG
cryptographic library.  It is developed in the GPGME source code, and then
distributed separately.")
    (license license:lgpl2.1+)))

(define-public python2-gpg
  (package-with-python2 python-gpg))

(define-public python-pygpgme
  (package
    (name "python-pygpgme")
    (version "0.3")
    (source
     (origin
       (method url-fetch)
       (uri (pypi-uri "pygpgme" version))
       (sha256
        (base32
         "1q82p3gs6lwq8j8dxk4pvrwk3jpww1zqcjrzznl9clh10z28gn2z"))
       ;; Unfortunately, we have to disable some tests due to some gpg-agent
       ;; goofiness... see:
       ;;   https://bugs.launchpad.net/pygpgme/+bug/999949
       (patches (search-patches "pygpgme-disable-problematic-tests.patch"
                                "python-pygpgme-fix-pinentry-tests.patch"))))
    (arguments
     `(#:phases
       (modify-phases %standard-phases
         (add-before 'build 'make-build
           (lambda _ (invoke "make" "build")))
         (replace 'check
           (lambda _ (invoke "make" "check"))))))
    (build-system python-build-system)
    (native-inputs
     (list gnupg-1))
    (inputs
     (list gpgme))
    (home-page "https://launchpad.net/pygpgme")
    (synopsis "Python module for working with OpenPGP messages")
    (description
     "PyGPGME is a Python module that lets you sign, verify, encrypt and
decrypt messages using the OpenPGP format by making use of GPGME.")
    (license license:lgpl2.1+)))

(define-public python2-pygpgme
  (package-with-python2 python-pygpgme))

(define-public python-gnupg
  (package
    (name "python-gnupg")
    (version "0.4.8")
    (source
     (origin
       (method url-fetch)
       (uri (pypi-uri "python-gnupg" version))
       (sha256
        (base32
         "1mq7hljy3bjkxdvh3qx2bv4y0b66l9pmc6i06ys75y7dbjpf2kdn"))))
    (build-system python-build-system)
    (arguments
     `(#:phases
       (modify-phases %standard-phases
         (replace 'check
           (lambda* (#:key tests? #:allow-other-keys)
             (when tests?
               (substitute* "test_gnupg.py"
                 ;; Unsure why this test fails.
                 (("'test_search_keys'") "True")
                 (("def test_search_keys") "def disabled__search_keys"))
               (setenv "USERNAME" "guixbuilder")
               ;; The doctests are extremely slow and sometimes time out,
               ;; so we disable them.
               (invoke "python" "test_gnupg.py" "--no-doctests")))))))
    (native-inputs
     (list gnupg))
    (home-page "https://pythonhosted.org/python-gnupg/index.html")
    (synopsis "Wrapper for the GNU Privacy Guard")
    (description
      "This module allows easy access to GnuPG’s key management, encryption
and signature functionality from Python programs.")
    (license license:bsd-3)))

(define-public perl-gnupg-interface
  (package
    (name "perl-gnupg-interface")
    (version "0.52")
    (source (origin
              (method url-fetch)
              (uri (string-append "mirror://cpan/authors/id/A/AL/ALEXMV/"
                                  "GnuPG-Interface-" version ".tar.gz"))
              (sha256
               (base32
                "0dgx8yhdsmhkazcrz14n4flrk1afv7azgl003hl4arxvi1d9yyi4"))))
    (build-system perl-build-system)
    (arguments
     `(#:phases
       (modify-phases %standard-phases
         ;; FIXME: This test fails for unknown reasons
         (add-after 'unpack 'delete-broken-test
           (lambda _
             (delete-file "t/encrypt_symmetrically.t")
             #t)))))
    (inputs
     (list gnupg-1))
    (propagated-inputs
     (list perl-moo perl-moox-handlesvia perl-moox-late))
    (native-inputs
     (list which perl-module-install))
    (home-page "https://metacpan.org/release/GnuPG-Interface")
    (synopsis "Perl interface to GnuPG")
    (description "@code{GnuPG::Interface} and its associated modules are
designed to provide an object-oriented method for interacting with GnuPG,
being able to perform functions such as but not limited to encrypting,
signing, decryption, verification, and key-listing parsing.")
    (license license:perl-license)))

(define-public pius
  (package
   (name "pius")
   (version "2.2.7")
   (source (origin
            (method url-fetch)
            (uri (string-append
                  "https://github.com/jaymzh/pius/releases/download/v"
                  version "/pius-" version ".tar.bz2"))
            (sha256
             (base32
              "1nsl7czicv95j0gfz4s82ys3g3h2mwr6cq3ilid8bpz3iy7z4ipy"))))
   (build-system python-build-system)
   (inputs `(("perl" ,perl)             ; for 'pius-party-worksheet'
             ("gpg" ,gnupg)
             ("python-six" ,python2-six)))
   (arguments
    `(#:tests? #f
      #:python ,python-2                ; uses the Python 2 'print' syntax
      #:phases
      (modify-phases %standard-phases
        (add-before
         'build 'set-gpg-file-name
         (lambda* (#:key inputs outputs #:allow-other-keys)
           (let* ((gpg (search-input-file inputs "/bin/gpg")))
             (substitute* "libpius/constants.py"
               (("/usr/bin/gpg2") gpg))
             #t))))))
   (synopsis "Programs to simplify GnuPG key signing")
   (description
    "Pius (PGP Individual UID Signer) helps attendees of PGP keysigning
parties.  It is the main utility and makes it possible to quickly and easily
sign each UID on a set of PGP keys.  It is designed to take the pain out of
the sign-all-the-keys part of PGP Keysigning Party while adding security
to the process.

pius-keyring-mgr and pius-party-worksheet help organisers of
PGP keysigning parties.")
   (license license:gpl2)
   (home-page "https://www.phildev.net/pius/index.shtml")))

(define-public signing-party
  (package
    (name "signing-party")
    (version "2.11")
    (home-page "https://salsa.debian.org/signing-party-team/signing-party")
    (source (origin
              (method git-fetch)
              (uri (git-reference
                    (url home-page)
                    (commit (string-append "v" version))))
              (file-name (git-file-name name version))
              (sha256
               (base32
                "1aig5ssabzbk4mih7xd04vgr931bw0flbi8dz902wlr610gyv5s5"))))
    (build-system gnu-build-system)
    (native-inputs
     ;; autoconf-wrapper is required due to the non-standard
     ;; 'configure phase.
     `(("autoconf" ,autoconf-wrapper)
       ("automake" ,automake)))
    (inputs (list perl
                  perl-text-template
                  perl-mime-tools
                  perl-gnupg-interface
                  perl-net-idn-encode
                  libmd))
    (arguments
     `(#:tests? #f ; no test suite
       #:phases
       (modify-phases %standard-phases
         (replace 'configure
           (lambda* (#:key outputs #:allow-other-keys)
             (let ((out (assoc-ref outputs "out")))
               (substitute* "keyanalyze/Makefile"
                 (("LDLIBS") (string-append "CC=" (which "gcc") "\nLDLIBS")))
               (substitute* "keyanalyze/Makefile"
                 (("\\./configure") (string-append "./configure --prefix=" out)))
               (substitute* "gpgwrap/Makefile"
                 (("\\} clean")
                  (string-append "} clean\ninstall:\n\tinstall -D bin/gpgwrap "
                                 out "/bin/gpgwrap\n")))
               (substitute* '("gpgsigs/Makefile" "keyanalyze/Makefile"
                              "keylookup/Makefile" "sig2dot/Makefile"
                              "springgraph/Makefile")
                 (("/usr") out))
               (setenv "CONFIG_SHELL" (which "sh")))
             #t))
         (replace 'install
           (lambda* (#:key outputs #:allow-other-keys #:rest args)
             (let ((out (assoc-ref outputs "out"))
                   (install (assoc-ref %standard-phases 'install)))
               (apply install args)
               (for-each
                (lambda (dir file)
                  (copy-file (string-append dir "/" file)
                             (string-append out "/bin/" file)))
                '("caff" "caff" "caff" "gpgdir" "gpg-key2ps"
                  "gpglist" "gpg-mailkeys" "gpgparticipants")
                '("caff" "pgp-clean" "pgp-fixkey" "gpgdir" "gpg-key2ps"
                  "gpglist" "gpg-mailkeys" "gpgparticipants"))
               (for-each
                (lambda (dir file)
                  (copy-file (string-append dir "/" file)
                             (string-append out "/share/man/man1/" file)))
                '("caff" "caff" "caff" "gpgdir"
                  "gpg-key2ps" "gpglist" "gpg-mailkeys"
                  "gpgparticipants" "gpgsigs" "gpgwrap/doc"
                  "keyanalyze" "keyanalyze/pgpring" "keyanalyze")
                '("caff.1" "pgp-clean.1" "pgp-fixkey.1" "gpgdir.1"
                  "gpg-key2ps.1" "gpglist.1" "gpg-mailkeys.1"
                  "gpgparticipants.1" "gpgsigs.1" "gpgwrap.1"
                  "process_keys.1" "pgpring.1" "keyanalyze.1")))
             #t))
         (add-after 'install 'wrap-programs
           (lambda* (#:key outputs #:allow-other-keys)
             (let* ((out (assoc-ref outputs "out")))
               (wrap-program
                   (string-append out "/bin/caff")
                 `("PERL5LIB" ":" prefix (,(getenv "PERL5LIB")))))
             #t)))))
    (synopsis "Collection of scripts for simplifying gnupg key signing")
    (description
     "Signing-party is a collection for all kinds of PGP/GnuPG related things,
including tools for signing keys, keyring analysis, and party preparation.
@enumerate
@item caff: CA - Fire and Forget signs and mails a key
@item pgp-clean: removes all non-self signatures from key
@item pgp-fixkey: removes broken packets from keys
@item gpg-mailkeys: simply mail out a signed key to its owner
@item gpg-key2ps: generate PostScript file with fingerprint paper strips
@item gpgdir: recursive directory encryption tool
@item gpglist: show who signed which of your UIDs
@item gpgsigs: annotates list of GnuPG keys with already done signatures
@item gpgparticipants: create list of party participants for the organiser
@item gpgwrap: a passphrase wrapper
@item keyanalyze: minimum signing distance (MSD) analysis on keyrings
@item keylookup: ncurses wrapper around gpg --search
@item sig2dot: converts a list of GnuPG signatures to a .dot file
@item springgraph: creates a graph from a .dot file
@end enumerate")
    ;; gpl2+ for almost all programs, except for keyanalyze: gpl2
    ;; and caff and gpgsigs: bsd-3, see
    ;; http://packages.debian.org/changelogs/pool/main/s/signing-party/current/copyright
    (license license:gpl2)))

(define-public pinentry-tty
  (package
    (name "pinentry-tty")
    (version "1.2.0")
    (source (origin
              (method url-fetch)
              (uri (string-append "mirror://gnupg/pinentry/pinentry-"
                                  version ".tar.bz2"))
              (sha256
               (base32
                "0w34c4x5hkxaxnnkcrm1azlzwzxcziv5dkci3xcd0hz0ld2j01qh"))))
    (build-system gnu-build-system)
    (arguments
     `(#:configure-flags '("--enable-pinentry-tty")))
    (inputs
     (list ncurses libassuan
           `(,libsecret "out")))
    (native-inputs
     (list pkg-config))
    (home-page "https://gnupg.org/aegypten2/")
    (synopsis "GnuPG's interface to passphrase input")
    (description
     "Pinentry provides a console that allows users to enter a passphrase when
@code{gpg} is run and needs it.")
    (license license:gpl2+)
    (properties '((ftp-server . "ftp.gnupg.org")
                  (ftp-directory . "/gcrypt/pinentry")
                  (upstream-name . "pinentry")))))

(define-public pinentry-emacs
  (package
    (inherit pinentry-tty)
    (name "pinentry-emacs")
    (arguments
     `(#:configure-flags '("--enable-pinentry-emacs")))
    (description
     "Pinentry provides a console and an Emacs interface that allows users to
enter a passphrase when required by @code{gpg} or other software.")))

(define-public pinentry-gtk2
  (package
    (inherit pinentry-tty)
    (name "pinentry-gtk2")
    (arguments
     `(#:configure-flags '("--enable-fallback-curses")))
    (inputs
     (modify-inputs (package-inputs pinentry-tty)
       (prepend gtk+-2 glib)))
    (description
     "Pinentry provides a console and a GTK+ GUI that allows users to enter a
passphrase when @code{gpg} is run and needs it.")))

(define-public pinentry-gnome3
  (package
    (inherit pinentry-tty)
    (name "pinentry-gnome3")
    (inputs
     (modify-inputs (package-inputs pinentry-tty)
       (prepend gtk+-2 gcr glib)))
    (arguments
     `(#:configure-flags '("--enable-pinentry-gnome3"
                           "--enable-fallback-curses")))
    (description
     "Pinentry provides a console and a GUI designed for use with GNOME@tie{}3
that allows users to enter a passphrase when required by @code{gpg} or other
software.")))

(define-public pinentry-qt
  (package
    (inherit pinentry-tty)
    (name "pinentry-qt")
    (arguments
     `(#:configure-flags '("--enable-fallback-curses")))
    (inputs
     (modify-inputs (package-inputs pinentry-tty)
       (prepend qtbase-5)))
  (description
   "Pinentry provides a console and a Qt GUI that allows users to enter a
passphrase when @code{gpg} is run and needs it.")))

(define-public pinentry-efl
  (package
    (inherit pinentry-tty)
    (name "pinentry-efl")
    (arguments
     '(#:configure-flags '("--enable-pinentry-efl"
                           "--enable-fallback-curses")
       #:phases
       (modify-phases %standard-phases
         (replace 'bootstrap
           (lambda _
             (invoke "sh" "autogen.sh"))))))
    (native-inputs
     `(("autoconf" ,autoconf)
       ("automake" ,automake)
       ("gettext" ,gettext-minimal)
       ,@(package-native-inputs pinentry-tty)))
    (inputs
     (modify-inputs (package-inputs pinentry-tty)
       (prepend efl)))
    (description
   "Pinentry provides a console and a graphical interface for @acronym{EFL,
the Enlightenment Foundation Libraries} that allows users to enter a
passphrase when @code{gpg} is run and needs it.")))

(define-public pinentry-rofi
  (package
    (name "pinentry-rofi")
    (version "2.0.3")
    (source (origin
              (method git-fetch)
              (uri (git-reference
                    (url "https://github.com/plattfot/pinentry-rofi/")
                    (commit version)))
              (file-name (git-file-name name version))
              (sha256
               (base32 "0kjzvgni9srl8h5c52pqrvgdxs6avv0nhgk19apd97sx10qdwdhk"))))
    (build-system gnu-build-system)
    (arguments
     `(#:modules
       ((ice-9 match)
        (ice-9 ftw)
        ,@%gnu-build-system-modules)
       #:phases
       (modify-phases
           %standard-phases
         (add-after 'install 'hall-wrap-binaries
           (lambda* (#:key inputs outputs #:allow-other-keys)
             (let* ((out (assoc-ref outputs "out"))
                    (bin (string-append out "/bin/"))
                    (site (string-append out "/share/guile/site"))
                    (rofi-bin (string-append (assoc-ref inputs "rofi") "/bin")))
               (match (scandir site)
                 (("." ".." version)
                  (wrap-program
                      (string-append bin "pinentry-rofi")
                    (list "PATH" ":" 'prefix `(,rofi-bin)))
                  #t)))))
         (add-after 'compress-documentation 'installcheck
           (lambda* rest
             (invoke "make" "installcheck"))))))
    (native-inputs
     (list autoconf autoconf-archive automake pkg-config texinfo))
    (inputs (list guile-3.0 rofi))
    (synopsis "Rofi GUI for GnuPG's passphrase input")
    (description "Pinentry-rofi is a simple graphical user interface for
passphrase or PIN when required by @code{gpg} or other software.  It is using
the Rofi application launcher as the user interface.  Which makes it combined
with @code{rofi-pass} a good front end for @code{password-store}.")
    (home-page "https://github.com/plattfot/pinentry-rofi/")
    (license license:gpl3+)))

(define-public pinentry-bemenu
  (package
    (name "pinentry-bemenu")
    (version "0.7.1")
    (source
     (origin
       (method git-fetch)
       (uri (git-reference
             (url "https://github.com/t-8ch/pinentry-bemenu")
             (commit (string-append "v" version))))
       (file-name (git-file-name name version))
       (sha256
        (base32 "09nw49pyfs65m35a40kpzh6h0mf5yyjzmzq3jxp660885m0b29g8"))))
    (build-system meson-build-system)
    (native-inputs
     (list pkg-config))
    (inputs
     (list bemenu libassuan libgpg-error popt))
    (home-page "https://github.com/t-8ch/pinentry-bemenu")
    (synopsis "Pinentry implementation based on @code{bemenu}")
    (description
     "This package provides a Pinentry implementation based on Bemenu.")
    (license license:gpl3+)))

(define-public pinentry
  (package (inherit pinentry-gtk2)
    (name "pinentry")))

(define-public paperkey
  (package
    (name "paperkey")
    (version "1.6")
    (source (origin
              (method url-fetch)
              (uri (string-append "https://www.jabberwocky.com/"
                                  "software/paperkey/paperkey-"
                                  version ".tar.gz"))
              (sha256
               (base32
                "1xq5gni6gksjkd5avg0zpd73vsr97appksfx0gx2m38s4w9zsid2"))))
    (build-system gnu-build-system)
    (arguments
     `(#:phases
       (modify-phases %standard-phases
         (add-before 'check 'patch-check-scripts
           (lambda _
             (substitute* '("checks/roundtrip.sh"
                            "checks/roundtrip-raw.sh")
               (("/bin/echo") "echo"))
             #t)))))
    (home-page "https://www.jabberwocky.com/software/paperkey/")
    (synopsis "Backup OpenPGP keys to paper")
    (description
     "Paperkey extracts the secret bytes from an OpenPGP (GnuPG, PGP, etc) key
for printing with paper and ink, which have amazingly long retention
qualities.  To reconstruct a secret key, you re-enter those
bytes (whether by hand, OCR, QR code, or the like) and paperkey can use
them to transform your existing public key into a secret key.")
    (license license:gpl2+)))

(define-public pgpdump
  (package
    (name "pgpdump")
    (version "0.34")
    (source
     (origin
       (method url-fetch)
       (uri (string-append "https://www.mew.org/~kazu/proj/pgpdump/pgpdump-"
                           version ".tar.gz"))
       (sha256
        (base32 "080ayqqxb13ngpg6zvaipszwnjadafw3ni7w7gg189cmh3lab7cq"))))
    (build-system gnu-build-system)
    (arguments
     (list #:tests? #f                  ; no make check
           #:make-flags
           #~(list (string-append "CC=" #$(cc-for-target)))))
    (inputs
     (list zlib))
    (home-page "https://www.mew.org/~kazu/proj/pgpdump/en/")
    (synopsis "PGP packet visualizer")
    (description "pgpdump displays the sequence of OpenPGP or PGP version 2
packets from a file.

The output of this command is similar to GnuPG's list packets command,
however, pgpdump produces more detailed and easier to understand output.")
    (license license:bsd-3)))

(define-public gpa
  (package
    (name "gpa")
    (version "0.10.0")
    (source (origin
              (method url-fetch)
              (uri (string-append "mirror://gnupg/gpa/"
                                  name "-" version ".tar.bz2"))
              (sha256
               (base32
                "1cbpc45f8qbdkd62p12s3q2rdq6fa5xdzwmcwd3xrj55bzkspnwm"))))
    (build-system gnu-build-system)
    (arguments
     `(#:phases
       (modify-phases %standard-phases
         (add-after 'install 'wrap-program
           (lambda* (#:key inputs outputs #:allow-other-keys)
             (let ((out (assoc-ref outputs "out"))
                   (gnupg (assoc-ref inputs "gnupg")))
               (wrap-program (string-append out "/bin/gpa")
                 `("PATH" ":" prefix (,(string-append gnupg "/bin"))))
               #t))))))
    (native-inputs
     (list pkg-config))
    (inputs
     `(("gnupg" ,gnupg)
       ("gpgme" ,gpgme)
       ("libassuan" ,libassuan)
       ("libgpg-error" ,libgpg-error)
       ("gtk+-2" ,gtk+-2)))
    (home-page "https://gnupg.org/software/gpa/")
    (synopsis "Graphical user interface for GnuPG")
    (description
     "GPA, the GNU Privacy Assistant, is a graphical user interface for
@uref{https://gnupg.org, GnuPG}.  It can be used to encrypt, decrypt, and sign
files, to verify signatures, and to manage the private and public keys.")
    (license license:gpl3+)
    (properties '((ftp-server . "ftp.gnupg.org")
                  (ftp-directory . "/gcrypt/gpa")))))

(define-public parcimonie
  (package
    (name "parcimonie")
    (version "0.12.0")
    (source (origin
              (method url-fetch)
              (uri (string-append "https://gaffer.boum.org/intrigeri/files/"
                                  "parcimonie/App-Parcimonie-"
                                  version ".tar.gz"))
              (sha256
               (base32
                "10gal2h8ihg7nnzy3adw942axd2ia1rcn1fw3a3v07n5mm8kqrx9"))))
    (build-system perl-build-system)
    (inputs
     (list gnupg
           perl-clone
           perl-config-general
           perl-file-homedir
           perl-file-sharedir
           perl-file-which
           perl-gnupg-interface
           perl-ipc-system-simple
           perl-json
           perl-list-moreutils
           perl-moo
           perl-moox-late
           perl-moox-options
           perl-moox-strictconstructor
           perl-namespace-clean
           perl-net-dbus
           perl-pango
           perl-path-tiny
           perl-time-duration
           perl-time-duration-parse
           perl-try-tiny
           perl-type-tiny
           perl-types-path-tiny
           torsocks))
    (native-inputs
     (list perl-file-which
           perl-gnupg-interface
           perl-list-moreutils
           perl-lwp-online
           perl-module-build
           perl-strictures-2
           perl-test-most
           perl-test-trap
           xorg-server-for-tests))
    (arguments
     `(#:phases
       (modify-phases %standard-phases
         ;; Needed for using gpg-connect-agent during tests.
         (add-before 'check 'prepare-for-tests
           (lambda* (#:key inputs #:allow-other-keys)
             (let ((Xvfb (search-input-file inputs "/bin/Xvfb")))
               (system (string-append Xvfb " :1 &"))
               (setenv "DISPLAY" ":1")
               (setenv "HOME" "/tmp")
               ;; These tests expect usable gnupg configurations.
               (delete-file "t/32-keyserver_defined_on_command_line.t")
               (delete-file "t/33-checkGpgHasDefinedKeyserver.t"))))
         (add-before 'install 'fix-references
           (lambda* (#:key inputs outputs #:allow-other-keys)
             (substitute* "lib/App/Parcimonie/GnuPG/Interface.pm"
               ;; Skip check whether dependencies are in the PATH
               (("defined which.*") ""))))
         (add-after 'install 'wrap-program
           (lambda* (#:key inputs outputs #:allow-other-keys)
             (let* ((out (assoc-ref outputs "out"))
                    (perllib (string-append out "/lib/perl5/site_perl/"
                                            ,(package-version perl))))
               (wrap-program (string-append out "/bin/parcimonie")
                 `("PERL5LIB" ":"
                   prefix (,(string-append perllib ":" (getenv "PERL5LIB")))))))))))
    (home-page "https://salsa.debian.org/intrigeri/parcimonie")
    (synopsis "Incrementally refreshes a GnuPG keyring")
    (description "Parcimonie incrementaly refreshes a GnuPG keyring in a way
that makes it hard to correlate the keyring content to an individual, and
makes it hard to locate an individual based on an identifying subset of her
keyring content.  Parcimonie is a daemon that fetches one key at a time using
the Tor network, waits a bit, changes the Tor circuit being used, and starts
over.")
    (properties '((upstream-name . "App-Parcimonie")))
    (license license:gpl1+)))

(define-public jetring
  (package
    (name "jetring")
    (version "0.30")
    (source
      (origin
        (method git-fetch)
        (uri (git-reference
               (url "https://salsa.debian.org/debian/jetring")
               (commit "535380166eb1b222ba34864af07f3e36f4fb52c9")))
        (file-name (git-file-name name version))
        (sha256
         (base32 "19m7rj446pr4nql44khwq0cfxfrm8cslj5v9jll08p7nk6glq5px"))))
    (build-system gnu-build-system)
    (arguments
     '(#:phases
       (modify-phases %standard-phases
         (delete 'configure) ; no configure script
         (add-before 'install 'hardlink-gnupg
           (lambda* (#:key inputs #:allow-other-keys)
             (let ((gpg (search-input-file inputs "/bin/gpg")))
               (substitute* (find-files "." "jetring-[[:alpha:]]+$")
                 (("gpg -") (string-append gpg " -"))
                 (("\\\"gpg\\\"") (string-append "\"" gpg "\"")))
               #t)))
         (replace 'install
           (lambda* (#:key outputs #:allow-other-keys)
             (let* ((out (assoc-ref outputs "out"))
                    (man (string-append out "/share/man")))
               (for-each (lambda (file)
                           (install-file file (string-append out "/bin/")))
                         (find-files "." "jetring-[[:alpha:]]+$"))
               (for-each (lambda (file)
                           (install-file file (string-append man "/man1/")))
                         (find-files "." ".*\\.1$"))
               (install-file "jetring.7" (string-append man "/man7/"))
               #t))))
       #:tests? #f)) ; no test phase
    (inputs
     (list gnupg perl))
    (home-page "https://joeyh.name/code/jetring/")
    (synopsis "GnuPG keyring maintenance using changesets")
    (description
     "Jetring is a collection of tools that allow for gpg keyrings to be
maintained using changesets.  It was developed with the Debian keyring in mind,
and aims to solve the problem that a gpg keyring is a binary blob that's hard
for multiple people to collaboratively edit.

With jetring, changesets can be submitted, reviewed to see exactly what they
will do, applied, and used to build a keyring.  The origin of every change made
to the keyring is available for auditing, and gpg signatures can be used for
integrity guarantees.")
    (license license:gpl2+)))<|MERGE_RESOLUTION|>--- conflicted
+++ resolved
@@ -279,15 +279,11 @@
 (define-public gnupg
   (package
     (name "gnupg")
-<<<<<<< HEAD
-    (version "2.2.30")
-=======
     ;; Note: The 2.2.X releases are Long Term Support (LTS), so stick to it
     ;; for our stable 'gnupg'.
     ;; Note2: 2.2.33 currently suffers from regressions, so do not update to it
     ;; (see: https://dev.gnupg.org/T5742).
     (version "2.2.32")
->>>>>>> 070b8a89
     (source (origin
               (method url-fetch)
               (uri (string-append "ftp://ftp.gnupg.org/gcrypt/gnupg/gnupg-" version
@@ -295,11 +291,7 @@
               (patches (search-patches "gnupg-default-pinentry.patch"))
               (sha256
                (base32
-<<<<<<< HEAD
-                "1111ry31gaxv76miqsy6l0kwxwlx8sz0jk41jhyrjwx649p6sqyc"))))
-=======
                 "0506gv54z10c96z5821z9p0ksibk1pfilsmag39ffqrcz0sinmxj"))))
->>>>>>> 070b8a89
     (build-system gnu-build-system)
     (native-inputs
      (list pkg-config))
