--- conflicted
+++ resolved
@@ -87,13 +87,8 @@
                          (string-append (search-input-file inputs "/bin/tput")
                                         " colors"))
                         (("file -")
-<<<<<<< HEAD
                          (string-append (search-input-file inputs "/bin/file")
                                         " -"))))))))
-=======
-                         (string-append (assoc-ref inputs "file")
-                                        "/bin/file -"))))))))
->>>>>>> b2721c36
     (inputs
      `(("file" ,file)
        ("ncurses" ,ncurses)))  ; for tput
