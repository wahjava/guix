--- conflicted
+++ resolved
@@ -2159,17 +2159,6 @@
 (define-public acpica
   (package
     (name "acpica")
-<<<<<<< HEAD
-    (version "20210730")
-    (source (origin
-              (method url-fetch)
-              (uri (string-append
-                    "https://acpica.org/sites/acpica/files/acpica-unix-"
-                    version ".tar.gz"))
-              (sha256
-               (base32
-                "1pmm977nyl3bs71ipzcl4dh30qm8x9wm2p2ml0m62rl62kai832a"))))
-=======
     (version "20210930")
     (source (origin
               (method url-fetch)
@@ -2179,7 +2168,6 @@
               (sha256
                (base32
                 "06wsrl1118sl9z76p9sh53zvzv5hpm82qks896d8slx5dgnzrrll"))))
->>>>>>> 371aa577
     (build-system gnu-build-system)
     (native-inputs `(("flex" ,flex)
                      ("bison" ,bison)))
@@ -3114,14 +3102,8 @@
                  "install-nping")
                (make ndiff "install-ndiff")
                (wrap-program (string-append ndiff "/bin/ndiff")
-<<<<<<< HEAD
                  `("GUIX_PYTHONPATH" prefix
-                   (,(python-path ndiff)))))
-             #t))
-=======
-                 `("PYTHONPATH" prefix
                    (,(python-path ndiff)))))))
->>>>>>> 371aa577
          ;; These are the tests that do not require network access.
          (replace 'check
            (lambda _ (invoke "make"
