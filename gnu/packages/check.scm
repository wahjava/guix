--- conflicted
+++ resolved
@@ -49,11 +49,8 @@
   #:use-module (gnu packages autotools)
   #:use-module (gnu packages bash)
   #:use-module (gnu packages compression)
-<<<<<<< HEAD
   #:use-module (gnu packages llvm)
-=======
   #:use-module (gnu packages golang)
->>>>>>> 0903a517
   #:use-module (gnu packages python)
   #:use-module (gnu packages python-web)
   #:use-module (gnu packages time)
