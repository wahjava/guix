--- conflicted
+++ resolved
@@ -763,11 +763,7 @@
 (define-public libqmi
   (package
     (name "libqmi")
-<<<<<<< HEAD
-    (version "1.20.2")
-=======
     (version "1.22.0")
->>>>>>> 1710ffa4
     (source (origin
               (method url-fetch)
               (uri (string-append
@@ -775,11 +771,7 @@
                     name "-" version ".tar.xz"))
               (sha256
                (base32
-<<<<<<< HEAD
-                "0i6aw8jyxv84d5x8lj2g9lb8xxf1dyad8n3q0kw164pyig55jd67"))))
-=======
                 "05xamy608mhvmw9zbnv9n8w3xpk96n10v5mixnvpnqgih6s9ih91"))))
->>>>>>> 1710ffa4
     (build-system gnu-build-system)
     (inputs
      `(("libgudev" ,libgudev)))
