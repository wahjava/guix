--- conflicted
+++ resolved
@@ -25,11 +25,8 @@
 ;;; Copyright © 2021 pineapples <guixuser6392@protonmail.com>
 ;;; Copyright © 2021 Sarah Morgensen <iskarian@mgsn.dev>
 ;;; Copyright © 2021 Robby Zambito <contact@robbyzambito.me>
-<<<<<<< HEAD
 ;;; Copyright © 2021 Maxime Devos <maximedevos@telenet.be>
-=======
 ;;; Copyright © 2021 John Kehayias <john.kehayias@protonmail.com>
->>>>>>> 4e500011
 ;;;
 ;;; This file is part of GNU Guix.
 ;;;
@@ -2309,7 +2306,6 @@
 
 (define-public libportal
   (package
-<<<<<<< HEAD
     (name "libportal")
     (version "0.4")
     (source (origin
@@ -2349,45 +2345,6 @@
     (description
      "libportal provides GIO-style async APIs for most Flatpak portals.")
     (license license:lgpl2.1+)))
-=======
-   (name "libportal")
-   (version "0.4")
-   (source (origin
-            (method url-fetch)
-            (uri (string-append "https://github.com/flatpak/libportal/releases/download/"
-                                version "/libportal-" version ".tar.xz"))
-            (sha256
-             (base32
-              "0a7gmhyf0b58xy335jyf524g1fyc2id4r88anhvg47430w4zbm9w"))))
-   (build-system meson-build-system)
-   (arguments
-    `(#:phases
-      (modify-phases %standard-phases
-                     (add-after 'install 'move-doc
-                                (lambda* (#:key outputs #:allow-other-keys)
-                                         (let ((out (assoc-ref outputs "out"))
-                                               (doc (assoc-ref outputs "doc"))
-                                               (html "/share/gtk-doc"))
-                                           (copy-recursively (string-append out html)
-                                                             (string-append doc html))
-                                           (delete-file-recursively (string-append out html))
-                                           #t))))))
-   (native-inputs
-    `(("pkg-config" ,pkg-config)
-      ("gtk-doc" ,gtk-doc/stable)
-      ("docbook-xsl" ,docbook-xsl)
-      ("docbook-xml" ,docbook-xml)
-      ("libxml2" ,libxml2)
-      ("glib:bin" ,glib "bin")))
-   (propagated-inputs
-    `(("glib" ,glib)))
-   (outputs '("out" "doc"))
-   (home-page "https://github.com/flatpak/libportal")
-   (synopsis "Flatpak portal library")
-   (description
-    "libportal provides GIO-style async APIs for most Flatpak portals.")
-   (license license:lgpl2.1+)))
->>>>>>> 4e500011
 
 (define-public xdg-desktop-portal
   (package
