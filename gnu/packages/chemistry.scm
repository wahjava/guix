--- conflicted
+++ resolved
@@ -82,50 +82,6 @@
        ("spglib" ,spglib)
        ("qtbase" ,qtbase)))
     (arguments
-<<<<<<< HEAD
-     `(#:tests? #f
-       #:configure-flags
-       (list "-DENABLE_GLSL=ON"
-             (string-append "-DPYTHON_LIBRARIES="
-                            (assoc-ref %build-inputs "python")
-                            "/lib")
-             (string-append "-DPYTHON_INCLUDE_DIRS="
-                            (assoc-ref %build-inputs "python")
-                            "/include/python"
-                            ,(version-major+minor
-                               (package-version python))))
-       #:phases
-       (modify-phases %standard-phases
-         (add-after 'unpack 'patch-python-lib-path
-           (lambda* (#:key outputs #:allow-other-keys)
-             ;; This is necessary to install the Python module in the correct
-             ;; directory.
-             (substitute* "libavogadro/src/python/CMakeLists.txt"
-               (("^EXECUTE_PROCESS.*$") "")
-               (("^.*from sys import stdout.*$") "")
-               (("^.*OUTPUT_VARIABLE.*")
-                (string-append "set(PYTHON_LIB_PATH \""
-                               (assoc-ref outputs "out")
-                               "/lib/python"
-                               ,(version-major+minor
-                                  (package-version python))
-                               "/site-packages\")")))))
-         (add-after 'install 'wrap-program
-           (lambda* (#:key inputs outputs #:allow-other-keys)
-             ;; Make sure 'avogadro' runs with the correct PYTHONPATH.
-             (let* ((out (assoc-ref outputs "out")))
-               (setenv "GUIX_PYTHONPATH"
-                       (string-append
-                        (assoc-ref outputs "out")
-                        "/lib/python"
-                        ,(version-major+minor
-                           (package-version python))
-                        "/site-packages:"
-                        (getenv "GUIX_PYTHONPATH")))
-               (wrap-program (string-append out "/bin/avogadro")
-                 `("GUIX_PYTHONPATH" ":" prefix
-                   (,(getenv "GUIX_PYTHONPATH"))))))))))
-=======
      '(#:configure-flags (list "-DENABLE_TESTING=ON"
                                (string-append "-DSPGLIB_INCLUDE_DIR="
                                               (assoc-ref %build-inputs "spglib")
@@ -153,7 +109,6 @@
          "1z3pjlwja778a1dmvx9aqz2hlw5q9g3kqxhm9slz08452600jsv7"))
        (file-name (git-file-name name version))))
     (build-system cmake-build-system)
->>>>>>> 63cf277b
     (native-inputs
      `(("eigen" ,eigen)
        ("pkg-config" ,pkg-config)))
