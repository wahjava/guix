--- conflicted
+++ resolved
@@ -10,11 +10,8 @@
 ;;; Copyright © 2017 Nikita <nikita@n0.is>
 ;;; Copyright © 2017, 2018, 2019 Tobias Geerinckx-Rice <me@tobias.gr>
 ;;; Copyright © 2018 Joshua Sierles, Nextjournal <joshua@nextjournal.com>
-<<<<<<< HEAD
 ;;; Copyright © 2020 Martin Becze <mjbecze@riseup.net>
-=======
 ;;; Copyright © 2020 Alexandros Theodotou <alex@zrythm.org>
->>>>>>> 536bec1c
 ;;;
 ;;; This file is part of GNU Guix.
 ;;;
