;;; GNU Guix --- Functional package management for GNU
;;; Copyright © 2015, 2017, 2019 Ricardo Wurmus <rekado@elephly.net>
;;; Copyright © 2016 Lukas Gradl <lgradl@openmailbox.org>
;;; Copyright © 2016 David Craven <david@craven.ch>
;;; Copyright © 2016, 2019 Marius Bakke <mbakke@fastmail.com>
;;; Copyright © 2016, 2018, 2019 Efraim Flashner <efraim@flashner.co.il>
;;; Copyright © 2017 Corentin Bocquillon <corentin@nybble.fr>
;;; Copyright © 2017 Gregor Giesen <giesen@zaehlwerk.net>
;;; Copyright © 2017 Frederick M. Muriithi <fredmanglis@gmail.com>
;;; Copyright © 2017 ng0 <ng0@n0.is>
;;; Copyright © 2017, 2018, 2019 Tobias Geerinckx-Rice <me@tobias.gr>
;;; Copyright © 2018 Joshua Sierles, Nextjournal <joshua@nextjournal.com>
;;;
;;; This file is part of GNU Guix.
;;;
;;; GNU Guix is free software; you can redistribute it and/or modify it
;;; under the terms of the GNU General Public License as published by
;;; the Free Software Foundation; either version 3 of the License, or (at
;;; your option) any later version.
;;;
;;; GNU Guix is distributed in the hope that it will be useful, but
;;; WITHOUT ANY WARRANTY; without even the implied warranty of
;;; MERCHANTABILITY or FITNESS FOR A PARTICULAR PURPOSE.  See the
;;; GNU General Public License for more details.
;;;
;;; You should have received a copy of the GNU General Public License
;;; along with GNU Guix.  If not, see <http://www.gnu.org/licenses/>.

(define-module (gnu packages serialization)
  #:use-module ((guix licenses) #:prefix license:)
  #:use-module (guix packages)
  #:use-module (guix download)
  #:use-module (guix git-download)
  #:use-module (guix utils)
  #:use-module (guix build-system cmake)
  #:use-module (guix build-system gnu)
  #:use-module (guix build-system python)
  #:use-module (gnu packages)
  #:use-module (gnu packages autotools)
  #:use-module (gnu packages boost)
  #:use-module (gnu packages check)
  #:use-module (gnu packages compression)
  #:use-module (gnu packages databases)
  #:use-module (gnu packages documentation)
  #:use-module (gnu packages gcc)
  #:use-module (gnu packages lua)
  #:use-module (gnu packages pkg-config)
  #:use-module (gnu packages python)
  #:use-module (gnu packages python-xyz)
  #:use-module (gnu packages perl))

(define-public cereal
  (package
    (name "cereal")
    (version "1.2.1")
    (source (origin
              (method url-fetch)
              (uri (string-append "https://github.com/USCiLab/cereal/archive/v"
                                  version ".tar.gz"))
              (file-name (string-append name "-" version ".tar.gz"))
              (sha256
               (base32
                "0kj32h3j2128anig0g9gzw82kfyd5xqfkwq6vdyv900jx8i1qckx"))))
    (build-system cmake-build-system)
    (arguments
     `(;; The only included tests are portability tests requiring
       ;; cross-compilation and boost.  Since we are building cereal on more
       ;; platforms anyway, there is no compelling reason to build the tests.
       #:tests? #f
       #:out-of-source? #f
       #:phases
       (modify-phases %standard-phases
         (delete 'configure)
         (replace 'build
          (lambda _
            (substitute* "doc/doxygen.in"
              (("@CMAKE_CURRENT_SOURCE_DIR@") "."))
            (invoke "doxygen" "doc/doxygen.in")
            #t))
         ;; There is no "install" target, so we have to provide our own
         ;; "install" phase.
         (replace 'install
          (lambda* (#:key outputs #:allow-other-keys)
            (let* ((out     (assoc-ref outputs "out"))
                   (doc     (string-append out "/share/cereal/docs"))
                   (include (string-append out "/include/cereal")))
              (mkdir-p doc)
              (mkdir-p include)
              (copy-recursively "include/cereal" include)
              (copy-recursively "doc/html" doc))
            #t)))))
    (native-inputs
     `(("doxygen" ,doxygen)))
    (home-page "http://uscilab.github.io/cereal/")
    (synopsis "C++11 library for serialization")
    (description
     "Cereal is a header-only C++11 serialization library.  Cereal takes
arbitrary data types and reversibly turns them into different representations,
such as compact binary encodings, XML, or JSON.")
    (license license:bsd-3)))

(define-public msgpack
  (package
    (name "msgpack")
    (version "3.2.0")
    (source
     (origin
       (method url-fetch)
       (uri
        (string-append
         "https://github.com/msgpack/msgpack-c/releases/download/"
         "cpp-" version "/msgpack-" version ".tar.gz"))
       (snippet
        '(let ((p (open-file "msgpack.pc.in" "a")))
           (display
            (string-append "Requires: " "zlib" "\n") p)
           (close-output-port p)
           #t))
       (sha256
        (base32
         "1zhsap7d9zqdm9h1qnpaw78v1sh3rx2if7gk4dszs5m3cg1jiapv"))))
    (build-system cmake-build-system)
    (native-inputs
     `(("googletest" ,googletest)
       ("pkg-config" ,pkg-config)))
    (propagated-inputs
     `(("zlib" ,zlib))) ;; Msgpack installs two headers (zbuffer.h,
    ;; zbuffer.hpp) which #include <zlib.h>.  However, 'guix gc --references'
    ;; does not detect a store reference to zlib since these headers are not
    ;; compiled.
    (home-page "https://www.msgpack.org")
    (synopsis "Binary serialization library")
    (description "Msgpack is a library for C/C++ that implements binary
serialization.")
    (license license:boost1.0)))

(define-public libmpack
  (package
    (name "libmpack")
    (version "1.0.5")
    (source
     (origin
       (method git-fetch)
       (uri (git-reference
             (url "https://github.com/tarruda/libmpack.git")
             (commit version)))
       (file-name (git-file-name name version))
       (sha256
        (base32 "0rai5djdkjz7bsn025k5489in7r1amagw1pib0z4qns6b52kiar2"))))
    (build-system gnu-build-system)
    (arguments
     `(#:test-target "test"
       #:make-flags
       (list "CC=gcc"
             (string-append "PREFIX=" (assoc-ref %outputs "out")))
       #:phases
       (modify-phases %standard-phases
         (delete 'configure))))
    (native-inputs
     `(("libtool" ,libtool)))
    (home-page "https://github.com/tarruda/libmpack")
    (synopsis "Small binary serialization library")
    (description "Libmpack is a small binary serialization and RPC library
that implements both the msgpack and msgpack-rpc specifications.")
    (license license:expat)))

(define-public lua-libmpack
  (package (inherit libmpack)
    (name "lua-libmpack")
    (version "1.0.8")
<<<<<<< HEAD
    (source (origin
              (method git-fetch)
              (uri (git-reference
                    (url "https://github.com/libmpack/libmpack-lua")
                    (commit version)))
              (file-name (git-file-name name version))
              (sha256
               (base32
                "1ijvzgq5hvib03w5rghv31wi7byamwg7qdx5pawvhvnflaii8ivw"))))
=======
    (source
     (origin
       (method git-fetch)
       (uri (git-reference
             (url "https://github.com/libmpack/libmpack-lua.git")
             (commit version)))
       (file-name (git-file-name name version))
       (sha256
        (base32 "1ijvzgq5hvib03w5rghv31wi7byamwg7qdx5pawvhvnflaii8ivw"))))
>>>>>>> f5870246
    (build-system gnu-build-system)
    (arguments
     `(;; FIXME: tests require "busted", which is not yet available in Guix.
       #:tests? #f
       #:test-target "test"
       #:make-flags
       (let* ((lua-version ,(package-version lua))
              (lua-major+minor ,(version-major+minor (package-version lua))))
         (list "CC=gcc"
               "FETCH=echo"  ; don't fetch anything from the web
               "UNTGZ=echo"  ; and don't try to unpack it
               "USE_SYSTEM_LUA=yes"
               (string-append "MPACK_LUA_VERSION=" lua-version)
               (string-append "MPACK_LUA_VERSION_NOPATCH=" lua-major+minor)
               (string-append "PREFIX="
                              (assoc-ref %outputs "out"))
               (string-append "LUA_CMOD_INSTALLDIR="
                              (assoc-ref %outputs "out")
                              "/lib/lua/" lua-major+minor)))
       #:phases
       (modify-phases %standard-phases
         (delete 'configure)
         (add-after 'unpack 'unpack-mpack-sources
           (lambda* (#:key inputs #:allow-other-keys)
             ;; This is broken because mpack-src is not a file, but all
             ;; prerequisites are added to the inputs of the gcc invocation.
             (substitute* "Makefile"
               (("\\$\\(MPACK\\): mpack-src") "$(MPACK): "))
             (copy-recursively (assoc-ref inputs "libmpack")
                               "mpack-src")
             #t)))))
    (inputs
     `(("lua" ,lua)))
    (native-inputs
     `(("pkg-config" ,pkg-config)
       ("libmpack" ,(package-source libmpack))))
    (home-page "https://github.com/libmpack/libmpack-lua")
    (synopsis "Lua bindings for the libmpack binary serialization library")))

(define-public lua5.1-libmpack
  (package (inherit lua-libmpack)
    (name "lua5.1-libmpack")
    (arguments
     (substitute-keyword-arguments (package-arguments lua-libmpack)
       ((#:make-flags flags)
        `(let* ((lua-version ,(package-version lua-5.1))
                (lua-major+minor ,(version-major+minor (package-version lua-5.1))))
           (list "CC=gcc"
                 "USE_SYSTEM_LUA=yes"
                 (string-append "MPACK_LUA_VERSION=" lua-version)
                 (string-append "MPACK_LUA_VERSION_NOPATCH=" lua-major+minor)
                 (string-append "PREFIX="
                                (assoc-ref %outputs "out"))
                 (string-append "LUA_CMOD_INSTALLDIR="
                                (assoc-ref %outputs "out")
                                "/lib/lua/" lua-major+minor))))))
    (inputs
     `(("lua" ,lua-5.1)))))

(define-public lua5.2-libmpack
  (package (inherit lua-libmpack)
    (name "lua5.2-libmpack")
    (arguments
     (substitute-keyword-arguments (package-arguments lua-libmpack)
       ((#:make-flags flags)
        `(let* ((lua-version ,(package-version lua-5.2))
                (lua-major+minor ,(version-major+minor (package-version lua-5.2))))
           (list "CC=gcc"
                 "USE_SYSTEM_LUA=yes"
                 (string-append "MPACK_LUA_VERSION=" lua-version)
                 (string-append "MPACK_LUA_VERSION_NOPATCH=" lua-major+minor)
                 (string-append "PREFIX="
                                (assoc-ref %outputs "out"))
                 (string-append "LUA_CMOD_INSTALLDIR="
                                (assoc-ref %outputs "out")
                                "/lib/lua/" lua-major+minor))))))
    (inputs
     `(("lua" ,lua-5.2)))))

(define-public yaml-cpp
  (package
    (name "yaml-cpp")
    (version "0.6.2")
    (source (origin
              (method url-fetch)
              (uri (string-append
                    "https://github.com/jbeder/yaml-cpp/archive/"
                    "yaml-cpp-" version ".tar.gz"))
              (sha256
               (base32
                "01gxn7kc8pzyh4aadjxxzq8cignmbwmm9rfrsmgqfg9w2q75dn74"))))
    (build-system cmake-build-system)
    (arguments
     '(#:configure-flags '("-DBUILD_SHARED_LIBS=ON")
       #:phases
       (modify-phases %standard-phases
         (add-after 'install 'dont-install-gtest-libraries
           (lambda* (#:key outputs #:allow-other-keys)
             (let ((out (assoc-ref outputs "out")))
               (with-directory-excursion
                 (string-append out "/include")
                 (delete-file-recursively "gtest")
                 (delete-file-recursively "gmock"))
               (with-directory-excursion
                 (string-append out "/lib")
                 (for-each (lambda (file)
                             (delete-file file))
                           '("libgmock.so" "libgmock_main.so"
                             "libgtest.so" "libgtest_main.so"))))
             #t)))))
    (native-inputs
     `(("python" ,python)))
    (home-page "https://github.com/jbeder/yaml-cpp")
    (synopsis "YAML parser and emitter in C++")
    (description "YAML parser and emitter in C++ matching the YAML 1.2 spec.")
    (license license:bsd-3)))

(define-public jsoncpp
  (package
    (name "jsoncpp")
    (version "1.9.1")
    (home-page "https://github.com/open-source-parsers/jsoncpp")
    (source (origin
              (method git-fetch)
              (uri (git-reference (url home-page) (commit version)))
              (file-name (git-file-name name version))
              (sha256
               (base32
                "00g356iv3kcp0gadj7gbyzf9jn9avvx9vxbxc7c2i5nnry8z72wj"))))
    (build-system cmake-build-system)
    (arguments
     `(#:configure-flags '("-DBUILD_SHARED_LIBS:BOOL=YES")))
    (synopsis "C++ library for interacting with JSON")
    (description "JsonCpp is a C++ library that allows manipulating JSON values,
including serialization and deserialization to and from strings.  It can also
preserve existing comment in unserialization/serialization steps, making
it a convenient format to store user input files.")
    (license license:expat)))

;; Tensorflow does not build with jsoncpp 1.8.x.  It is built with commit
;; 4356d9bba191e1e16ce7a92073cbf3e63564e973, which lies between version 1.7.2
;; and 1.7.3.
(define-public jsoncpp-for-tensorflow
  (package (inherit jsoncpp)
    (name "jsoncpp")
    (version "1.7.3")
    (source (origin
              (method git-fetch)
              (uri (git-reference
                    (url "https://github.com/open-source-parsers/jsoncpp.git")
                    (commit version)))
              (file-name (git-file-name name version))
              (sha256
               (base32
                "1180ln8blrb0mwzpcf78k49hlki6di65q77rsvglf83kfcyh4d7z"))))))

(define-public capnproto
  (package
    (name "capnproto")
    (version "0.7.0")
    (source (origin
              (method url-fetch)
              (uri (string-append
                    "https://capnproto.org/capnproto-c++-"
                    version ".tar.gz"))
              (sha256
               (base32
                "0hfdnhlbskagzgvby8wy6lrxj53zfzpfqimbhga68c0ji2yw1969"))))
    (build-system gnu-build-system)
    (arguments
     `(#:phases
       (modify-phases %standard-phases
         (add-before 'check 'do-not-require-/etc/services
           (lambda _
             ;; Workaround for test that tries to resolve port name from
             ;; /etc/services, which is not present in build environment.
             (substitute* "src/kj/async-io-test.c++" ((":http") ":80"))
             #t))
         (add-before 'check 'use-tmp-for-tempory-files
           (lambda _
             ;; Use /tmp for tempory files, as the default /var/tmp directory
             ;; doesn't exist.
             (substitute* "src/kj/filesystem-disk-test.c++"
               (("VAR\\_TMP \"/var/tmp\"")
                "VAR_TMP \"/tmp\""))
             #t)))))
    (home-page "https://capnproto.org")
    (synopsis "Capability-based RPC and serialization system")
    (description
     "Cap'n Proto is a very fast data interchange format and capability-based
RPC system.  Think JSON, except binary.  Or think Protocol Buffers, except faster.")
    (license license:expat)))

(define-public libbson
  (package
    (name "libbson")
    (version "1.6.2")
    (source
      (origin
        (method url-fetch)
        (uri (string-append "https://github.com/mongodb/libbson/releases/"
                             "download/" version "/libbson-" version ".tar.gz"))
        (sha256
         (base32
          "1fj4554msq0rrz14snbj908dzqj46gh7jg9w9j0akn2b7q911m5a"))))
    (build-system gnu-build-system)
    (native-inputs `(("perl" ,perl)))
    (home-page "http://mongoc.org/libbson/current/index.html")
    (synopsis "C BSON library")
    (description "Libbson can create and parse BSON documents.  It can also
convert JSON documents to BSON and the opposite.  BSON stands for Binary JSON,
it is comparable to protobuf.")
    (license license:asl2.0)))

(define-public nlohmann-json-cpp
  (package
    (name "nlohmann-json-cpp")
    (version "3.7.0")
    (source (origin
              (method git-fetch)
              (uri (git-reference
                    (url "https://github.com/nlohmann/json.git")
                    (commit (string-append "v" version))))
              (file-name (git-file-name name version))
              (sha256
               (base32
                "0v7xih4zjixxxfvkfbs7a8j9qcvpwlsv4vrkbyns3hc7b44nb8ap"))))
    (build-system cmake-build-system)
    (native-inputs
     ;; Integer overflow tests like those from
     ;; <https://github.com/nlohmann/json/issues/1447> fail when building with
     ;; gcc@5.  Thus, build with a newer GCC.
     `(("gcc" ,gcc-9)))
    (arguments
     '(#:phases (modify-phases %standard-phases
                  (add-before 'build 'unset-path-variables
                    (lambda _
                      (unsetenv "C_INCLUDE_PATH")
                      (unsetenv "CPLUS_INCLUDE_PATH")
                      #t)))))
    (home-page "https://nlohmann.github.io/json/")
    (synopsis "JSON library for C++")
    (description
     "JSON library for C++ trying to accomplish “Intuitive syntax”,
“Trivial integration”, and “Serious testing”.
However, “Memory efficiency” and “Speed” have not been primary goals.")
    (license license:expat)))

(define-public python-ruamel.yaml
  (package
    (name "python-ruamel.yaml")
    (version "0.15.83")
    (source
     (origin
       (method url-fetch)
       (uri (pypi-uri "ruamel.yaml" version))
       (sha256
        (base32
         "0p4i8ad28cbbbjja8b9274irkhnphhvhap3aym6yb8xfp1d72kpw"))))
    (build-system python-build-system)
    (native-inputs
     `(("python-pytest" ,python-pytest)))
    (arguments
     `(;; TODO: Tests require packaging "ruamel.std.pathlib".
       #:tests? #f))
    (home-page "https://bitbucket.org/ruamel/yaml")
    (synopsis "YAML 1.2 parser/emitter")
    (description
     "This package provides YAML parser/emitter that supports roundtrip
preservation of comments, seq/map flow style, and map key order.  It
is a derivative of Kirill Simonov’s PyYAML 3.11.  It supports YAML 1.2
and has round-trip loaders and dumpers.  It supports comments.  Block
style and key ordering are kept, so you can diff the source.")
    (license license:expat)))

(define-public python2-ruamel.yaml
  (package-with-python2 python-ruamel.yaml))

(define-public python-cbor
  (package
    (name "python-cbor")
    (version "1.0.0")
    (source
     (origin
       (method url-fetch)
       (uri (pypi-uri "cbor" version))
       (sha256
        (base32
         "1dmv163cnslyqccrybkxn0c9s1jk1mmafmgxv75iamnz5lk5l8hk"))))
    (build-system python-build-system)
    (home-page "https://bitbucket.org/bodhisnarkva/cbor")
    (synopsis "Implementation of the Concise Binary Object Representation")
    (description
     "Python-cbor provides an implementation of the Concise Binary Object
Representation (@dfn{CBOR}).  CBOR is comparable to JSON, has a superset of
JSON's ability, but serializes to a binary format which is smaller and faster
to generate and parse.  The two primary functions are @code{cbor.loads} and
@code{cbor.dumps}.")
    (license license:asl2.0)))

(define-public flatbuffers
  (package
    (name "flatbuffers")
    (version "1.10.0")
    (source
      (origin
        (method url-fetch)
        (uri (string-append "https://github.com/google/flatbuffers/archive/v"
                            version ".tar.gz"))
        (file-name (string-append name "-" version ".tar.gz"))
        (sha256
         (base32
          "0z4swldxs0s31hnkqdhsbfmc8vx3p7zsvmqaw4l31r2iikdy651p"))))
    (build-system cmake-build-system)
    (arguments
     '(#:build-type "Release"
       #:configure-flags
       (list (string-append "-DCMAKE_INSTALL_LIBDIR="
                            (assoc-ref %outputs "out") "/lib"))))
    (home-page "https://google.github.io/flatbuffers/")
    (synopsis "Memory-efficient serialization library")
    (description "FlatBuffers is a cross-platform serialization library for C++,
C#, C, Go, Java, JavaScript, PHP, and Python.  It was originally created for
game development and other performance-critical applications.")
    (license license:asl2.0)))

(define-public python-feather-format
  (package
    (name "python-feather-format")
    (version "0.4.0")
    (source
      (origin
        (method url-fetch)
        (uri (pypi-uri "feather-format" version))
        (sha256
         (base32
          "1adivm5w5ji4qv7hq7942vqlk8l2wgw87bdlsia771z14z3zp857"))))
    (build-system python-build-system)
    (propagated-inputs
     `(("python-pandas" ,python-pandas)
       ("python-pyarrow" ,python-pyarrow)))
    (home-page "https://github.com/wesm/feather")
    (synopsis "Python wrapper to the Feather file format")
    (description "This package provides a Python wrapper library to the
Apache Arrow-based Feather binary columnar serialization data frame format.")
    (license license:asl2.0)))

(define-public python2-feather-format
  (package-with-python2 python-feather-format))<|MERGE_RESOLUTION|>--- conflicted
+++ resolved
@@ -168,17 +168,6 @@
   (package (inherit libmpack)
     (name "lua-libmpack")
     (version "1.0.8")
-<<<<<<< HEAD
-    (source (origin
-              (method git-fetch)
-              (uri (git-reference
-                    (url "https://github.com/libmpack/libmpack-lua")
-                    (commit version)))
-              (file-name (git-file-name name version))
-              (sha256
-               (base32
-                "1ijvzgq5hvib03w5rghv31wi7byamwg7qdx5pawvhvnflaii8ivw"))))
-=======
     (source
      (origin
        (method git-fetch)
@@ -188,7 +177,6 @@
        (file-name (git-file-name name version))
        (sha256
         (base32 "1ijvzgq5hvib03w5rghv31wi7byamwg7qdx5pawvhvnflaii8ivw"))))
->>>>>>> f5870246
     (build-system gnu-build-system)
     (arguments
      `(;; FIXME: tests require "busted", which is not yet available in Guix.
