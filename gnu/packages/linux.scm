--- conflicted
+++ resolved
@@ -1069,40 +1069,13 @@
                      '("riscv64-linux")
                      #:extra-version "riscv64-generic"))
 
-<<<<<<< HEAD
-;; This is apparently the least patched kernel (people call it "mainline",
-;; although it's not upstream), at the moment (Fri Feb 14 2020).  The exact
-;; version, branching, patchset is as yet unclear to me; the repository comes
-;; without any tags or upstream branches.
-(define-public linux-libre-pinebook-pro
-  (let* ((version "5.6.0")
-         (source
-          (origin
-            (method git-fetch)
-            (uri (git-reference
-                  (url "https://gitlab.manjaro.org/tsys/linux-pinebook-pro.git")
-                  (commit "93293259039d6fc3a725961d42b4f11bfc3f5127")))
-            (file-name (git-file-name "linux-libre-pinebook-pro" version))
-            (sha256
-             (base32
-	       "0yrn22j10f3f6hxmbd23ccis35f9s8cbjvzxiyxnsch2zab9349s"))))
-         (pristine-source (make-linux-libre-source
-                           "5.6.0-pinebook-pro" source
-                           deblob-scripts-5.6)))
-    (make-linux-libre*
-     version
-     pristine-source
-     '("aarch64-linux")
-     #:defconfig "pinebook_pro_defconfig"
-     #:extra-version "pinebook-pro")))
-
 (define-public linux-libre-pinebook-pro-5.7
   (make-linux-libre* linux-libre-5.7-version
                      linux-libre-5.7-source
                      '("aarch64-linux")
                      #:defconfig "pinebook_pro_defconfig"
                      #:extra-version "pinebook-pro"))
-=======
+
 (define-public linux-libre-with-bpf
   (let ((base-linux-libre
          (make-linux-libre*
@@ -1118,8 +1091,6 @@
     (package
       (inherit base-linux-libre)
       (inputs `(("cpio" ,cpio) ,@(package-inputs base-linux-libre))))))
-
->>>>>>> 9856346b
 
  
