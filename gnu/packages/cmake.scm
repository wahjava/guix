--- conflicted
+++ resolved
@@ -385,13 +385,8 @@
     ;; Extra inputs required to build the documentation.
     (native-inputs
      (modify-inputs (package-native-inputs cmake-minimal)
-<<<<<<< HEAD
-       (append python-sphinx texinfo)))
-    (outputs '("out" "doc"))
-=======
        (append python-sphinx
                texinfo)))
->>>>>>> 3d297a00
     (properties (alist-delete 'hidden? (package-properties cmake-minimal)))))
 
 (define-public cmake-minimal-cross
