--- conflicted
+++ resolved
@@ -12,11 +12,7 @@
 ;;; Copyright © 2017 ng0 <ng0@n0.is>
 ;;; Copyright © 2018 Manuel Graf <graf@init.at>
 ;;; Copyright © 2019 Gábor Boskovits <boskovits@gmail.com>
-<<<<<<< HEAD
 ;;; Copyright © 2019, 2020 Mathieu Othacehe <m.othacehe@gmail.com>
-=======
-;;; Copyright © 2020 Mathieu Othacehe <m.othacehe@gmail.com>
->>>>>>> c2d7e800
 ;;;
 ;;; This file is part of GNU Guix.
 ;;;
