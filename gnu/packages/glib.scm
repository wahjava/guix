--- conflicted
+++ resolved
@@ -607,7 +607,6 @@
     (inputs
      (list libxml2 python-libxml2 python))
     (arguments
-<<<<<<< HEAD
      (list
       #:phases
       #~(modify-phases %standard-phases
@@ -615,19 +614,7 @@
             (lambda _
               (wrap-program (string-append #$output "/bin/itstool")
                 `("GUIX_PYTHONPATH" = (,(getenv "GUIX_PYTHONPATH")))))))))
-    (home-page "http://www.itstool.org")
-=======
-     '(#:phases
-       (modify-phases %standard-phases
-         (add-after 'install 'wrap-program
-           (lambda* (#:key outputs #:allow-other-keys)
-             (let ((prog (string-append (assoc-ref outputs "out")
-                                        "/bin/itstool")))
-               (wrap-program prog
-                 `("GUIX_PYTHONPATH" = (,(getenv "GUIX_PYTHONPATH"))))
-               #t))))))
     (home-page "https://itstool.org")
->>>>>>> abea091d
     (synopsis "Tool to translate XML documents with PO files")
     (description
      "ITS Tool allows you to translate your XML documents with PO files, using
