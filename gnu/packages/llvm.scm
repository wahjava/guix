;;; GNU Guix --- Functional package management for GNU
;;; Copyright © 2014, 2016, 2018 Eric Bavier <bavier@member.fsf.org>
;;; Copyright © 2015 Mark H Weaver <mhw@netris.org>
;;; Copyright © 2015, 2017, 2018, 2019, 2020 Ludovic Courtès <ludo@gnu.org>
;;; Copyright © 2016 Dennis Mungai <dmngaie@gmail.com>
;;; Copyright © 2016, 2018, 2019, 2020 Ricardo Wurmus <rekado@elephly.net>
;;; Copyright © 2017 Roel Janssen <roel@gnu.org>
;;; Copyright © 2018, 2019, 2020 Marius Bakke <mbakke@fastmail.com>
;;; Copyright © 2018, 2019 Tobias Geerinckx-Rice <me@tobias.gr>
;;; Copyright © 2018 Efraim Flashner <efraim@flashner.co.il>
;;; Copyright © 2018 Tim Gesthuizen <tim.gesthuizen@yahoo.de>
;;; Copyright © 2018 Pierre Neidhardt <mail@ambrevar.xyz>
;;; Copyright © 2019 Rutger Helling <rhelling@mykolab.com>
;;; Copyright © 2019 Arm Ltd <David.Truby@arm.com>
;;; Copyright © 2019 Mathieu Othacehe <m.othacehe@gmail.com>
;;; Copyright © 2019 Brett Gilio <brettg@gnu.org>
;;; Copyright © 2020 Giacomo Leidi <goodoldpaul@autistici.org>
;;; Copyright © 2020 Jakub Kądziołka <kuba@kadziolka.net>
;;;
;;; This file is part of GNU Guix.
;;;
;;; GNU Guix is free software; you can redistribute it and/or modify it
;;; under the terms of the GNU General Public License as published by
;;; the Free Software Foundation; either version 3 of the License, or (at
;;; your option) any later version.
;;;
;;; GNU Guix is distributed in the hope that it will be useful, but
;;; WITHOUT ANY WARRANTY; without even the implied warranty of
;;; MERCHANTABILITY or FITNESS FOR A PARTICULAR PURPOSE.  See the
;;; GNU General Public License for more details.
;;;
;;; You should have received a copy of the GNU General Public License
;;; along with GNU Guix.  If not, see <http://www.gnu.org/licenses/>.

(define-module (gnu packages llvm)
  #:use-module (guix packages)
  #:use-module ((guix licenses) #:prefix license:)
  #:use-module (guix download)
  #:use-module (guix git-download)
  #:use-module (guix utils)
  #:use-module (guix build-system gnu)
  #:use-module (guix build-system cmake)
  #:use-module (guix build-system emacs)
  #:use-module (guix build-system python)
  #:use-module (guix build-system trivial)
  #:use-module (gnu packages)
  #:use-module (gnu packages base)
  #:use-module (gnu packages gcc)
  #:use-module (gnu packages bootstrap)           ;glibc-dynamic-linker
  #:use-module (gnu packages compression)
  #:use-module (gnu packages libffi)
  #:use-module (gnu packages mpi)
  #:use-module (gnu packages onc-rpc)
  #:use-module (gnu packages perl)
  #:use-module (gnu packages pkg-config)
  #:use-module (gnu packages python)
  #:use-module (gnu packages xml)
  #:export (system->llvm-target))

(define* (system->llvm-target #:optional
                              (system (or (and=> (%current-target-system)
                                                 gnu-triplet->nix-system)
                                          (%current-system))))
  "Return the LLVM target name that corresponds to SYSTEM, a system type such
as \"x86_64-linux\"."
  ;; See the 'lib/Target' directory of LLVM for a list of supported targets.
  (letrec-syntax ((matches (syntax-rules (=>)
                             ((_ (system-prefix => target) rest ...)
                              (if (string-prefix? system-prefix system)
                                  target
                                  (matches rest ...)))
                             ((_)
                              (error "LLVM target for system is unknown" system)))))
    (matches ("aarch64"     => "AArch64")
             ("armhf"       => "ARM")
             ("mips64el"    => "Mips")
             ("powerpc"     => "PowerPC")
             ("riscv"       => "RISCV")
             ("x86_64"      => "X86")
             ("i686"        => "X86")
             ("i586"        => "X86"))))

(define (llvm-uri component version)
  (if (version>=? version "9.0.1")
      (string-append "https://github.com/llvm/llvm-project/releases/download"
                     "/llvmorg-" version "/" component "-" version ".src.tar.xz")
      (string-append "https://releases.llvm.org/" version "/" component "-"
                     version ".src.tar.xz")))

<<<<<<< HEAD
(define-public llvm-10
  (package
    (name "llvm")
    (version "10.0.1")
    (source
     (origin
      (method url-fetch)
      (uri (llvm-download-uri "llvm" version))
      (sha256
       (base32
        "1wydhbp9kyjp5y0rc627imxgkgqiv3dfirbqil9dgpnbaw5y7n65"))))
    (build-system cmake-build-system)
    (outputs '("out" "opt-viewer"))
    (native-inputs
     `(("python" ,python-2) ;bytes->str conversion in clang>=3.7 needs python-2
       ("perl"   ,perl)))
    (inputs
     `(("libffi" ,libffi)))
    (propagated-inputs
     `(("zlib" ,zlib)))                 ;to use output from llvm-config
    (arguments
     `(#:configure-flags '("-DCMAKE_SKIP_BUILD_RPATH=FALSE"
                           "-DCMAKE_BUILD_WITH_INSTALL_RPATH=FALSE"
                           "-DBUILD_SHARED_LIBS:BOOL=TRUE"
                           "-DLLVM_ENABLE_FFI:BOOL=TRUE"
                           "-DLLVM_REQUIRES_RTTI=1" ; For some third-party utilities
                           "-DLLVM_INSTALL_UTILS=ON") ; Needed for rustc.

       ;; Don't use '-g' during the build, to save space.
       #:build-type "Release"
       #:phases
       (modify-phases %standard-phases
         (add-before 'build 'shared-lib-workaround
           ;; Even with CMAKE_SKIP_BUILD_RPATH=FALSE, llvm-tblgen
           ;; doesn't seem to get the correct rpath to be able to run
           ;; from the build directory.  Set LD_LIBRARY_PATH as a
           ;; workaround.
           (lambda _
             (setenv "LD_LIBRARY_PATH"
                     (string-append (getcwd) "/lib"))
             #t))
         (add-after 'install 'install-opt-viewer
           (lambda* (#:key outputs #:allow-other-keys)
             (let* ((out (assoc-ref outputs "out"))
                    (opt-viewer-out (assoc-ref outputs "opt-viewer"))
                    (opt-viewer-share-dir (string-append opt-viewer-out "/share"))
                    (opt-viewer-dir (string-append opt-viewer-share-dir "/opt-viewer")))
               (mkdir-p opt-viewer-share-dir)
               (rename-file (string-append out "/share/opt-viewer")
                            opt-viewer-dir))
             #t)))))
    (home-page "https://www.llvm.org")
    (synopsis "Optimizing compiler infrastructure")
    (description
     "LLVM is a compiler infrastructure designed for compile-time, link-time,
runtime, and idle-time optimization of programs from arbitrary programming
languages.  It currently supports compilation of C and C++ programs, using
front-ends derived from GCC 4.0.1.  A new front-end for the C family of
languages is in development.  The compiler infrastructure includes mirror sets
of programming tools as well as libraries with equivalent functionality.")
    (license license:asl2.0)))  ;with LLVM exceptions, see LICENSE.txt

=======
>>>>>>> 353bdae3
(define* (clang-runtime-from-llvm llvm hash
                                  #:optional (patches '()))
  (package
    (name "clang-runtime")
    (version (package-version llvm))
    (source
     (origin
       (method url-fetch)
       (uri (llvm-uri "compiler-rt" version))
       (sha256 (base32 hash))
       (patches (map search-patch patches))))
    (build-system cmake-build-system)
    (native-inputs (package-native-inputs llvm))
    (inputs
     `(("llvm" ,llvm)))
    (arguments
     `(;; Don't use '-g' during the build to save space.
       #:build-type "Release"
       #:tests? #f                      ; Tests require gtest
       #:modules ((srfi srfi-1)
                  (ice-9 match)
                  ,@%cmake-build-system-modules)
       #:phases (modify-phases (@ (guix build cmake-build-system) %standard-phases)
                  (add-after 'set-paths 'hide-glibc
                    ;; Work around https://issues.guix.info/issue/36882.  We need to
                    ;; remove glibc from CPLUS_INCLUDE_PATH so that the one hardcoded
                    ;; in GCC, at the bottom of GCC include search-path is used.
                    (lambda* (#:key inputs #:allow-other-keys)
                      (let* ((filters '("libc"))
                             (input-directories
                              (filter-map (lambda (input)
                                            (match input
                                              ((name . dir)
                                               (and (not (member name filters))
                                                    dir))))
                                          inputs)))
                        (set-path-environment-variable "CPLUS_INCLUDE_PATH"
                                                       '("include")
                                                       input-directories)
                        #t))))))
    (home-page "https://compiler-rt.llvm.org")
    (synopsis "Runtime library for Clang/LLVM")
    (description
     "The \"clang-runtime\" library provides the implementations of run-time
functions for C and C++ programs.  It also provides header files that allow C
and C++ source code to interface with the \"sanitization\" passes of the clang
compiler.  In LLVM this library is called \"compiler-rt\".")
    (license (package-license llvm))

    ;; <https://compiler-rt.llvm.org/> doesn't list MIPS as supported.
    (supported-systems (delete "mips64el-linux" %supported-systems))))

(define* (clang-from-llvm llvm clang-runtime hash
                          #:key (patches '()) tools-extra)
  "Produce Clang with dependencies on LLVM and CLANG-RUNTIME, and applying the
given PATCHES.  When TOOLS-EXTRA is given, it must point to the
'clang-tools-extra' tarball, which contains code for 'clang-tidy', 'pp-trace',
'modularize', and other tools."
  (package
    (name "clang")
    (version (package-version llvm))
    (source
     (origin
       (method url-fetch)
       (uri (llvm-uri (if (version>=? version "9.0.1")
                                   "clang"
                                   "cfe")
                               version))
       (sha256 (base32 hash))
       (patches (map search-patch patches))))
    ;; Using cmake allows us to treat llvm as an external library.  There
    ;; doesn't seem to be any way to do this with clang's autotools-based
    ;; build system.
    (build-system cmake-build-system)
    (outputs (if tools-extra '("out" "extra") '("out")))
    (native-inputs (package-native-inputs llvm))
    (inputs
     `(("libxml2" ,libxml2)
       ("gcc-lib" ,gcc "lib")
       ,@(package-inputs llvm)
       ,@(if tools-extra
             `(("clang-tools-extra" ,tools-extra))
             '())))
    (propagated-inputs
     `(("llvm" ,llvm)
       ("clang-runtime" ,clang-runtime)))
    (arguments
     `(#:configure-flags
       (list "-DCLANG_INCLUDE_TESTS=True"

             ;; Find libgcc_s, crtbegin.o, and crtend.o.
             (string-append "-DGCC_INSTALL_PREFIX="
                            (assoc-ref %build-inputs "gcc-lib"))

             ;; Use a sane default include directory.
             (string-append "-DC_INCLUDE_DIRS="
                            (assoc-ref %build-inputs "libc")
                            "/include"))

       ;; Don't use '-g' during the build to save space.
       #:build-type "Release"

       #:phases (modify-phases %standard-phases
                  ,@(if tools-extra
                        `((add-after 'unpack 'add-tools-extra
                            (lambda* (#:key inputs #:allow-other-keys)
                              ;; Unpack the 'clang-tools-extra' tarball under
                              ;; tools/.
                              (let ((extra (assoc-ref inputs
                                                      "clang-tools-extra")))
                                (invoke "tar" "xf" extra)
                                (rename-file ,(string-append
                                               "clang-tools-extra-"
                                               (package-version llvm)
                                               ".src")
                                             "tools/extra")
                                #t)))
                          (add-after 'install 'move-extra-tools
                            (lambda* (#:key outputs #:allow-other-keys)
                              ;; Move the extra tools to the "extra" output.
                              ;; These programs alone weigh in at 296 MiB,
                              ;; because they statically-link a whole bunch of
                              ;; Clang libraries.
                              (let* ((out   (assoc-ref outputs "out"))
                                     (extra (assoc-ref outputs "extra"))
                                     (bin   (string-append out "/bin"))
                                     (bin*  (string-append extra "/bin"))
                                     (lib   (string-append out "/lib")))
                                (define (move program)
                                  (rename-file (string-append bin "/" program)
                                               (string-append bin* "/"
                                                              program)))

                                (mkdir-p bin*)
                                (for-each move
                                          '("clang-apply-replacements"
                                            "clang-change-namespace"
                                            "clangd"
                                            "clang-doc"
                                            "clang-include-fixer"
                                            "clang-move"
                                            "clang-query"
                                            "clang-reorder-fields"
                                            "clang-tidy"
                                            "find-all-symbols"
                                            "modularize"
                                            "pp-trace"))

                                ;; Remove MiBs of .a files coming from
                                ;; 'clang-tools-extra'.
                                (for-each (lambda (component)
                                            (delete-file
                                             (string-append lib "/libclang"
                                                            component ".a")))
                                          '("ApplyReplacements"
                                            "ChangeNamespace"
                                            "Daemon"
                                            "DaemonTweaks"
                                            "Doc"
                                            "IncludeFixer"
                                            "IncludeFixerPlugin"
                                            "Move"))
                                (for-each delete-file
                                          (find-files
                                           lib
                                           "^(libfindAllSymbols|libclangTidy)"))
                                #t))))
                        '())
                  (add-after 'unpack 'add-missing-triplets
                    (lambda _
                      ;; Clang iterates through known triplets to search for
                      ;; GCC's headers, but does not recognize some of the
                      ;; triplets that are used in Guix.
                      (substitute* ,@(if (version>=? version "6.0")
                                         '("lib/Driver/ToolChains/Gnu.cpp")
                                         '("lib/Driver/ToolChains.cpp"))
                        (("\"aarch64-linux-gnu\"," all)
                         (string-append "\"aarch64-unknown-linux-gnu\", "
                                        all))
                        (("\"arm-linux-gnueabihf\"," all)
                         (string-append all
                                        " \"arm-unknown-linux-gnueabihf\","))
                        (("\"i686-pc-linux-gnu\"," all)
                         (string-append "\"i686-unknown-linux-gnu\", "
                                        all)))
                      #t))
                  (add-after 'unpack 'set-glibc-file-names
                    (lambda* (#:key inputs #:allow-other-keys)
                      (let ((libc (assoc-ref inputs "libc"))
                            (compiler-rt (assoc-ref inputs "clang-runtime"))
                            (gcc (assoc-ref inputs "gcc")))
                        ,@(cond
                           ((version>=? version "6.0")
                            `(;; Link to libclang_rt files from clang-runtime.
                              (substitute* "lib/Driver/ToolChain.cpp"
                                (("getDriver\\(\\)\\.ResourceDir")
                                 (string-append "\"" compiler-rt "\"")))

                              ;; Make "LibDir" refer to <glibc>/lib so that it
                              ;; uses the right dynamic linker file name.
                              (substitute* "lib/Driver/ToolChains/Linux.cpp"
                                (("(^[[:blank:]]+LibDir = ).*" _ declaration)
                                 (string-append declaration "\"" libc "/lib\";\n"))

                                ;; Make clang look for libstdc++ in the right
                                ;; location.
                                (("LibStdCXXIncludePathCandidates\\[\\] = \\{")
                                 (string-append
                                  "LibStdCXXIncludePathCandidates[] = { \"" gcc
                                  "/include/c++\","))

                                ;; Make sure libc's libdir is on the search path, to
                                ;; allow crt1.o & co. to be found.
                                (("@GLIBC_LIBDIR@")
                                 (string-append libc "/lib")))))
                           (else
                            `((substitute* "lib/Driver/Tools.cpp"
                                ;; Patch the 'getLinuxDynamicLinker' function so that
                                ;; it uses the right dynamic linker file name.
                                (("/lib64/ld-linux-x86-64.so.2")
                                 (string-append libc
                                                ,(glibc-dynamic-linker))))

                              ;; Link to libclang_rt files from clang-runtime.
                              ;; This substitution needed slight adjustment in 3.8.
                              ,@(if (version>=? version "3.8")
                                    '((substitute* "lib/Driver/Tools.cpp"
                                        (("TC\\.getDriver\\(\\)\\.ResourceDir")
                                         (string-append "\"" compiler-rt "\""))))
                                    '((substitute* "lib/Driver/ToolChain.cpp"
                                        (("getDriver\\(\\)\\.ResourceDir")
                                         (string-append "\"" compiler-rt "\"")))))

                              ;; Make sure libc's libdir is on the search path, to
                              ;; allow crt1.o & co. to be found.
                              (substitute* "lib/Driver/ToolChains.cpp"
                                (("@GLIBC_LIBDIR@")
                                 (string-append libc "/lib"))))))
                        #t)))
                  ,@(if (version>? version "3.8")
                        `((add-after 'install 'symlink-cfi_blacklist
                            (lambda* (#:key inputs outputs #:allow-other-keys)
                              (let* ((out (assoc-ref outputs "out"))
                                     (lib-share (string-append out "/lib/clang/"
                                                               ,version "/share"))
                                     (compiler-rt (assoc-ref inputs "clang-runtime"))
                                     ;; The location varies between Clang versions.
                                     (cfi-blacklist
                                      (cond
                                       ((file-exists?
                                         (string-append compiler-rt "/cfi_blacklist.txt"))
                                        (string-append compiler-rt "/cfi_blacklist.txt"))
                                       (else (string-append compiler-rt
                                                            "/share/cfi_blacklist.txt")))))
                                (mkdir-p lib-share)
                                ;; Symlink cfi_blacklist.txt to where Clang expects
                                ;; to find it.
                                (symlink cfi-blacklist
                                         (string-append lib-share "/cfi_blacklist.txt"))
                                #t))))
                        '())
                  (add-after 'install 'install-clean-up-/share/clang
                    (lambda* (#:key outputs #:allow-other-keys)
                      (let* ((out (assoc-ref outputs "out"))
                             (compl-dir (string-append
                                         out "/etc/bash_completion.d")))
                        (with-directory-excursion (string-append out
                                                                 "/share/clang")
                          (for-each
                            (lambda (file)
                              (when (file-exists? file)
                                (delete-file file)))
                            ;; Delete extensions for proprietary text editors.
                            '("clang-format-bbedit.applescript"
                              "clang-format-sublime.py"
                              ;; Delete Emacs extensions: see their respective Emacs
                              ;; Guix package instead.
                              "clang-rename.el" "clang-format.el"))
                          ;; Install bash completion.
                          (when (file-exists?  "bash-autocomplete.sh")
                            (mkdir-p compl-dir)
                            (rename-file "bash-autocomplete.sh"
                                         (string-append compl-dir "/clang")))))
                      #t)))))

    ;; Clang supports the same environment variables as GCC.
    (native-search-paths
     (list (search-path-specification
            (variable "C_INCLUDE_PATH")
            (files '("include")))
           (search-path-specification
            (variable "CPLUS_INCLUDE_PATH")
            (files '("include/c++" "include")))
           (search-path-specification
            (variable "LIBRARY_PATH")
            (files '("lib" "lib64")))))

    (home-page "https://clang.llvm.org")
    (synopsis "C language family frontend for LLVM")
    (description
     "Clang is a compiler front end for the C, C++, Objective-C and
Objective-C++ programming languages.  It uses LLVM as its back end.  The Clang
project includes the Clang front end, the Clang static analyzer, and several
code analysis tools.")
    (license (if (version>=? version "9.0")
                 license:asl2.0         ;with LLVM exceptions
                 license:ncsa))))

(define (make-clang-toolchain clang)
  (package
    (name (string-append (package-name clang) "-toolchain"))
    (version (package-version clang))
    (source #f)
    (build-system trivial-build-system)
    (arguments
     '(#:modules ((guix build union))
       #:builder (begin
                   (use-modules (ice-9 match)
                                (srfi srfi-26)
                                (guix build union))

                   (let ((out (assoc-ref %outputs "out")))

                     (match %build-inputs
                       (((names . directories) ...)
                        (union-build out directories)))

                     ;; Create 'cc' and 'c++' so that one can use it as a
                     ;; drop-in replacement for the default tool chain and
                     ;; have configure scripts find the compiler.
                     (symlink "clang" (string-append out "/bin/cc"))
                     (symlink "clang++" (string-append out "/bin/c++"))

                     (union-build (assoc-ref %outputs "debug")
                                  (list (assoc-ref %build-inputs
                                                   "libc-debug")))
                     (union-build (assoc-ref %outputs "static")
                                  (list (assoc-ref %build-inputs
                                                   "libc-static")))
                     #t))))

    (native-search-paths
     (append (package-native-search-paths clang)
             (list (search-path-specification     ;copied from glibc
                    (variable "GUIX_LOCPATH")
                    (files '("lib/locale"))))))
    (search-paths (package-search-paths clang))

    (license (package-license clang))
    (home-page "https://clang.llvm.org")
    (synopsis "Complete Clang toolchain for C/C++ development")
    (description "This package provides a complete Clang toolchain for C/C++
development to be installed in user profiles.  This includes Clang, as well as
libc (headers and binaries, plus debugging symbols in the @code{debug}
output), and Binutils.")
    (outputs '("out" "debug" "static"))
    (inputs `(("clang" ,clang)
              ("ld-wrapper" ,(car (assoc-ref (%final-inputs) "ld-wrapper")))
              ("binutils" ,binutils)
              ("libc" ,glibc)
              ("libc-debug" ,glibc "debug")
              ("libc-static" ,glibc "static")))))

(define-public llvm-11
  (package
    (name "llvm")
    (version "11.0.0")
    (source
     (origin
      (method url-fetch)
      (uri (llvm-uri "llvm" version))
      (sha256
       (base32
        "0s94lwil98w7zb7cjrbnxli0z7gklb312pkw74xs1d6zk346hgwi"))))
    (build-system cmake-build-system)
    (outputs '("out" "opt-viewer"))
    (native-inputs
     `(("python" ,python-2) ;bytes->str conversion in clang>=3.7 needs python-2
       ("perl"   ,perl)))
    (inputs
     `(("libffi" ,libffi)))
    (propagated-inputs
     `(("zlib" ,zlib)))                 ;to use output from llvm-config
    (arguments
     `(#:configure-flags '("-DCMAKE_SKIP_BUILD_RPATH=FALSE"
                           "-DCMAKE_BUILD_WITH_INSTALL_RPATH=FALSE"
                           "-DBUILD_SHARED_LIBS:BOOL=TRUE"
                           "-DLLVM_ENABLE_FFI:BOOL=TRUE"
                           "-DLLVM_REQUIRES_RTTI=1" ; For some third-party utilities
                           "-DLLVM_INSTALL_UTILS=ON") ; Needed for rustc.

       ;; Don't use '-g' during the build, to save space.
       #:build-type "Release"
       #:phases
       (modify-phases %standard-phases
         (add-before 'build 'shared-lib-workaround
           ;; Even with CMAKE_SKIP_BUILD_RPATH=FALSE, llvm-tblgen
           ;; doesn't seem to get the correct rpath to be able to run
           ;; from the build directory.  Set LD_LIBRARY_PATH as a
           ;; workaround.
           (lambda _
             (setenv "LD_LIBRARY_PATH"
                     (string-append (getcwd) "/lib"))
             #t))
         (add-after 'install 'install-opt-viewer
           (lambda* (#:key outputs #:allow-other-keys)
             (let* ((out (assoc-ref outputs "out"))
                    (opt-viewer-out (assoc-ref outputs "opt-viewer"))
                    (opt-viewer-share-dir (string-append opt-viewer-out "/share"))
                    (opt-viewer-dir (string-append opt-viewer-share-dir "/opt-viewer")))
               (mkdir-p opt-viewer-share-dir)
               (rename-file (string-append out "/share/opt-viewer")
                            opt-viewer-dir))
             #t)))))
    (home-page "https://www.llvm.org")
    (synopsis "Optimizing compiler infrastructure")
    (description
     "LLVM is a compiler infrastructure designed for compile-time, link-time,
runtime, and idle-time optimization of programs from arbitrary programming
languages.  It currently supports compilation of C and C++ programs, using
front-ends derived from GCC 4.0.1.  A new front-end for the C family of
languages is in development.  The compiler infrastructure includes mirror sets
of programming tools as well as libraries with equivalent functionality.")
    (license license:asl2.0)))  ;with LLVM exceptions, see LICENSE.txt

(define-public clang-runtime-11
  (clang-runtime-from-llvm
   llvm-11
   "0d5j5l8phwqjjscmk8rmqn0i2i0abl537gdbkagl8fjpzy1gyjip"))

(define-public clang-11
  (clang-from-llvm llvm-11 clang-runtime-11
                   "02ajkij85966vd150iy246mv16dsaph1kfi0y8wnncp8w6nar5hg"
                   #:patches '("clang-11.0-libc-search-path.patch")
                   #:tools-extra
                   (origin
                     (method url-fetch)
                     (uri (llvm-uri "clang-tools-extra"
                                    (package-version llvm-11)))
                     (sha256
                      (base32
                       "02bcwwn54661madhq4nxc069s7p7pj5gpqi8ww50w3anbpviilzy")))))

(define-public clang-toolchain-11
  (make-clang-toolchain clang-11))

(define-public llvm-10
  (package
    (inherit llvm-11)
    (version "10.0.0")
    (source
     (origin
      (method url-fetch)
      (uri (llvm-uri "llvm" version))
      (sha256
       (base32
        "1pwgm6cr0xr5a0hrbqs1zvsvvjvy0yq1y47c96804wcs795s90yz"))))))

(define-public clang-runtime-10
  (clang-runtime-from-llvm
   llvm-10
   "1yjqjri753w0fzmxcyz687nvd97sbc9rsqrxzpq720na47hwh3fr"))

(define-public clang-10
  (clang-from-llvm llvm-10 clang-runtime-10
                   "091bvcny2lh32zy8f3m9viayyhb2zannrndni7325rl85cwgr6pr"
                   #:patches '("clang-10.0-libc-search-path.patch")
                   #:tools-extra
                   (origin
                     (method url-fetch)
                     (uri (llvm-uri "clang-tools-extra"
                                             (package-version llvm-10)))
                     (sha256
                      (base32
                       "06n1yp638rh24xdxv9v2df0qajxbjz4w59b7dd4ky36drwmpi4yh")))))

(define-public clang-toolchain-10
  (make-clang-toolchain clang-10))

(define-public llvm-9
  (package
    (inherit llvm-10)
    (version "9.0.1")
    (source
     (origin
       (method url-fetch)
       (uri (llvm-uri "llvm" version))
       (sha256
        (base32
         "16hwp3qa54c3a3v7h8nlw0fh5criqh0hlr1skybyk0cz70gyx880"))
       (patch-flags '("-p2"))
       (patches (search-patches
                  "llvm-9-fix-bitcast-miscompilation.patch"
                  "llvm-9-fix-scev-miscompilation.patch"
                  "llvm-9-fix-lpad-miscompilation.patch"))))))

(define-public clang-runtime-9
  (clang-runtime-from-llvm
   llvm-9
   "0xwh79g3zggdabxgnd0bphry75asm1qz7mv3hcqihqwqr6aspgy2"
   '("clang-runtime-9-libsanitizer-mode-field.patch")))

(define-public clang-9
  (clang-from-llvm llvm-9 clang-runtime-9
                   "0ls2h3iv4finqyflyhry21qhc9cm9ga7g1zq21020p065qmm2y2p"
                   #:patches '("clang-9.0-libc-search-path.patch")))

(define-public clang-toolchain-9
  (make-clang-toolchain clang-9))

<<<<<<< HEAD
;; Default LLVM and Clang version.
(define-public llvm llvm-9)
(define-public clang-runtime clang-runtime-9)
(define-public clang clang-9)
(define-public clang-toolchain clang-toolchain-9)

(define-public lld
  (package
    (name "lld")
    (version (package-version llvm-10))
    (source (origin
              (method url-fetch)
              (uri (llvm-download-uri "lld" version))
              (sha256
               (base32
                "0ynzi35r4fckvp6842alpd43qr810j3728yfslc66fk2mbh4j52r"))))
    (build-system cmake-build-system)
    (inputs
     `(("llvm" ,llvm-10)))
    (arguments
     `(#:build-type "Release"
       ;; TODO: Tests require the lit tool, which isn't installed by the LLVM
       ;; package.
       #:tests? #f))
    (home-page "https://lld.llvm.org/")
    (synopsis "Linker from the LLVM project")
    (description "LLD is a high-performance linker, built as a set of reusable
components which highly leverage existing libraries in the larger LLVM Project.")
    (license license:asl2.0))) ; With LLVM exception

=======
>>>>>>> 353bdae3
(define-public llvm-8
  (package
    (inherit llvm-9)
    (version "8.0.0")
    (source (origin
              (method url-fetch)
              (uri (llvm-uri "llvm" version))
              (sha256
               (base32
                "0k124sxkfhfi1rca6kzkdraf4axhx99x3cw2rk55056628dvwwl8"))))
    (license license:ncsa)))

(define-public clang-runtime-8
  (clang-runtime-from-llvm
   llvm-8
   "1c919wsm17xnv7lr8bhpq2wkq8113lzlw6hzhfr737j59x3wfddl"
   '("clang-runtime-9-libsanitizer-mode-field.patch")))

(define-public clang-8
  (clang-from-llvm llvm-8 clang-runtime-8
                   "0svk1f70hvpwrjp6x5i9kqwrqwxnmcrw5s7f4cxyd100mdd12k08"
                   #:patches '("clang-7.0-libc-search-path.patch")))

(define-public clang-toolchain-8
  (make-clang-toolchain clang-8))

(define-public llvm-7
  (package
    (inherit llvm-8)
    (version "7.0.1")
    (source (origin
              (method url-fetch)
              (uri (llvm-uri "llvm" version))
              (sha256
               (base32
                "16s196wqzdw4pmri15hadzqgdi926zln3an2viwyq0kini6zr3d3"))))))

(define-public clang-runtime-7
  (clang-runtime-from-llvm
   llvm-7
   "065ybd8fsc4h2hikbdyricj6pyv4r7r7kpcikhb2y5zf370xybkq"
   '("clang-runtime-9-libsanitizer-mode-field.patch")))

(define-public clang-7
  (clang-from-llvm llvm-7 clang-runtime-7
                   "067lwggnbg0w1dfrps790r5l6k8n5zwhlsw7zb6zvmfpwpfn4nx4"
                   #:patches '("clang-7.0-libc-search-path.patch")))

(define-public clang-toolchain-7
  (make-clang-toolchain clang-7))

(define-public llvm-6
  (package
    (inherit llvm-7)
    (version "6.0.1")
    (source (origin
              (method url-fetch)
              (uri (llvm-uri "llvm" version))
              (sha256
               (base32
                "1qpls3vk85lydi5b4axl0809fv932qgsqgdgrk098567z4jc7mmn"))))))

(define-public clang-runtime-6
  (clang-runtime-from-llvm
   llvm-6
   "1fcr3jn24yr8lh36nc0c4ikli4744i2q9m1ik67p1jymwwaixkgl"
   '("clang-runtime-9-libsanitizer-mode-field.patch")))

(define-public clang-6
  (clang-from-llvm llvm-6 clang-runtime-6
                   "0rxn4rh7rrnsqbdgp4gzc8ishbkryhpl1kd3mpnxzpxxhla3y93w"
                   #:patches '("clang-6.0-libc-search-path.patch")))

(define-public clang-toolchain-6
  (make-clang-toolchain clang-6))

(define-public llvm-3.9.1
  (package (inherit llvm-6)
    (name "llvm")
    (version "3.9.1")
    (source
     (origin
      (method url-fetch)
      (uri (llvm-uri "llvm" version))
      (sha256
       (base32
        "1vi9sf7rx1q04wj479rsvxayb6z740iaz3qniwp266fgp5a07n8z"))))
    (outputs '("out"))
    (arguments
     (substitute-keyword-arguments (package-arguments llvm)
       ((#:phases phases)
        `(modify-phases ,phases
           (delete 'install-opt-viewer)))))))

(define-public clang-runtime-3.9.1
  (clang-runtime-from-llvm
   llvm-3.9.1
   "16gc2gdmp5c800qvydrdhsp0bzb97s8wrakl6i8a4lgslnqnf2fk"
   '("clang-runtime-3.9-libsanitizer-mode-field.patch"
     "clang-runtime-asan-build-fixes.patch"
     "clang-runtime-esan-build-fixes.patch"
     "clang-3.5-libsanitizer-ustat-fix.patch")))

(define-public clang-3.9.1
  (clang-from-llvm llvm-3.9.1 clang-runtime-3.9.1
                   "0qsyyb40iwifhhlx9a3drf8z6ni6zwyk3bvh0kx2gs6yjsxwxi76"
                   #:patches '("clang-3.8-libc-search-path.patch")))

(define-public llvm-3.8
  (package (inherit llvm-3.9.1)
    (name "llvm")
    (version "3.8.1")
    (source
     (origin
      (method url-fetch)
      (uri (llvm-uri "llvm" version))
      (sha256
       (base32
        "1ybmnid4pw2hxn12ax5qa5kl1ldfns0njg8533y3mzslvd5cx0kf"))))))

(define-public clang-runtime-3.8
  (clang-runtime-from-llvm
   llvm-3.8
   "0p0y85c7izndbpg2l816z7z7558axq11d5pwkm4h11sdw7d13w0d"
   '("clang-runtime-asan-build-fixes.patch"
     "clang-runtime-3.8-libsanitizer-mode-field.patch"
     "clang-3.5-libsanitizer-ustat-fix.patch")))

(define-public clang-3.8
  (clang-from-llvm llvm-3.8 clang-runtime-3.8
                   "1prc72xmkgx8wrzmrr337776676nhsp1qd3mw2bvb22bzdnq7lsc"
                   #:patches '("clang-3.8-libc-search-path.patch")))

(define-public llvm-3.7
  (package (inherit llvm-3.8)
    (version "3.7.1")
    (source
     (origin
       (method url-fetch)
       (uri (llvm-uri "llvm" version))
       (sha256
        (base32
         "1masakdp9g2dan1yrazg7md5am2vacbkb3nahb3dchpc1knr8xxy"))))))

(define-public clang-runtime-3.7
  (clang-runtime-from-llvm
   llvm-3.7
   "10c1mz2q4bdq9bqfgr3dirc6hz1h3sq8573srd5q5lr7m7j6jiwx"
   '("clang-runtime-asan-build-fixes.patch"
     "clang-runtime-3.8-libsanitizer-mode-field.patch"
     "clang-3.5-libsanitizer-ustat-fix.patch")))

(define-public clang-3.7
  (clang-from-llvm llvm-3.7 clang-runtime-3.7
                   "0x065d0w9b51xvdjxwfzjxng0gzpbx45fgiaxpap45ragi61dqjn"
                   #:patches '("clang-3.5-libc-search-path.patch")))

(define-public llvm-3.6
  (package (inherit llvm-3.7)
    (version "3.6.2")
    (source
     (origin
       (method url-fetch)
       (uri (llvm-uri "llvm" version))
       (sha256
        (base32
         "153vcvj8gvgwakzr4j0kndc0b7wn91c2g1vy2vg24s6spxcc23gn"))))))

(define-public clang-runtime-3.6
  (clang-runtime-from-llvm
   llvm-3.6
   "11qx8d3pbfqjaj2x207pvlvzihbs1z2xbw4crpz7aid6h1yz6bqg"
     '("clang-runtime-asan-build-fixes.patch")))

(define-public clang-3.6
  (clang-from-llvm llvm-3.6 clang-runtime-3.6
                   "1wwr8s6lzr324hv4s1k6na4j5zv6n9kdhi14s4kb9b13d93814df"
                   #:patches '("clang-3.5-libc-search-path.patch")))

(define-public llvm-3.5
  (package (inherit llvm-3.6)
    (version "3.5.2")
    (source
     (origin
       (method url-fetch)
       (uri (llvm-uri "llvm" version))
       (patches
        (search-patches "llvm-3.5-fix-clang-build-with-gcc5.patch"))
       (sha256
        (base32
         "0xf5q17kkxsrm2gsi93h4pwlv663kji73r2g4asb97klsmb626a4"))))))

(define-public clang-runtime-3.5
  (let ((runtime (clang-runtime-from-llvm
                  llvm-3.5
                  "1hsdnzzdr5kglz6fnv3lcsjs222zjsy14y8ax9dy6zqysanplbal"
                  '("clang-runtime-asan-build-fixes.patch"
                    "clang-runtime-3.5-libsanitizer-mode-field.patch"
                    "clang-3.5-libsanitizer-ustat-fix.patch"))))
    (package
      (inherit runtime)
      (arguments
       (substitute-keyword-arguments (package-arguments runtime)
         ((#:phases phases '%standard-phases)
          `(modify-phases ,phases
             ;; glibc no longer includes rpc/xdr.h, so we use the headers from
             ;; libtirpc.
             (add-after 'unpack 'find-rpc-includes
               (lambda* (#:key inputs #:allow-other-keys)
                 (setenv "CPATH"
                         (string-append (assoc-ref inputs "libtirpc")
                                        "/include/tirpc/:"
                                        (or (getenv "CPATH") "")))
                 (setenv "CPLUS_INCLUDE_PATH"
                         (string-append (assoc-ref inputs "libtirpc")
                                        "/include/tirpc/:"
                                        (or (getenv "CPLUS_INCLUDE_PATH") "")))
                 #t))))))
      (inputs
       `(("libtirpc" ,libtirpc)
         ("llvm" ,llvm-3.5))))))

(define-public clang-3.5
  (clang-from-llvm llvm-3.5 clang-runtime-3.5
                   "0846h8vn3zlc00jkmvrmy88gc6ql6014c02l4jv78fpvfigmgssg"
                   #:patches '("clang-3.5-libc-search-path.patch")))

;; Default LLVM and Clang version.
(define-public llvm llvm-9)
(define-public clang-runtime clang-runtime-9)
(define-public clang clang-9)
(define-public clang-toolchain clang-toolchain-9)

(define-public lld
  (package
    (name "lld")
    (version "11.0.0")
    (source (origin
              (method url-fetch)
              (uri (llvm-uri "lld" version))
              (sha256
               (base32
                "077xyh7sij6mhp4dc4kdcmp9whrpz332fa12rwxnzp3wgd5bxrzg"))))
    (build-system cmake-build-system)
    (inputs
     `(("llvm" ,llvm-11)))
    (arguments
     `(#:build-type "Release"
       ;; TODO: Tests require the lit tool, which isn't installed by the LLVM
       ;; package.
       #:tests? #f))
    (home-page "https://lld.llvm.org/")
    (synopsis "Linker from the LLVM project")
    (description "LLD is a high-performance linker, built as a set of reusable
components which highly leverage existing libraries in the larger LLVM Project.")
    (license license:asl2.0))) ; With LLVM exception

(define-public libcxx
  (package
    (name "libcxx")
    (version "9.0.1")
    (source
     (origin
       (method url-fetch)
       (uri (llvm-uri "libcxx" version))
       (sha256
        (base32
         "0d2bj5i6mk4caq7skd5nsdmz8c2m5w5anximl5wz3x32p08zz089"))))
    (build-system cmake-build-system)
    (arguments
     `(#:phases
       (modify-phases (@ (guix build cmake-build-system) %standard-phases)
         (add-after 'set-paths 'adjust-CPLUS_INCLUDE_PATH
           (lambda* (#:key inputs #:allow-other-keys)
             (let ((gcc (assoc-ref inputs  "gcc")))
               ;; Hide GCC's C++ headers so that they do not interfere with
               ;; the ones we are attempting to build.
               (setenv "CPLUS_INCLUDE_PATH"
                       (string-join (delete (string-append gcc "/include/c++")
                                            (string-split (getenv "CPLUS_INCLUDE_PATH")
                                                          #\:))
                                    ":"))
               (format #t
                       "environment variable `CPLUS_INCLUDE_PATH' changed to ~a~%"
                       (getenv "CPLUS_INCLUDE_PATH"))
               #t))))))
    (native-inputs
     `(("clang" ,clang)
       ("llvm" ,llvm)))
    (home-page "https://libcxx.llvm.org")
    (synopsis "C++ standard library")
    (description
     "This package provides an implementation of the C++ standard library for
use with Clang, targeting C++11, C++14 and above.")
    (license license:expat)))

;; Libcxx files specifically used by PySide2.
(define-public libcxx-6
  (package
    (inherit libcxx)
    (version (package-version llvm-6))
    (source
     (origin
       (inherit (package-source libcxx))
       (uri (llvm-uri "libcxx" version))
       (sha256
        (base32
         "0rzw4qvxp6qx4l4h9amrq02gp7hbg8lw4m0sy3k60f50234gnm3n"))))
    (native-inputs
     `(("clang" ,clang-6)
       ("llvm" ,llvm-6)))))

(define-public libclc
  (package
    (name "libclc")
    (version "9.0.1")
    (source
     (origin
       (method git-fetch)
       (uri (git-reference
             (url "https://github.com/llvm/llvm-project")
             (commit (string-append "llvmorg-" version))))
       (file-name (git-file-name name version))
       (sha256
        (base32
         "1d1qayvrvvc1di7s7jfxnjvxq2az4lwq1sw1b2gq2ic0nksvajz0"))))
    (build-system cmake-build-system)
    (arguments
     `(#:configure-flags
       (list (string-append "-DLLVM_CLANG="
                            (assoc-ref %build-inputs "clang")
                            "/bin/clang")
             (string-append "-DPYTHON="
                            (assoc-ref %build-inputs "python")
                            "/bin/python3"))
       #:phases
       (modify-phases %standard-phases
         (add-after 'unpack 'chdir
           (lambda _ (chdir "libclc") #t)))))
    (native-inputs
     `(("clang" ,clang)
       ("llvm" ,llvm)
       ("python" ,python)))
    (home-page "https://libclc.llvm.org")
    (synopsis "Libraries for the OpenCL programming language")
    (description
     "This package provides an implementation of the OpenCL library
requirements according to version 1.1 of the OpenCL specification.")
    ;; Apache license 2.0 with LLVM exception
    (license license:asl2.0)))

(define-public libomp
  (package
    (name "libomp")
    (version "9.0.1")
    (source (origin
              (method url-fetch)
              (uri (llvm-uri "openmp" version))
              (sha256
               (base32
                "1knafnpp0f7hylx8q20lkd6g1sf0flly572dayc5d5kghh7hd52w"))
              (file-name (string-append "libomp-" version ".tar.xz"))))
    (build-system cmake-build-system)
    ;; XXX: Note this gets built with GCC because building with Clang itself
    ;; fails (missing <atomic>, even when libcxx is added as an input.)
    (arguments
     '(#:configure-flags '("-DLIBOMP_USE_HWLOC=ON"
                           "-DOPENMP_TEST_C_COMPILER=clang"
                           "-DOPENMP_TEST_CXX_COMPILER=clang++")
       #:test-target "check-libomp"))
    (native-inputs
     `(("clang" ,clang)
       ("llvm" ,llvm)
       ("perl" ,perl)
       ("pkg-config" ,pkg-config)))
    (inputs
     `(("hwloc" ,hwloc "lib")))
    (home-page "https://openmp.llvm.org")
    (synopsis "OpenMP run-time support library")
    (description
     "This package provides the run-time support library developed by the LLVM
project for the OpenMP multi-theaded programming extension.  This package
notably provides @file{libgomp.so}, which is has a binary interface compatible
with that of libgomp, the GNU Offloading and Multi Processing Library.")
    (license license:expat)))

(define-public python-llvmlite
  (package
    (name "python-llvmlite")
    (version "0.30.0")
    (source
     (origin
       (method url-fetch)
       (uri (pypi-uri "llvmlite" version))
       (sha256
        (base32
         "01wspdc0xhnydl66jyhyr4ii16h3fnw6mjihiwnnxdxg9j6kkajf"))))
    (build-system python-build-system)
    (arguments
     ;; FIXME: One test fails unable to find libm.so
     ;; https://github.com/numba/llvmlite/issues/537
     `(#:tests? #f))
    (inputs
     `(("llvm"
        ,(let ((patches-commit "486edd5fb2a6667feb5c865f300c0da73785434a"))
           (package
             (inherit llvm-7)
             (source
              (origin
                (inherit (package-source llvm-7))
                (patches
                 (list
                  (origin
                    (method url-fetch)
                    (uri (string-append
                          "https://raw.githubusercontent.com/numba/"
                          "llvmlite/" patches-commit "/conda-recipes/"
                          "D47188-svml-VF.patch"))
                    (sha256
                     (base32
                      "0wxhgb61k17f0zg2m0726sf3hppm41f8jar2kkg2n8sl5cnjj9mr")))
                  (origin
                    (method url-fetch)
                    (uri (string-append
                          "https://raw.githubusercontent.com/numba/"
                          "llvmlite/" patches-commit "/conda-recipes/"
                          "twine_cfg_undefined_behavior.patch"))
                    (sha256
                     (base32
                      "07h71n2m1mn9zcfgw04zglffknplb233zqbcd6pckq0wygkrxflp"))))))))))))
    (home-page "http://llvmlite.pydata.org")
    (synopsis "Wrapper around basic LLVM functionality")
    (description
     "This package provides a Python binding to LLVM for use in Numba.")
    (license license:bsd-3)))

(define-public emacs-clang-format
  (package
    (inherit clang)
    (name "emacs-clang-format")
    (build-system emacs-build-system)
    (inputs
     `(("clang" ,clang)))
    (arguments
     `(#:phases
       (modify-phases %standard-phases
         (add-after 'unpack 'configure
           (lambda* (#:key inputs #:allow-other-keys)
             (let ((clang (assoc-ref inputs "clang")))
               (copy-file "tools/clang-format/clang-format.el" "clang-format.el")
               (emacs-substitute-variables "clang-format.el"
                 ("clang-format-executable"
                  (string-append clang "/bin/clang-format"))))
             #t)))))
    (synopsis "Format code using clang-format")
    (description "This package filters code through @code{clang-format}
to fix its formatting.  @code{clang-format} is a tool that formats
C/C++/Obj-C code according to a set of style options, see
@url{https://clang.llvm.org/docs/ClangFormatStyleOptions.html}.")))

(define-public emacs-clang-rename
  (package
    (inherit clang)
    (name "emacs-clang-rename")
    (build-system emacs-build-system)
    (inputs
     `(("clang" ,clang)))
    (arguments
     `(#:phases
       (modify-phases %standard-phases
         (add-after 'unpack 'configure
           (lambda* (#:key inputs #:allow-other-keys)
             (let ((clang (assoc-ref inputs "clang")))
               (copy-file "tools/clang-rename/clang-rename.el" "clang-rename.el")
               (emacs-substitute-variables "clang-rename.el"
                 ("clang-rename-binary"
                  (string-append clang "/bin/clang-rename"))))
             #t)))))
    (synopsis "Rename every occurrence of a symbol using clang-rename")
    (description "This package renames every occurrence of a symbol at point
using @code{clang-rename}.")))<|MERGE_RESOLUTION|>--- conflicted
+++ resolved
@@ -87,7 +87,6 @@
       (string-append "https://releases.llvm.org/" version "/" component "-"
                      version ".src.tar.xz")))
 
-<<<<<<< HEAD
 (define-public llvm-10
   (package
     (name "llvm")
@@ -95,7 +94,7 @@
     (source
      (origin
       (method url-fetch)
-      (uri (llvm-download-uri "llvm" version))
+      (uri (llvm-uri "llvm" version))
       (sha256
        (base32
         "1wydhbp9kyjp5y0rc627imxgkgqiv3dfirbqil9dgpnbaw5y7n65"))))
@@ -150,8 +149,6 @@
 of programming tools as well as libraries with equivalent functionality.")
     (license license:asl2.0)))  ;with LLVM exceptions, see LICENSE.txt
 
-=======
->>>>>>> 353bdae3
 (define* (clang-runtime-from-llvm llvm hash
                                   #:optional (patches '()))
   (package
@@ -662,7 +659,6 @@
 (define-public clang-toolchain-9
   (make-clang-toolchain clang-9))
 
-<<<<<<< HEAD
 ;; Default LLVM and Clang version.
 (define-public llvm llvm-9)
 (define-public clang-runtime clang-runtime-9)
@@ -675,7 +671,7 @@
     (version (package-version llvm-10))
     (source (origin
               (method url-fetch)
-              (uri (llvm-download-uri "lld" version))
+              (uri (llvm-uri "lld" version))
               (sha256
                (base32
                 "0ynzi35r4fckvp6842alpd43qr810j3728yfslc66fk2mbh4j52r"))))
@@ -693,8 +689,6 @@
 components which highly leverage existing libraries in the larger LLVM Project.")
     (license license:asl2.0))) ; With LLVM exception
 
-=======
->>>>>>> 353bdae3
 (define-public llvm-8
   (package
     (inherit llvm-9)
