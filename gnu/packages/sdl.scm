;;; GNU Guix --- Functional package management for GNU
;;; Copyright © 2013, 2015, 2017 David Thompson <dthompson2@worcester.edu>
;;; Copyright © 2014 Mark H Weaver <mhw@netris.org>
;;; Copyright © 2015, 2017 Sou Bunnbu <iyzsong@member.fsf.org>
;;; Copyright © 2015 Alex Kost <alezost@gmail.com>
;;; Copyright © 2016, 2017, 2021 Efraim Flashner <efraim@flashner.co.il>
;;; Copyright © 2017, 2018, 2019 Rutger Helling <rhelling@mykolab.com>
;;; Copyright © 2018, 2019 Tobias Geerinckx-Rice <me@tobias.gr>
;;; Copyright © 2018, 2019, 2020 Ricardo Wurmus <rekado@elephly.net>
;;; Copyright © 2019 Kei Kebreau <kkebreau@posteo.net>
;;; Copyright © 2019, 2020 Nicolas Goaziou <mail@nicolasgoaziou.fr>
;;; Copyright © 2019 Marius Bakke <mbakke@fastmail.com>
;;; Copyright © 2019 Pierre Neidhardt <mail@ambrevar.xyz>
;;; Copyright © 2020 Timotej Lazar <timotej.lazar@araneo.si>
;;; Copyright © 2020 Oleg Pykhalov <go.wigust@gmail.com>
;;; Copyright © 2022 Maxim Cournoyer <maxim.cournoyer@gmail.com>
;;;
;;; This file is part of GNU Guix.
;;;
;;; GNU Guix is free software; you can redistribute it and/or modify it
;;; under the terms of the GNU General Public License as published by
;;; the Free Software Foundation; either version 3 of the License, or (at
;;; your option) any later version.
;;;
;;; GNU Guix is distributed in the hope that it will be useful, but
;;; WITHOUT ANY WARRANTY; without even the implied warranty of
;;; MERCHANTABILITY or FITNESS FOR A PARTICULAR PURPOSE.  See the
;;; GNU General Public License for more details.
;;;
;;; You should have received a copy of the GNU General Public License
;;; along with GNU Guix.  If not, see <http://www.gnu.org/licenses/>.

(define-module (gnu packages sdl)
  #:use-module (ice-9 match)
  #:use-module (srfi srfi-1)
  #:use-module (srfi srfi-26)
  #:use-module (gnu packages)
  #:use-module (guix gexp)
  #:use-module ((guix licenses) #:prefix license:)
  #:use-module (guix packages)
  #:use-module (guix download)
  #:use-module (guix git-download)
  #:use-module (guix utils)
  #:use-module (guix build-system gnu)
  #:use-module (guix build-system trivial)
  #:use-module (gnu packages audio)
  #:use-module (gnu packages autotools)
  #:use-module (gnu packages compression)
  #:use-module (gnu packages fcitx)
  #:use-module (gnu packages fontutils)
  #:use-module (gnu packages freedesktop)
  #:use-module (gnu packages glib)
  #:use-module (gnu packages gtk)
  #:use-module (gnu packages guile)
  #:use-module (gnu packages ibus)
  #:use-module (gnu packages image)
  #:use-module (gnu packages linux)
  #:use-module (gnu packages mp3)
  #:use-module (gnu packages pkg-config)
  #:use-module (gnu packages pulseaudio)
  #:use-module (gnu packages gl)
  #:use-module (gnu packages xdisorg)
  #:use-module (gnu packages xiph)
  #:use-module (gnu packages xorg)
  #:export (sdl-union))

(define-public sdl
  (package
    (name "sdl")
    (version "1.2.15")
    (source (origin
             (method url-fetch)
             (uri
              (string-append "https://libsdl.org/release/SDL-"
                             version ".tar.gz"))
             (sha256
              (base32
               "005d993xcac8236fpvd1iawkz4wqjybkpn8dbwaliqz5jfkidlyn"))
             (patches (search-patches "sdl-libx11-1.6.patch"))))
    (build-system gnu-build-system)
    (arguments
     '(;; Explicitly link against shared libraries instead of dlopening them.
       ;; For X11, ALSA, and PulseAudio.
       ;; OpenGL library is still dlopened at runtime.
       #:configure-flags '("--disable-alsa-shared"
                           "--disable-pulseaudio-shared"
                           "--disable-x11-shared"
                           ;; Explicitly link with mesa.
                           ;; This add mesa to libsdl's RUNPATH, to make dlopen
                           ;; finding the libGL from mesa at runtime.
                           "LDFLAGS=-lGL")

       #:make-flags '("V=1")            ;build verbosely

       #:tests? #f)) ; no check target
    (propagated-inputs
     ;; SDL headers include X11 headers.
     (list libx11
           libcap ; 'libSDL.la' contain `-lcap'.
           ;; TODO: Since building Mesa with Meson it is now necessary that Mesa is
           ;; a propogated input. We still need to figure out why, possibly due to a
           ;; change in pkg-config.
           mesa))
    (native-inputs (list pkg-config))
    (inputs (list libxrandr glu alsa-lib pulseaudio))
    (outputs '("out" "debug"))
    (synopsis "Cross platform game development library")
    (description "Simple DirectMedia Layer is a cross-platform development
library designed to provide low level access to audio, keyboard, mouse,
joystick, and graphics hardware.")
    (home-page "https://libsdl.org/")
    (license license:lgpl2.1)))

(define-public sdl2
  (package
    (inherit sdl)
    (name "sdl2")
<<<<<<< HEAD
    (version "2.0.18")
=======
    (version "2.24.0")
>>>>>>> 3d297a00
    (source (origin
              (method url-fetch)
              (uri
               (string-append "https://libsdl.org/release/SDL2-"
                              version ".tar.gz"))
              (sha256
               (base32
<<<<<<< HEAD
                "073iwmggkvvl82fssqb7xzbb4awraprjig6zxav0p8dz7pbhrm4l"))))
    (arguments
     (substitute-keyword-arguments (package-arguments sdl)
       ((#:configure-flags flags)
        `(append '("--disable-wayland-shared" "--enable-video-kmsdrm"
                   "--disable-kmsdrm-shared")
             ,flags))
=======
                "15vd9najhjh6s9z9hhx7zp51iby690a1g3h7kcwjvyb82x5w7r4i"))))
    (arguments
     (substitute-keyword-arguments (package-arguments sdl)
       ((#:configure-flags flags)
        #~(append '("--disable-wayland-shared" "--enable-video-kmsdrm"
                    "--disable-kmsdrm-shared")
                  #$flags))
>>>>>>> 3d297a00
       ((#:make-flags flags ''())
        #~(cons*
           ;; SDL dlopens libudev, so make sure it is in rpath. This overrides
           ;; the LDFLAG set in sdl’s configure-flags, which isn’t necessary
           ;; as sdl2 includes Mesa by default.
           (string-append "LDFLAGS=-Wl,-rpath,"
                          #$(this-package-input "eudev") "/lib")
           #$flags))))
    (inputs
     ;; SDL2 needs to be built with ibus support otherwise some systems
     ;; experience a bug where input events are doubled.
     ;;
     ;; For more information, see: https://dev.solus-project.com/T1721
     (modify-inputs (package-inputs sdl)
<<<<<<< HEAD
       (prepend
           dbus
           eudev                        ;for discovering input devices
         fcitx                          ;helps with CJK input
         glib
         ibus
         libxkbcommon
         libxcursor
         wayland                        ;enables X11 cursor support
         wayland-protocols)))
=======
       (append dbus
               eudev                    ;for discovering input devices
               fcitx                    ;helps with CJK input
               glib
               ibus
               libxkbcommon
               libxcursor               ;enables X11 cursor support
               wayland
               wayland-protocols)))
>>>>>>> 3d297a00
    (license license:bsd-3)))

(define-public libmikmod
  (package
    (name "libmikmod")
    (version "3.3.11.1")
    (source (origin
             (method url-fetch)
             (uri (list
                   (string-append "mirror://sourceforge/mikmod/libmikmod/"
                                  version "/libmikmod-" version ".tar.gz")
                   ;; Older versions are sometimes moved to:
                   (string-append "mirror://sourceforge/mikmod/"
                                  "outdated_versions/libmikmod/"
                                  version "/libmikmod-" version ".tar.gz")))
             (sha256
              (base32
               "06bdnhb0l81srdzg6gn2v2ydhhaazza7rshrcj3q8dpqr3gn97dd"))))
    (build-system gnu-build-system)
    (arguments
     ;; By default, libmikmod tries to dlopen libasound etc., which won't work
     ;; unless the right libalsa happens to be in $LD_LIBRARY_PATH.  Pass
     ;; '--disable-dl' to avoid that.
     '(#:configure-flags '("--disable-dl")))
    (synopsis "Library for module sound formats")
    (description
     "MikMod is able to play a wide range of module formats, as well as
digital sound files.  It can take advantage of particular features of your
system, such as sound redirection over the network.")
    (license license:lgpl2.1)
    (home-page "http://mikmod.sourceforge.net/")))

(define-public sdl-gfx
  (package
    (name "sdl-gfx")
    (version "2.0.26")
    (source (origin
              (method url-fetch)
              (uri
               (string-append "http://www.ferzkopp.net/Software/SDL_gfx-2.0/SDL_gfx-"
                              version ".tar.gz"))
              (sha256
               (base32
                "0ijljhs0v99dj6y27hc10z6qchyp8gdp4199y6jzngy6dzxlzsvw"))))
    (build-system gnu-build-system)
    (outputs '("out" "debug"))
    (arguments
     `(,@(if (any (cute string-prefix? <> (or (%current-system)
                                              (%current-target-system)))
                  '("x86_64" "i686"))
        ;; mmx is supported only on Intel processors.
        '()
        '(#:configure-flags '("--disable-mmx")))))
    (propagated-inputs (list sdl))
    (synopsis "SDL graphics primitives library")
    (description "SDL_gfx provides graphics drawing primitives, rotozoom and
other supporting functions for SDL.")
    (home-page "http://www.ferzkopp.net/joomla/software-mainmenu-14/4-ferzkopps-linux-software/19-sdlgfx")
    (license license:zlib)))

(define-public sdl-image
  (package
    (name "sdl-image")
    (version "1.2.12")
    (source (origin
             (method url-fetch)
             (uri
              (string-append "https://www.libsdl.org/projects/SDL_image/release/SDL_image-"
                             version ".tar.gz"))
             (sha256
              (base32
               "16an9slbb8ci7d89wakkmyfvp7c0cval8xw4hkg0842nhhlp540b"))))
    (build-system gnu-build-system)
    (outputs '("out" "debug"))
    (arguments
     ;; Explicitly link against shared libraries instead of dlopening them.
     '(#:configure-flags '("--disable-jpg-shared"
                           "--disable-png-shared"
                           "--disable-tif-shared"
                           "--disable-webp-shared")))
    (native-inputs (list pkg-config))
    ;; libjpeg, libpng, and libtiff are propagated inputs because the
    ;; SDL_image headers include the headers of these libraries.  SDL is a
    ;; propagated input because the pkg-config file refers to SDL's pkg-config
    ;; file.
    (propagated-inputs `(("sdl" ,sdl)
                         ("libjpeg" ,libjpeg-turbo)
                         ("libpng" ,libpng)
                         ("libtiff" ,libtiff)
                         ("libwebp" ,libwebp)))
    (synopsis "SDL image loading library")
    (description "SDL_image is an image file loading library for SDL that
supports the following formats: BMP, GIF, JPEG, LBM, PCX, PNG, PNM, TGA, TIFF,
WEBP, XCF, XPM, and XV.")
    (home-page "https://www.libsdl.org/projects/SDL_image/")
    (license license:zlib)))

(define-public sdl-mixer
  (package
    (name "sdl-mixer")
    (version "1.2.12")
    (source (origin
              (method url-fetch)
              (uri
               (string-append "https://www.libsdl.org/projects/SDL_mixer/release/SDL_mixer-"
                              version ".tar.gz"))
              (sha256
               (base32
                "0alrhqgm40p4c92s26mimg9cm1y7rzr6m0p49687jxd9g6130i0n"))))
    (build-system gnu-build-system)
    (outputs '("out" "debug"))
    (arguments
     `(#:tests? #f ; No check target.
       #:configure-flags
       '("--enable-music-mp3-mad-gpl" ; Use libmad instead of smpeg.
         ;; Explicitly link against shared libraries instead of dlopening them.
         "--disable-music-flac-shared"
         "--disable-music-fluidsynth-shared"
         "--disable-music-mod-shared"
         "--disable-music-ogg-shared")
       #:phases
       (modify-phases %standard-phases
         (add-after 'unpack 'fix-fluidsynth
           (lambda* (#:key inputs #:allow-other-keys)
             (substitute* "configure"
              (("EXTRA_LDFLAGS -lfluidsynth")
               (string-append "EXTRA_LDFLAGS "
                              "-L"
                              (assoc-ref inputs "fluidsynth")
                              "/lib -lfluidsynth")))
             #t)))))
    (inputs
     `(("fluidsynth" ,fluidsynth)
       ("libflac" ,flac)
       ("libmad" ,libmad)
       ("libmikmod" ,libmikmod)
       ("libvorbis" ,libvorbis)))
    (propagated-inputs (list sdl))
    (synopsis "SDL multi-channel audio mixer library")
    (description "SDL_mixer is a multi-channel audio mixer library for SDL.
It supports any number of simultaneously playing channels of 16 bit stereo
audio, plus a single channel of music.  Supported formats include FLAC, MOD,
MIDI, Ogg Vorbis, and MP3.

This package supports two MIDI backends, selectable at runtime.  To use the
newer @code{fluidsynth} library, install a soundfont such as @code{fluid-3}
and specify it using the @code{SDL_SOUNDFONTS} environment variable.  For the
legacy @code{timidity} backend, install a patch set such as @code{freepats}
and set the path to the configuration file with @code{TIMIDITY_CFG}.")
    (home-page "https://www.libsdl.org/projects/SDL_mixer/")
    (license license:zlib)))

(define-public sdl-net
  (package
    (name "sdl-net")
    (version "1.2.8")
    (source (origin
              (method url-fetch)
              (uri
               (string-append "https://www.libsdl.org/projects/SDL_net/release/SDL_net-"
                              version ".tar.gz"))
              (sha256
               (base32
                "1d5c9xqlf4s1c01gzv6cxmg0r621pq9kfgxcg3197xw4p25pljjz"))))
    (build-system gnu-build-system)
    (propagated-inputs (list sdl))
    (native-inputs (list pkg-config))
    (outputs '("out" "debug"))
    (synopsis "SDL networking library")
    (description "SDL_net is a small, cross-platform networking library for
SDL.")
    (home-page "https://www.libsdl.org/projects/SDL_net/")
    (license license:zlib)))

(define-public sdl-pango
  (package
    (name "sdl-pango")
    (version "0.1.2")
    (source
     (origin
       (method url-fetch)
       (uri (string-append
             "mirror://sourceforge/sdlpango/SDL_Pango/" version "/"
             "SDL_Pango-" version  ".tar.gz"))
       (sha256
        (base32 "197baw1dsg0p4pljs5k0fshbyki00r4l49m1drlpqw6ggawx6xbz"))
       (patches (search-patches "sdl-pango-api_additions.patch"
                                "sdl-pango-blit_overflow.patch"
                                "sdl-pango-fillrect_crash.patch"
                                "sdl-pango-header-guard.patch"
                                "sdl-pango-matrix_declarations.patch"
                                "sdl-pango-sans-serif.patch"))))
    (build-system gnu-build-system)
    (arguments
     `(#:configure-flags (list "--disable-static")
       #:phases
       (modify-phases %standard-phases
         (add-after 'unpack 'autogen
           ;; Force reconfiguration because the included libtool
           ;; generates linking errors.
           (lambda _ (invoke "autoreconf" "-vif"))))))
    (native-inputs
     (list autoconf automake libtool pkg-config))
    (inputs
     `(("fontconfig" ,fontconfig)
       ("freetype" ,freetype)
       ("glib" ,glib)
       ("harfbuzz" ,harfbuzz)
       ("pango" ,pango)
       ("sdl" ,sdl)))
    (home-page "http://sdlpango.sourceforge.net")
    (synopsis "Pango SDL binding")
    (description "This library is a wrapper around the Pango library.
It allows you to use TrueType fonts to render internationalized and
tagged text in SDL applications.")
    (license license:lgpl2.1)))

(define-public sdl-ttf
  (package
    (name "sdl-ttf")
    (version "2.0.11.1")
    ;; No release tarball for 2.0.11.1, changes:
    ;; <https://github.com/libsdl-org/SDL_ttf/commit/e31d11a692>
    (source (origin
              (method git-fetch)
              (uri (git-reference
                    (url "https://github.com/libsdl-org/SDL_ttf")
                    (commit "e31d11a692e5b55e8e624ad766e4e44d655422c8")))
              (file-name (git-file-name name version))
              (sha256
               (base32
                "1id1cdign615wd5rq0g4ppzwclvhkwd61yb5rwvvvakkpplp3lvd"))
              ;; Remove bundled libraries.
              (modules '((guix build utils)))
              (snippet '(delete-file-recursively "external"))))
    (build-system gnu-build-system)
    (propagated-inputs (list sdl))
    (inputs (list freetype mesa))
    (native-inputs (list pkg-config))
    (outputs '("out" "debug"))
    (synopsis "SDL TrueType font library")
    (description "SDL_ttf is a TrueType font rendering library for SDL.")
    (home-page "https://www.libsdl.org/projects/SDL_ttf/")
    (license license:zlib)))

(define* (sdl-union #:optional (packages (list sdl sdl-gfx sdl-net sdl-ttf
                                               sdl-image sdl-mixer)))
  "Return 'sdl-union' package which is a union of PACKAGES.
If PACKAGES are not specified, all SDL packages are used."
  (package
    (name "sdl-union")
    (version (package-version sdl))
    (source #f)
    (build-system trivial-build-system)
    (arguments
     '(#:modules ((guix build union))
       #:builder (begin
                   (use-modules (ice-9 match)
                                (guix build union))
                   (match %build-inputs
                     (((names . directories) ...)
                      (union-build (assoc-ref %outputs "out")
                                   directories)
                      #t)))))
    (inputs (map (lambda (package)
                   (list (package-name package) package))
                 packages))
    (synopsis "Union of SDL libraries")
    (description
     "A union of SDL and its extension libraries.  A union is required because
sdl-config assumes that all of the headers and libraries are in the same
directory.")
    (home-page (package-home-page sdl))
    (license (package-license sdl))))

(define (propagated-inputs-with-sdl2 package)
  "Replace the \"sdl\" propagated input of PACKAGE with SDL2."
  (map (match-lambda
         (("sdl" _)
          `("sdl2" ,sdl2))
         (other other))
       (package-propagated-inputs package)))

(define-public sdl2-gfx
  (package (inherit sdl-gfx)
    (name "sdl2-gfx")
    (version "1.0.4")
    (source (origin
              (method url-fetch)
              (uri
               (string-append "https://www.ferzkopp.net/Software/SDL2_gfx/SDL2_gfx-"
                              version ".tar.gz"))
              (sha256
               (base32
                "0qk2ax7f7grlxb13ba0ll3zlm8780s7j8fmrhlpxzjgdvldf1q33"))))
    (propagated-inputs
     (propagated-inputs-with-sdl2 sdl-gfx))))

(define-public sdl2-image
  (package (inherit sdl-image)
    (name "sdl2-image")
    (version "2.0.5")
    (source
     (origin
       (method url-fetch)
       (uri
        (string-append "https://www.libsdl.org/projects/SDL_image/release/"
                       "SDL2_image-" version ".tar.gz"))
       (sha256
        (base32 "1l0864kas9cwpp2d32yxl81g98lx40dhbdp03dz7sbv84vhgdmdx"))))
    (propagated-inputs
     (propagated-inputs-with-sdl2 sdl-image))))

(define-public sdl2-mixer
  (package (inherit sdl-mixer)
    (name "sdl2-mixer")
    (version "2.0.4")
    (source
     (origin
       (method url-fetch)
       (uri
        (string-append "http://www.libsdl.org/projects/SDL_mixer/release/"
                       "SDL2_mixer-" version ".tar.gz"))
       (modules '((guix build utils)))
       (snippet '(begin
                   ;; Remove bundled libraries.
                   (delete-file-recursively "external")
                   #t))
       (sha256
        (base32 "0694vsz5bjkcdgfdra6x9fq8vpzrl8m6q96gh58df7065hw5mkxl"))))
    (arguments
      (substitute-keyword-arguments (package-arguments sdl-mixer)
         ((#:configure-flags flags)
          `(cons*
            "--disable-music-opus-shared"
            ;; These options were renamed in SDL2 mixer. Keeping the inherited
            ;; variants produces a harmless warning.
            "--disable-music-mod-modplug-shared"
            "--disable-music-midi-fluidsynth-shared"
            ,flags))))
    (inputs
     (modify-inputs (package-inputs sdl-mixer)
       (delete "libmikmod")
       (prepend opusfile
                ;; The default MOD library changed in SDL2 mixer.
                libmodplug)))
    (native-inputs
     `(("pkgconfig" ,pkg-config))) ; Needed to find the opus library.
    (propagated-inputs
     (propagated-inputs-with-sdl2 sdl-mixer))))

(define-public sdl2-net
  (package (inherit sdl-net)
    (name "sdl2-net")
    (version "2.0.1")
    (source
     (origin
       (method url-fetch)
       (uri
        (string-append "http://www.libsdl.org/projects/SDL_net/release/"
                       "SDL2_net-" version ".tar.gz"))
       (sha256
        (base32
         "08cxc1bicmyk89kiks7izw1rlx5ng5n6xpy8fy0zxni3b9z8mkhm"))))
    (propagated-inputs
     (propagated-inputs-with-sdl2 sdl-net))))

(define-public sdl2-ttf
  (package (inherit sdl-ttf)
    (name "sdl2-ttf")
    (version "2.0.15")
    (source (origin
             (method url-fetch)
             (uri
              (string-append "https://www.libsdl.org/projects/SDL_ttf/release/SDL2_ttf-"
                             version ".tar.gz"))
             (modules '((guix build utils)))
             (snippet (begin
                        ;; Remove bundled libraries.
                        '(delete-file-recursively "external")
                        #t))
             (sha256
              (base32
               "0cyd48dipc0m399qy8s03lci8b0bpiy8xlkvrm2ia7wcv0dfpv59"))))
    (propagated-inputs
     (propagated-inputs-with-sdl2 sdl-ttf))))

(define-public guile-sdl
  (package
    (name "guile-sdl")
    (version "0.6.1")
    (source (origin
              (method url-fetch)
              (uri
               (string-append "mirror://gnu/guile-sdl/guile-sdl-"
                              version ".tar.lz"))
              (sha256
               (base32
                "1q985nd3birr5pny74915x098fisa6llas3ijgf1b4gdz5717nzz"))))
    (build-system gnu-build-system)
    (native-inputs
     `(("lzip" ,lzip)
       ("pkg-config" ,pkg-config)
       ;; Required by test suite.
       ("libjpeg" ,libjpeg-turbo)
       ("xorg-server" ,xorg-server)))
    (inputs
     (list guile-2.2
           (sdl-union)))
    (arguments
     '(#:configure-flags
       (list (string-append "--with-sdl-prefix="
                            (assoc-ref %build-inputs "sdl-union")))
       #:modules ((ice-9 popen)
                  (guix build utils)
                  (guix build gnu-build-system))

       #:parallel-build? #f ; parallel build fails

       #:phases
       (modify-phases %standard-phases
         (add-before 'configure 'fix-env-and-patch
           (lambda* (#:key inputs #:allow-other-keys)
             (setenv "GUILE_AUTO_COMPILE" "0")
             ;; SDL_image needs to dlopen libjpeg in the test suite.
             (setenv "LD_LIBRARY_PATH"
                     (string-append (assoc-ref inputs "libjpeg") "/lib"))

             ;; Change the site directory /site/X.Y like Guile expects.
             (substitute* "build-aux/guile-baux/re-prefixed-site-dirs"
               (("\"/site\"")
                (let ((effective
                       (read
                        (open-pipe* OPEN_READ
                                    "guile" "-c"
                                    "(write (effective-version))"))))
                  (string-append "\"/site/" effective "\""))))

             ;; Skip tests that rely on sound support, which is unavailable in
             ;; the build environment.
             (substitute* "test/Makefile.in"
               (("HAVE_MIXER = .*$")
                "HAVE_MIXER = 0\n"))
             #t))
         (add-before 'check 'start-xorg-server
           (lambda* (#:key inputs #:allow-other-keys)
             ;; The test suite requires a running X server.
             (system (format #f "~a/bin/Xvfb :1 &"
                             (assoc-ref inputs "xorg-server")))
             (setenv "DISPLAY" ":1")
             #t))
         (add-before 'check 'skip-cursor-test
           (lambda _
             ;; XXX: This test sometimes enters an endless loop, and sometimes
             ;; crashes with:
             ;;   guile: xcb_io.c:147: append_pending_request: Assertion `!xcb_xlib_unknown_seq_number' failed.
             ;; Skip it.
             (substitute* "test/cursor.scm"
               (("\\(SDL:init .*" all)
                (string-append "(exit 77)  ;" all "\n")))
             #t)))))
    (synopsis "Guile interface for SDL (Simple DirectMedia Layer)")
    (description "Guile-SDL is a set of bindings to the Simple DirectMedia
Layer (SDL).  With them, Guile programmers can have easy access to graphics,
sound and device input (keyboards, joysticks, mice, etc.).")
    (home-page "https://www.gnu.org/software/guile-sdl/")
    (license license:gpl3+)))

(define-public guile-sdl2
  (package
    (name "guile-sdl2")
    (version "0.7.0")
    (source (origin
              (method url-fetch)
              (uri (string-append "https://files.dthompson.us/guile-sdl2/"
                                  "guile-sdl2-" version ".tar.gz"))
              (sha256
               (base32
                "197dzkxw8nv92da56iv2r8ih5r3pr4pd5c5j2q83aqb78h4jqjl7"))))
    (build-system gnu-build-system)
    (arguments
     '(#:make-flags '("GUILE_AUTO_COMPILE=0")))
    (native-inputs
     (list guile-3.0 pkg-config))
    (inputs
     (list sdl2 sdl2-image sdl2-mixer sdl2-ttf))
    (synopsis "Guile bindings for SDL2")
    (home-page "https://dthompson.us/projects/guile-sdl2.html")
    (description
     "Guile-SDL2 provides Guile Scheme bindings for the SDL2 C shared library.
The bindings are written in pure Scheme using Guile's foreign function
interface.")
    (license license:lgpl3+)))

(define-public guile2.2-sdl2
  (package/inherit guile-sdl2
    (name "guile2.2-sdl2")
    (native-inputs
     `(("guile" ,guile-2.2)
       ("pkg-config" ,pkg-config)))))

(define-public guile3.0-sdl2
  (deprecated-package "guile3.0-sdl2" guile-sdl2))<|MERGE_RESOLUTION|>--- conflicted
+++ resolved
@@ -115,11 +115,7 @@
   (package
     (inherit sdl)
     (name "sdl2")
-<<<<<<< HEAD
-    (version "2.0.18")
-=======
     (version "2.24.0")
->>>>>>> 3d297a00
     (source (origin
               (method url-fetch)
               (uri
@@ -127,15 +123,6 @@
                               version ".tar.gz"))
               (sha256
                (base32
-<<<<<<< HEAD
-                "073iwmggkvvl82fssqb7xzbb4awraprjig6zxav0p8dz7pbhrm4l"))))
-    (arguments
-     (substitute-keyword-arguments (package-arguments sdl)
-       ((#:configure-flags flags)
-        `(append '("--disable-wayland-shared" "--enable-video-kmsdrm"
-                   "--disable-kmsdrm-shared")
-             ,flags))
-=======
                 "15vd9najhjh6s9z9hhx7zp51iby690a1g3h7kcwjvyb82x5w7r4i"))))
     (arguments
      (substitute-keyword-arguments (package-arguments sdl)
@@ -143,7 +130,6 @@
         #~(append '("--disable-wayland-shared" "--enable-video-kmsdrm"
                     "--disable-kmsdrm-shared")
                   #$flags))
->>>>>>> 3d297a00
        ((#:make-flags flags ''())
         #~(cons*
            ;; SDL dlopens libudev, so make sure it is in rpath. This overrides
@@ -158,18 +144,6 @@
      ;;
      ;; For more information, see: https://dev.solus-project.com/T1721
      (modify-inputs (package-inputs sdl)
-<<<<<<< HEAD
-       (prepend
-           dbus
-           eudev                        ;for discovering input devices
-         fcitx                          ;helps with CJK input
-         glib
-         ibus
-         libxkbcommon
-         libxcursor
-         wayland                        ;enables X11 cursor support
-         wayland-protocols)))
-=======
        (append dbus
                eudev                    ;for discovering input devices
                fcitx                    ;helps with CJK input
@@ -179,7 +153,6 @@
                libxcursor               ;enables X11 cursor support
                wayland
                wayland-protocols)))
->>>>>>> 3d297a00
     (license license:bsd-3)))
 
 (define-public libmikmod
