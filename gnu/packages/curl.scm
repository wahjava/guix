;;; GNU Guix --- Functional package management for GNU
;;; Copyright © 2013, 2014, 2015 Andreas Enge <andreas@enge.fr>
;;; Copyright © 2015 Mark H Weaver <mhw@netris.org>
;;; Copyright © 2015 Tomáš Čech <sleep_walker@suse.cz>
;;; Copyright © 2015, 2020 Ludovic Courtès <ludo@gnu.org>
;;; Copyright © 2016, 2017, 2019 Leo Famulari <leo@famulari.name>
;;; Copyright © 2017, 2019, 2020 Marius Bakke <mbakke@fastmail.com>
;;; Copyright © 2017 Efraim Flashner <efraim@flashner.co.il>
;;; Copyright © 2017, 2018 Tobias Geerinckx-Rice <me@tobias.gr>
;;; Copyright © 2018 Roel Janssen <roel@gnu.org>
;;; Copyright © 2019, 2021 Ricardo Wurmus <rekado@elephly.net>
;;; Copyright © 2020 Jakub Kądziołka <kuba@kadziolka.net>
;;; Copyright © 2020 Dale Mellor <guix-devel-0brg6b@rdmp.org>
;;; Copyright © 2020 Jan (janneke) Nieuwenhuizen <janneke@gnu.org>
;;;
;;; This file is part of GNU Guix.
;;;
;;; GNU Guix is free software; you can redistribute it and/or modify it
;;; under the terms of the GNU General Public License as published by
;;; the Free Software Foundation; either version 3 of the License, or (at
;;; your option) any later version.
;;;
;;; GNU Guix is distributed in the hope that it will be useful, but
;;; WITHOUT ANY WARRANTY; without even the implied warranty of
;;; MERCHANTABILITY or FITNESS FOR A PARTICULAR PURPOSE.  See the
;;; GNU General Public License for more details.
;;;
;;; You should have received a copy of the GNU General Public License
;;; along with GNU Guix.  If not, see <http://www.gnu.org/licenses/>.

(define-module (gnu packages curl)
  #:use-module ((guix licenses) #:prefix license:)
  #:use-module (guix packages)
  #:use-module (guix download)
  #:use-module (guix git-download)
  #:use-module (guix utils)
  #:use-module (guix build-system cmake)
  #:use-module (guix build-system gnu)
  #:use-module (guix build-system go)
  #:use-module (gnu packages)
  #:use-module (gnu packages compression)
  #:use-module (gnu packages golang)
  #:use-module (gnu packages guile)
  #:use-module (gnu packages kerberos)
  #:use-module (gnu packages libidn)
  #:use-module (gnu packages perl)
  #:use-module (gnu packages pkg-config)
  #:use-module (gnu packages python)
  #:use-module (gnu packages tls)
  #:use-module (gnu packages web)
  #:use-module (srfi srfi-1))

(define-public curl
  (package
   (name "curl")
<<<<<<< HEAD
   (version "7.76.1")
=======
   (replacement curl-7.77.0)
   (version "7.74.0")
>>>>>>> a068ed6a
   (source (origin
             (method url-fetch)
             (uri (string-append "https://curl.haxx.se/download/curl-"
                                 version ".tar.xz"))
             (sha256
              (base32
               "0icicyg8bk1471955p62lsgvn71f0pck0zh7gp04024zqf455fv4"))
             (patches (search-patches "curl-use-ssl-cert-env.patch"))))
   (build-system gnu-build-system)
   (outputs '("out"
              "doc"))                             ;1.2 MiB of man3 pages
   (inputs `(("gnutls" ,gnutls)
             ("libidn" ,libidn)
             ("mit-krb5" ,mit-krb5)
             ("nghttp2" ,nghttp2 "lib")
             ("zlib" ,zlib)))
   (native-inputs
     `(("nghttp2" ,nghttp2)
       ("perl" ,perl)
       ("pkg-config" ,pkg-config)
       ("python" ,python-minimal-wrapper)))
   (native-search-paths
    ;; These variables are introduced by curl-use-ssl-cert-env.patch.
    (list (search-path-specification
           (variable "SSL_CERT_DIR")
           (separator #f)                        ;single entry
           (files '("etc/ssl/certs")))
          (search-path-specification
           (variable "SSL_CERT_FILE")
           (file-type 'regular)
           (separator #f)                        ;single entry
           (files '("etc/ssl/certs/ca-certificates.crt")))
          ;; Note: This search path is respected by the `curl` command-line
          ;; tool only.  Patching libcurl to read it too would bring no
          ;; advantages and require maintaining a more complex patch.
          (search-path-specification
           (variable "CURL_CA_BUNDLE")
           (file-type 'regular)
           (separator #f)                         ;single entry
           (files '("etc/ssl/certs/ca-certificates.crt")))))
   (arguments
    `(#:disallowed-references ("doc")
      #:configure-flags (list "--with-gnutls"
                              (string-append "--with-gssapi="
                                             (assoc-ref %build-inputs "mit-krb5"))
                              "--disable-static")
      #:phases
      (modify-phases %standard-phases
        (add-after 'unpack 'do-not-record-configure-flags
          (lambda _
            ;; Do not save the configure options to avoid unnecessary references.
            (substitute* "curl-config.in"
              (("@CONFIGURE_OPTIONS@")
               "\"not available\""))
            #t))
        (add-after
         'install 'move-man3-pages
         (lambda* (#:key outputs #:allow-other-keys)
           ;; Move section 3 man pages to "doc".
           (let ((out (assoc-ref outputs "out"))
                 (doc (assoc-ref outputs "doc")))
             (mkdir-p (string-append doc "/share/man"))
             (rename-file (string-append out "/share/man/man3")
                          (string-append doc "/share/man/man3"))
             #t)))
        (replace
         'check
         (lambda _
           (substitute* "tests/runtests.pl"
             (("/bin/sh") (which "sh")))

           ;; The top-level "make check" does "make -C tests quiet-test", which
           ;; is too quiet.  Use the "test" target instead, which is more
           ;; verbose.
           (invoke "make" "-C" "tests" "test"))))))
   (synopsis "Command line tool for transferring data with URL syntax")
   (description
    "curl is a command line tool for transferring data with URL syntax,
supporting DICT, FILE, FTP, FTPS, Gopher, HTTP, HTTPS, IMAP, IMAPS, LDAP,
LDAPS, POP3, POP3S, RTMP, RTSP, SCP, SFTP, SMTP, SMTPS, Telnet and TFTP.
curl supports SSL certificates, HTTP POST, HTTP PUT, FTP uploading, HTTP
form based upload, proxies, cookies, file transfer resume, user+password
authentication (Basic, Digest, NTLM, Negotiate, kerberos...), proxy
tunneling, and so on.")
   (license (license:non-copyleft "file://COPYING"
                                  "See COPYING in the distribution."))
   (home-page "https://curl.haxx.se/")))

(define-public curl-minimal
<<<<<<< HEAD
  (deprecated-package "curl-minimal" curl))
=======
  (hidden-package
   (package/inherit
    curl
    (name "curl-minimal")
    (inputs (alist-delete "openldap" (package-inputs curl))))))

(define-public curl-7.77.0
  (package
    (inherit curl)
    (version "7.77.0")
    (source
     (origin
       (inherit (package-source curl))
       (uri (string-append "https://curl.haxx.se/download/curl-"
                           version ".tar.xz"))
       (patches (search-patches "curl-7.76-use-ssl-cert-env.patch"))
       (sha256
        (base32
         "0jsrc97vbghvljic997r9nypc9qqddcil2lzvv032br8ahn5hr0g"))))))
>>>>>>> a068ed6a

(define-public kurly
  (package
    (name "kurly")
    (version "1.2.2")
    (source (origin
              (method git-fetch)
              (uri (git-reference
                     (url "https://gitlab.com/davidjpeacock/kurly.git")
                     (commit (string-append "v" version))))
              (file-name (git-file-name name version))
              (sha256
               (base32
                "003jv2k45hg2svhjpy5253ccd250vi2r17x2zhm51iw54kgwxipm"))))
    (build-system go-build-system)
    (arguments
     `(#:import-path "gitlab.com/davidjpeacock/kurly"
       #:install-source? #f
       #:phases
       (modify-phases %standard-phases
         (add-after 'install 'install-documentation
           (lambda* (#:key import-path outputs #:allow-other-keys)
             (let* ((source (string-append "src/" import-path))
                    (out (assoc-ref outputs "out"))
                    (doc (string-append out "/share/doc/" ,name "-" ,version))
                    (man (string-append out "/share/man/man1")))
               (with-directory-excursion source
                 (install-file "README.md" doc)
                 (mkdir-p man)
                 (copy-file "doc/kurly.man"
                            (string-append man "/kurly.1")))
               #t))))))
    (inputs
     `(("go-github-com-alsm-ioprogress" ,go-github-com-alsm-ioprogress)
       ("go-github-com-aki237-nscjar" ,go-github-com-aki237-nscjar)
       ("go-github-com-urfave-cli" ,go-github-com-urfave-cli)))
    (synopsis "Command-line HTTP client")
    (description "kurly is an alternative to the @code{curl} program written in
Go.  kurly is designed to operate in a similar manner to curl, with select
features.  Notably, kurly is not aiming for feature parity, but common flags and
mechanisms particularly within the HTTP(S) realm are to be expected.  kurly does
not offer a replacement for libcurl.")
    (home-page "https://gitlab.com/davidjpeacock/kurly")
    (license license:asl2.0)))

(define-public guile-curl
  (package
   (name "guile-curl")
   (version "0.9")
   (source (origin
            (method url-fetch)
            (uri (string-append "http://www.lonelycactus.com/tarball/"
                                "guile_curl-" version ".tar.gz"))
            (sha256
             (base32
              "0y7wfhilfm6vzs0wyifrrc2pj9nsxfas905c7qa5cw4i6s74ypmi"))))
   (build-system gnu-build-system)
   (arguments
    `(#:modules (((guix build guile-build-system)
                  #:select (target-guile-effective-version))
                 ,@%gnu-build-system-modules)
      #:imported-modules ((guix build guile-build-system)
                          ,@%gnu-build-system-modules)
      #:configure-flags (list (string-append
                               "--with-guilesitedir="
                               (assoc-ref %outputs "out")
                               "/share/guile/site/"
                               (target-guile-effective-version
                                (assoc-ref %build-inputs "guile")))
                              (string-append
                               "-with-guileextensiondir="
                               (assoc-ref %outputs "out")
                               "/lib/guile/"
                               (target-guile-effective-version
                                (assoc-ref %build-inputs "guile"))
                               "/extensions"))
      #:phases
      (modify-phases %standard-phases
        (add-after 'unpack 'patch-undefined-references
          (lambda* _
            (substitute* "module/curl.scm"
              ;; The following #defines are missing from our curl package
              ;; and therefore result in the evaluation of undefined symbols.
              ((",CURLOPT_HAPROXYPROTOCOL") "#f")
              ((",CURLOPT_DISALLOW_USERNAME_IN_URL") "#f")
              ((",CURLOPT_TIMEVALUE_LARGE") "#f")
              ((",CURLOPT_DNS_SHUFFLE_ADDRESSES") "#f")
              ((",CURLOPT_HAPPY_EYEBALLS_TIMEOUT_MS") "#f"))))
        (add-after 'install 'patch-extension-path
          (lambda* (#:key outputs #:allow-other-keys)
            (let* ((out      (assoc-ref outputs "out"))
                   (curl.scm (string-append
                              out "/share/guile/site/"
                              (target-guile-effective-version)
                              "/curl.scm"))
                   (curl.go  (string-append
                              out "/lib/guile/"
                              (target-guile-effective-version)
                              "/site-ccache/curl.go"))
                   (ext      (string-append out "/lib/guile/"
                                            (target-guile-effective-version)
                                            "/extensions/libguile-curl")))
              (substitute* curl.scm (("libguile-curl") ext))
              ;; The build system does not actually compile the Scheme module.
              ;; So we can compile it and put it in the right place in one go.
              (invoke "guild" "compile" curl.scm "-o" curl.go)))))))
   (native-inputs `(("pkg-config" ,pkg-config)))
   (inputs
    `(("curl" ,curl)
      ("guile" ,guile-3.0)))
   (home-page "http://www.lonelycactus.com/guile-curl.html")
   (synopsis "Curl bindings for Guile")
   (description "@code{guile-curl} is a project that has procedures that allow
Guile to do client-side URL transfers, like requesting documents from HTTP or
FTP servers.  It is based on the curl library.")
   (license license:gpl3+)))

(define-public guile2.2-curl
  (package
    (inherit guile-curl)
    (name "guile2.2-curl")
    (inputs
     `(("curl" ,curl)
       ("guile" ,guile-2.2)))))

(define-public curlpp
  (package
    (name "curlpp")
    (version "0.8.1")
    (source
     (origin
       (method git-fetch)
       (uri (git-reference
             (url "https://github.com/jpbarrette/curlpp")
             (commit (string-append "v" version))))
       (sha256
        (base32 "1b0ylnnrhdax4kwjq64r1fk0i24n5ss6zfzf4hxwgslny01xiwrk"))
       (file-name (git-file-name name version))))
    (build-system cmake-build-system)
    ;; There are no build tests to be had.
    (arguments
     '(#:tests? #f))
    ;; The installed version needs the header files from the C library.
    (propagated-inputs
     `(("curl" ,curl)))
    (synopsis "C++ wrapper around libcURL")
    (description
     "This package provides a free and easy-to-use client-side C++ URL
transfer library, supporting FTP, FTPS, HTTP, HTTPS, GOPHER, TELNET, DICT,
FILE and LDAP; in particular it supports HTTPS certificates, HTTP POST, HTTP
PUT, FTP uploading, kerberos, HTTP form based upload, proxies, cookies,
user+password authentication, file transfer resume, http proxy tunneling and
more!")
    (home-page "http://www.curlpp.org")
    (license license:expat)))<|MERGE_RESOLUTION|>--- conflicted
+++ resolved
@@ -53,12 +53,8 @@
 (define-public curl
   (package
    (name "curl")
-<<<<<<< HEAD
+   (replacement curl-7.77.0)
    (version "7.76.1")
-=======
-   (replacement curl-7.77.0)
-   (version "7.74.0")
->>>>>>> a068ed6a
    (source (origin
              (method url-fetch)
              (uri (string-append "https://curl.haxx.se/download/curl-"
@@ -148,14 +144,7 @@
    (home-page "https://curl.haxx.se/")))
 
 (define-public curl-minimal
-<<<<<<< HEAD
   (deprecated-package "curl-minimal" curl))
-=======
-  (hidden-package
-   (package/inherit
-    curl
-    (name "curl-minimal")
-    (inputs (alist-delete "openldap" (package-inputs curl))))))
 
 (define-public curl-7.77.0
   (package
@@ -170,7 +159,6 @@
        (sha256
         (base32
          "0jsrc97vbghvljic997r9nypc9qqddcil2lzvv032br8ahn5hr0g"))))))
->>>>>>> a068ed6a
 
 (define-public kurly
   (package
