;;; GNU Guix --- Functional package management for GNU
;;; Copyright © 2013, 2014, 2015 Andreas Enge <andreas@enge.fr>
;;; Copyright © 2015 Mark H Weaver <mhw@netris.org>
;;; Copyright © 2015 Tomáš Čech <sleep_walker@suse.cz>
;;; Copyright © 2015, 2020 Ludovic Courtès <ludo@gnu.org>
;;; Copyright © 2016, 2017, 2019 Leo Famulari <leo@famulari.name>
;;; Copyright © 2017, 2019, 2020 Marius Bakke <mbakke@fastmail.com>
;;; Copyright © 2017 Efraim Flashner <efraim@flashner.co.il>
;;; Copyright © 2017, 2018 Tobias Geerinckx-Rice <me@tobias.gr>
;;; Copyright © 2018 Roel Janssen <roel@gnu.org>
;;; Copyright © 2019, 2021 Ricardo Wurmus <rekado@elephly.net>
;;; Copyright © 2020 Jakub Kądziołka <kuba@kadziolka.net>
;;; Copyright © 2020 Dale Mellor <guix-devel-0brg6b@rdmp.org>
;;; Copyright © 2020 Jan (janneke) Nieuwenhuizen <janneke@gnu.org>
;;;
;;; This file is part of GNU Guix.
;;;
;;; GNU Guix is free software; you can redistribute it and/or modify it
;;; under the terms of the GNU General Public License as published by
;;; the Free Software Foundation; either version 3 of the License, or (at
;;; your option) any later version.
;;;
;;; GNU Guix is distributed in the hope that it will be useful, but
;;; WITHOUT ANY WARRANTY; without even the implied warranty of
;;; MERCHANTABILITY or FITNESS FOR A PARTICULAR PURPOSE.  See the
;;; GNU General Public License for more details.
;;;
;;; You should have received a copy of the GNU General Public License
;;; along with GNU Guix.  If not, see <http://www.gnu.org/licenses/>.

(define-module (gnu packages curl)
  #:use-module ((guix licenses) #:prefix license:)
  #:use-module (guix packages)
  #:use-module (guix download)
  #:use-module (guix git-download)
  #:use-module (guix utils)
  #:use-module (guix build-system cmake)
  #:use-module (guix build-system gnu)
  #:use-module (guix build-system go)
  #:use-module (gnu packages)
  #:use-module (gnu packages compression)
  #:use-module (gnu packages golang)
  #:use-module (gnu packages guile)
  #:use-module (gnu packages kerberos)
  #:use-module (gnu packages libidn)
  #:use-module (gnu packages perl)
  #:use-module (gnu packages pkg-config)
  #:use-module (gnu packages python)
  #:use-module (gnu packages tls)
  #:use-module (gnu packages web)
  #:use-module (srfi srfi-1))

(define-public curl
  (package
   (name "curl")
<<<<<<< HEAD
   (version "7.73.0")
   (source (origin
            (method url-fetch)
            (uri (string-append "https://curl.haxx.se/download/curl-"
                                version ".tar.xz"))
            (sha256
             (base32
              "12j0qaij1ppgspray8xvs2qk3h3m23wdqh27x87y1aw8xaj7qk3w"))
            (patches (search-patches "curl-use-ssl-cert-env.patch"))))
=======
   (version "7.74.0")
   (source (origin
             (method url-fetch)
             (uri (string-append "https://curl.haxx.se/download/curl-"
                                 version ".tar.xz"))
             (sha256
              (base32
               "12w7gskrglg6qrmp822j37fmbr0icrcxv7rib1fy5xiw80n5z7cr"))
             (patches (search-patches "curl-use-ssl-cert-env.patch"))))
>>>>>>> 6985a1ac
   (build-system gnu-build-system)
   (outputs '("out"
              "doc"))                             ;1.2 MiB of man3 pages
   (inputs `(("gnutls" ,gnutls)
             ("libidn" ,libidn)
             ("mit-krb5" ,mit-krb5)
             ("nghttp2" ,nghttp2 "lib")
             ("zlib" ,zlib)))
   (native-inputs
     `(("nghttp2" ,nghttp2)
       ("perl" ,perl)
       ("pkg-config" ,pkg-config)
       ("python" ,python-minimal-wrapper)))
   (native-search-paths
    ;; These variables are introduced by curl-use-ssl-cert-env.patch.
    (list (search-path-specification
           (variable "SSL_CERT_DIR")
           (separator #f)                        ;single entry
           (files '("etc/ssl/certs")))
          (search-path-specification
           (variable "SSL_CERT_FILE")
           (file-type 'regular)
           (separator #f)                        ;single entry
           (files '("etc/ssl/certs/ca-certificates.crt")))
          ;; Note: This search path is respected by the `curl` command-line
          ;; tool only.  Patching libcurl to read it too would bring no
          ;; advantages and require maintaining a more complex patch.
          (search-path-specification
           (variable "CURL_CA_BUNDLE")
           (file-type 'regular)
           (separator #f)                         ;single entry
           (files '("etc/ssl/certs/ca-certificates.crt")))))
   (arguments
    `(#:disallowed-references ("doc")
      #:configure-flags (list "--with-gnutls"
                              (string-append "--with-gssapi="
                                             (assoc-ref %build-inputs "mit-krb5"))
                              "--disable-static")
      #:phases
      (modify-phases %standard-phases
        (add-after 'unpack 'do-not-record-configure-flags
          (lambda _
            ;; Do not save the configure options to avoid unnecessary references.
            (substitute* "curl-config.in"
              (("@CONFIGURE_OPTIONS@")
               "\"not available\""))
            #t))
        (add-after
         'install 'move-man3-pages
         (lambda* (#:key outputs #:allow-other-keys)
           ;; Move section 3 man pages to "doc".
           (let ((out (assoc-ref outputs "out"))
                 (doc (assoc-ref outputs "doc")))
             (mkdir-p (string-append doc "/share/man"))
             (rename-file (string-append out "/share/man/man3")
                          (string-append doc "/share/man/man3"))
             #t)))
        (replace
         'check
         (lambda _
           (substitute* "tests/runtests.pl"
             (("/bin/sh") (which "sh")))

           ;; The top-level "make check" does "make -C tests quiet-test", which
           ;; is too quiet.  Use the "test" target instead, which is more
           ;; verbose.
           (invoke "make" "-C" "tests" "test"))))))
   (synopsis "Command line tool for transferring data with URL syntax")
   (description
    "curl is a command line tool for transferring data with URL syntax,
supporting DICT, FILE, FTP, FTPS, Gopher, HTTP, HTTPS, IMAP, IMAPS, LDAP,
LDAPS, POP3, POP3S, RTMP, RTSP, SCP, SFTP, SMTP, SMTPS, Telnet and TFTP.
curl supports SSL certificates, HTTP POST, HTTP PUT, FTP uploading, HTTP
form based upload, proxies, cookies, file transfer resume, user+password
authentication (Basic, Digest, NTLM, Negotiate, kerberos...), proxy
tunneling, and so on.")
   (license (license:non-copyleft "file://COPYING"
                                  "See COPYING in the distribution."))
   (home-page "https://curl.haxx.se/")))

(define-public curl-minimal
<<<<<<< HEAD
  (deprecated-package "curl-minimal" curl))
=======
  (hidden-package
   (package/inherit
    curl
    (name "curl-minimal")
    (inputs (alist-delete "openldap" (package-inputs curl))))))
>>>>>>> 6985a1ac

(define-public kurly
  (package
    (name "kurly")
    (version "1.2.2")
    (source (origin
              (method git-fetch)
              (uri (git-reference
                     (url "https://gitlab.com/davidjpeacock/kurly.git")
                     (commit (string-append "v" version))))
              (file-name (git-file-name name version))
              (sha256
               (base32
                "003jv2k45hg2svhjpy5253ccd250vi2r17x2zhm51iw54kgwxipm"))))
    (build-system go-build-system)
    (arguments
     `(#:import-path "gitlab.com/davidjpeacock/kurly"
       #:install-source? #f
       #:phases
       (modify-phases %standard-phases
         (add-after 'install 'install-documentation
           (lambda* (#:key import-path outputs #:allow-other-keys)
             (let* ((source (string-append "src/" import-path))
                    (out (assoc-ref outputs "out"))
                    (doc (string-append out "/share/doc/" ,name "-" ,version))
                    (man (string-append out "/share/man/man1")))
               (with-directory-excursion source
                 (install-file "README.md" doc)
                 (mkdir-p man)
                 (copy-file "doc/kurly.man"
                            (string-append man "/kurly.1")))
               #t))))))
    (inputs
     `(("go-github-com-alsm-ioprogress" ,go-github-com-alsm-ioprogress)
       ("go-github-com-aki237-nscjar" ,go-github-com-aki237-nscjar)
       ("go-github-com-urfave-cli" ,go-github-com-urfave-cli)))
    (synopsis "Command-line HTTP client")
    (description "kurly is an alternative to the @code{curl} program written in
Go.  kurly is designed to operate in a similar manner to curl, with select
features.  Notably, kurly is not aiming for feature parity, but common flags and
mechanisms particularly within the HTTP(S) realm are to be expected.  kurly does
not offer a replacement for libcurl.")
    (home-page "https://gitlab.com/davidjpeacock/kurly")
    (license license:asl2.0)))

(define-public guile-curl
  (package
   (name "guile-curl")
   (version "0.7")
   (source (origin
            (method url-fetch)
            (uri (string-append "http://www.lonelycactus.com/tarball/"
                                "guile_curl-" version ".tar.gz"))
            (sha256
             (base32
              "1zk0ijx6bj212k0j0ma84cpvpvn0x6raaxnby3wdx3w4wnhnscn7"))))
   (build-system gnu-build-system)
   (arguments
    `(#:modules (((guix build guile-build-system)
                  #:select (target-guile-effective-version))
                 ,@%gnu-build-system-modules)
      #:imported-modules ((guix build guile-build-system)
                          ,@%gnu-build-system-modules)
      #:configure-flags (list (string-append
                               "--with-guilesitedir="
                               (assoc-ref %outputs "out")
                               "/share/guile/site/"
                               (target-guile-effective-version
                                (assoc-ref %build-inputs "guile")))
                              (string-append
                               "-with-guileextensiondir="
                               (assoc-ref %outputs "out")
                               "/lib/guile/"
                               (target-guile-effective-version
                                (assoc-ref %build-inputs "guile"))
                               "/extensions"))
      #:phases
      (modify-phases %standard-phases
        (add-after 'unpack 'patch-undefined-references
          (lambda* _
            (substitute* "src/curl.scm"
              ;; The following #defines are missing from our curl package
              ;; and therefore result in the evaluation of undefined symbols.
              ((",CURLOPT_HAPROXYPROTOCOL") "#f")
              ((",CURLOPT_DISALLOW_USERNAME_IN_URL") "#f")
              ((",CURLOPT_TIMEVALUE_LARGE") "#f")
              ((",CURLOPT_DNS_SHUFFLE_ADDRESSES") "#f")
              ((",CURLOPT_HAPPY_EYEBALLS_TIMEOUT_MS") "#f"))))
        (add-after 'install 'patch-extension-path
          (lambda* (#:key outputs #:allow-other-keys)
            (let* ((out      (assoc-ref outputs "out"))
                   (curl.scm (string-append
                              out "/share/guile/site/"
                              (target-guile-effective-version)
                              "/curl.scm"))
                   (curl.go  (string-append
                              out "/lib/guile/"
                              (target-guile-effective-version)
                              "/site-ccache/curl.go"))
                   (ext      (string-append out "/lib/guile/"
                                            (target-guile-effective-version)
                                            "/extensions/libguile-curl")))
              (substitute* curl.scm (("libguile-curl") ext))
              ;; The build system does not actually compile the Scheme module.
              ;; So we can compile it and put it in the right place in one go.
              (invoke "guild" "compile" curl.scm "-o" curl.go)))))))
   (native-inputs `(("pkg-config" ,pkg-config)))
   (inputs
    `(("curl" ,curl)
      ("guile" ,guile-3.0)))
   (home-page "http://www.lonelycactus.com/guile-curl.html")
   (synopsis "Curl bindings for Guile")
   (description "@code{guile-curl} is a project that has procedures that allow
Guile to do client-side URL transfers, like requesting documents from HTTP or
FTP servers.  It is based on the curl library.")
   (license license:gpl3+)))

(define-public guile2.2-curl
  (package
    (inherit guile-curl)
    (name "guile2.2-curl")
    (inputs
     `(("curl" ,curl)
       ("guile" ,guile-2.2)))))

(define-public curlpp
  (package
    (name "curlpp")
    (version "0.8.1")
    (source
     (origin
       (method git-fetch)
       (uri (git-reference
             (url "https://github.com/jpbarrette/curlpp")
             (commit (string-append "v" version))))
       (sha256
        (base32 "1b0ylnnrhdax4kwjq64r1fk0i24n5ss6zfzf4hxwgslny01xiwrk"))
       (file-name (git-file-name name version))))
    (build-system cmake-build-system)
    ;; There are no build tests to be had.
    (arguments
     '(#:tests? #f))
    ;; The installed version needs the header files from the C library.
    (propagated-inputs
     `(("curl" ,curl)))
    (synopsis "C++ wrapper around libcURL")
    (description
     "This package provides a free and easy-to-use client-side C++ URL
transfer library, supporting FTP, FTPS, HTTP, HTTPS, GOPHER, TELNET, DICT,
FILE and LDAP; in particular it supports HTTPS certificates, HTTP POST, HTTP
PUT, FTP uploading, kerberos, HTTP form based upload, proxies, cookies,
user+password authentication, file transfer resume, http proxy tunneling and
more!")
    (home-page "http://www.curlpp.org")
    (license license:expat)))<|MERGE_RESOLUTION|>--- conflicted
+++ resolved
@@ -53,17 +53,6 @@
 (define-public curl
   (package
    (name "curl")
-<<<<<<< HEAD
-   (version "7.73.0")
-   (source (origin
-            (method url-fetch)
-            (uri (string-append "https://curl.haxx.se/download/curl-"
-                                version ".tar.xz"))
-            (sha256
-             (base32
-              "12j0qaij1ppgspray8xvs2qk3h3m23wdqh27x87y1aw8xaj7qk3w"))
-            (patches (search-patches "curl-use-ssl-cert-env.patch"))))
-=======
    (version "7.74.0")
    (source (origin
              (method url-fetch)
@@ -73,7 +62,6 @@
               (base32
                "12w7gskrglg6qrmp822j37fmbr0icrcxv7rib1fy5xiw80n5z7cr"))
              (patches (search-patches "curl-use-ssl-cert-env.patch"))))
->>>>>>> 6985a1ac
    (build-system gnu-build-system)
    (outputs '("out"
               "doc"))                             ;1.2 MiB of man3 pages
@@ -155,15 +143,7 @@
    (home-page "https://curl.haxx.se/")))
 
 (define-public curl-minimal
-<<<<<<< HEAD
   (deprecated-package "curl-minimal" curl))
-=======
-  (hidden-package
-   (package/inherit
-    curl
-    (name "curl-minimal")
-    (inputs (alist-delete "openldap" (package-inputs curl))))))
->>>>>>> 6985a1ac
 
 (define-public kurly
   (package
