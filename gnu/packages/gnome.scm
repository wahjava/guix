;;; GNU Guix --- Functional package management for GNU
;;; Copyright © 2013, 2015 Andreas Enge <andreas@enge.fr>
;;; Copyright © 2014, 2015, 2016, 2017, 2018, 2019, 2020 Ludovic Courtès <ludo@gnu.org>
;;; Copyright © 2014 Ian Denhardt <ian@zenhack.net>
;;; Copyright © 2014, 2016, 2020 Eric Bavier <bavier@posteo.net>
;;; Copyright © 2014, 2015 Federico Beffa <beffa@fbengineering.ch>
;;; Copyright © 2015, 2016 Sou Bunnbu <iyzsong@gmail.com>
;;; Copyright © 2015 Mathieu Lirzin <mthl@openmailbox.org>
;;; Copyright © 2015, 2017 Andy Wingo <wingo@igalia.com>
;;; Copyright © 2015 David Hashe <david.hashe@dhashe.com>
;;; Copyright © 2015, 2016, 2017, 2018, 2019, 2020 Ricardo Wurmus <rekado@elephly.net>
;;; Copyright © 2015, 2016, 2017, 2018, 2021 Mark H Weaver <mhw@netris.org>
;;; Copyright © 2015 David Thompson <davet@gnu.org>
;;; Copyright © 2015, 2016, 2017, 2018, 2019, 2020, 2021 Efraim Flashner <efraim@flashner.co.il>
;;; Copyright © 2016, 2017, 2018 Rene Saavedra <pacoon@protonmail.com>
;;; Copyright © 2016 Jochem Raat <jchmrt@riseup.net>
;;; Copyright © 2016, 2017, 2019 Kei Kebreau <kkebreau@posteo.net>
;;; Copyright © 2016 Jan Nieuwenhuizen <janneke@gnu.org>
;;; Copyright © 2016 Roel Janssen <roel@gnu.org>
;;; Copyright © 2016, 2018 Leo Famulari <leo@famulari.name>
;;; Copyright © 2016 Alex Griffin <a@ajgrf.com>
;;; Copyright © 2016, 2017 Nikita <nikita@n0.is>
;;; Copyright © 2016 David Craven <david@craven.ch>
;;; Copyright © 2016–2021 Tobias Geerinckx-Rice <me@tobias.gr>
;;; Copyright © 2017 Thomas Danckaert <post@thomasdanckaert.be>
;;; Copyright © 2017 Hartmut Goebel <h.goebel@crazy-compilers.com>
;;; Copyright © 2017, 2018 nee <nee-git@hidamari.blue>
;;; Copyright © 2017 Chris Marusich <cmmarusich@gmail.com>
;;; Copyright © 2017 Mohammed Sadiq <sadiq@sadiqpk.org>
;;; Copyright © 2017, 2020 Brendan Tildesley <mail@brendan.scot>
;;; Copyright © 2017, 2018 Rutger Helling <rhelling@mykolab.com>
;;; Copyright © 2018 Jovany Leandro G.C <bit4bit@riseup.net>
;;; Copyright © 2018 Vasile Dumitrascu <va511e@yahoo.com>
;;; Copyright © 2018 Björn Höfling <bjoern.hoefling@bjoernhoefling.de>
;;; Copyright © 2018, 2019 Timothy Sample <samplet@ngyro.com>
;;; Copyright © 2019 Danny Milosavljevic <dannym@scratchpost.org>
;;; Copyright © 2019, 2020 Marius Bakke <mbakke@fastmail.com>
;;; Copyright © 2019 Florian Pelz <pelzflorian@pelzflorian.de>
;;; Copyright © 2019 Giacomo Leidi <goodoldpaul@autistici.org>
;;; Copyright © 2019 Jelle Licht <jlicht@fsfe.org>
;;; Copyright © 2019 Jonathan Frederickson <jonathan@terracrypt.net>
;;; Copyright © 2019, 2020 Maxim Cournoyer <maxim.cournoyer@gmail.com>
;;; Copyright © 2019, 2020 Martin Becze <mjbecze@riseup.net>
;;; Copyright © 2019 David Wilson <david@daviwil.com>
;;; Copyright © 2019, 2020 Raghav Gururajan <raghavgururajan@disroot.org>
;;; Copyright © 2019, 2020 Jonathan Brielmaier <jonathan.brielmaier@web.de>
;;; Copyright © 2019, 2020, 2021 Leo Prikler <leo.prikler@student.tugraz.at>
;;; Copyright © 2020 Oleg Pykhalov <go.wigust@gmail.com>
;;; Copyright © 2020 Pierre Neidhardt <mail@ambrevar.xyz>
;;; Copyright © 2020 raingloom <raingloom@riseup.net>
;;; Copyright © 2020 Nicolas Goaziou <mail@nicolasgoaziou.fr>
;;; Copyright © 2020 Naga Malleswari <nagamalli@riseup.net>
;;; Copyright © 2020 Ryan Prior <rprior@protonmail.com>
;;; Copyright © 2020, 2021 Vinicius Monego <monego@posteo.net>
;;; Copyright © 2020, 2021 Brice Waegeneire <brice@waegenei.re>
;;; Copyright © 2020 Arun Isaac <arunisaac@systemreboot.net>
;;; Copyright © 2020 Michael Rohleder <mike@rohleder.de>
;;; Copyright © 2020 Tim Gesthuizen <tim.gesthuizen@yahoo.de>
;;; Copyright © 2020, 2021 Andy Tai <atai@atai.org>
;;; Copyright © 2020, 2021 Sébastien Lerique <sl@eauchat.org>
;;;
;;; This file is part of GNU Guix.
;;;
;;; GNU Guix is free software; you can redistribute it and/or modify it
;;; under the terms of the GNU General Public License as published by
;;; the Free Software Foundation; either version 3 of the License, or (at
;;; your option) any later version.
;;;
;;; GNU Guix is distributed in the hope that it will be useful, but
;;; WITHOUT ANY WARRANTY; without even the implied warranty of
;;; MERCHANTABILITY or FITNESS FOR A PARTICULAR PURPOSE.  See the
;;; GNU General Public License for more details.
;;;
;;; You should have received a copy of the GNU General Public License
;;; along with GNU Guix.  If not, see <http://www.gnu.org/licenses/>.

(define-module (gnu packages gnome)
  #:use-module (gnu packages)
  #:use-module (gnu packages admin)
  #:use-module (gnu packages aidc)
  #:use-module (gnu packages aspell)
  #:use-module (gnu packages autotools)
  #:use-module (gnu packages avahi)
  #:use-module (gnu packages backup)
  #:use-module (gnu packages base)
  #:use-module (gnu packages bash)
  #:use-module (gnu packages bison)
  #:use-module (gnu packages boost)
  #:use-module (gnu packages build-tools)
  #:use-module (gnu packages calendar)
  #:use-module (gnu packages cdrom)
  #:use-module (gnu packages check)
  #:use-module (gnu packages cmake)
  #:use-module (gnu packages compression)
  #:use-module (gnu packages crates-io)
  #:use-module (gnu packages crates-graphics)
  #:use-module (gnu packages crates-gtk)
  #:use-module (gnu packages cups)
  #:use-module (gnu packages curl)
  #:use-module (gnu packages cyrus-sasl)
  #:use-module (gnu packages databases)
  #:use-module (gnu packages dbm)
  #:use-module (gnu packages djvu)
  #:use-module (gnu packages dns)
  #:use-module (gnu packages docbook)
  #:use-module (gnu packages documentation)
  #:use-module (gnu packages enchant)
  #:use-module (gnu packages flex)
  #:use-module (gnu packages fonts)
  #:use-module (gnu packages file-systems)
  #:use-module (gnu packages fontutils)
  #:use-module (gnu packages freedesktop)
  #:use-module (gnu packages game-development)
  #:use-module (gnu packages gcc)
  #:use-module (gnu packages gettext)
  #:use-module (gnu packages ghostscript)
  #:use-module (gnu packages gimp)
  #:use-module (gnu packages gl)
  #:use-module (gnu packages glib)
  #:use-module (gnu packages gnupg)
  #:use-module (gnu packages gnuzilla)
  #:use-module (gnu packages geo)
  #:use-module (gnu packages gperf)
  #:use-module (gnu packages graphviz)
  #:use-module (gnu packages gstreamer)
  #:use-module (gnu packages gtk)
  #:use-module (gnu packages guile)
  #:use-module (gnu packages ibus)
  #:use-module (gnu packages icu4c)
  #:use-module (gnu packages image)
  #:use-module (gnu packages imagemagick)
  #:use-module (gnu packages inkscape)
  #:use-module (gnu packages iso-codes)
  #:use-module (gnu packages kerberos)
  #:use-module (gnu packages libcanberra)
  #:use-module (gnu packages libffi)
  #:use-module (gnu packages libunistring)
  #:use-module (gnu packages libunwind)
  #:use-module (gnu packages libusb)
  #:use-module (gnu packages linux)
  #:use-module (gnu packages lirc)
  #:use-module (gnu packages lua)
  #:use-module (gnu packages mail)
  #:use-module (gnu packages mp3)
  #:use-module (gnu packages multiprecision)
  #:use-module (gnu packages music)
  #:use-module (gnu packages ncurses)
  #:use-module (gnu packages nettle)
  #:use-module (gnu packages networking)
  #:use-module (gnu packages ninja)
  #:use-module (gnu packages node)
  #:use-module (gnu packages nss)
  #:use-module (gnu packages ocr)
  #:use-module (gnu packages openldap)
  #:use-module (gnu packages package-management)
  #:use-module (gnu packages password-utils)
  #:use-module (gnu packages pcre)
  #:use-module (gnu packages pdf)
  #:use-module (gnu packages perl)
  #:use-module (gnu packages photo)
  #:use-module (gnu packages php)
  #:use-module (gnu packages pkg-config)
  #:use-module (gnu packages polkit)
  #:use-module (gnu packages popt)
  #:use-module (gnu packages pretty-print)
  #:use-module (gnu packages protobuf)
  #:use-module (gnu packages pulseaudio)
  #:use-module (gnu packages python)
  #:use-module (gnu packages python-compression)
  #:use-module (gnu packages python-crypto)
  #:use-module (gnu packages python-web)
  #:use-module (gnu packages python-xyz)
  #:use-module (gnu packages rdesktop)
  #:use-module (gnu packages rdf)
  #:use-module (gnu packages readline)
  #:use-module (gnu packages ruby)
  #:use-module (gnu packages rust)
  #:use-module (gnu packages samba)
  #:use-module (gnu packages scanner)
  #:use-module (gnu packages sdl)
  #:use-module (gnu packages search)
  #:use-module (gnu packages selinux)
  #:use-module (gnu packages slang)
  #:use-module (gnu packages speech)
  #:use-module (gnu packages spice)
  #:use-module (gnu packages sqlite)
  #:use-module (gnu packages ssh)
  #:use-module (gnu packages swig)
  #:use-module (gnu packages tex)
  #:use-module (gnu packages time)
  #:use-module (gnu packages tls)
  #:use-module (gnu packages valgrind)
  #:use-module (gnu packages version-control)
  #:use-module (gnu packages video)
  #:use-module (gnu packages virtualization)
  #:use-module (gnu packages vpn)
  #:use-module (gnu packages web)
  #:use-module (gnu packages webkit)
  #:use-module (gnu packages xdisorg)
  #:use-module (gnu packages xiph)
  #:use-module (gnu packages xml)
  #:use-module (gnu packages xorg)
  #:use-module (gnu artwork)
  #:use-module ((guix build utils) #:select (modify-phases))
  #:use-module (guix build-system cargo)
  #:use-module (guix build-system cmake)
  #:use-module (guix build-system glib-or-gtk)
  #:use-module (guix build-system gnu)
  #:use-module (guix build-system meson)
  #:use-module (guix build-system python)
  #:use-module (guix build-system trivial)
  #:use-module (guix download)
  #:use-module (guix git-download)
  #:use-module ((guix licenses) #:prefix license:)
  #:use-module (guix packages)
  #:use-module (guix utils)
  #:use-module (guix gexp)
  #:use-module (guix monads)
  #:use-module (guix store)
  #:use-module (ice-9 match)
  #:use-module (srfi srfi-1))

(define-public gupnp-igd
  (package
    (name "gupnp-igd")
    (version "1.2.0")
    (source
     (origin
       (method url-fetch)
       (uri
        (string-append "mirror://gnome/sources/" name "/"
                       (version-major+minor version) "/"
                       name "-" version ".tar.xz"))
       (sha256
        (base32 "1q9bw12ibih3yxpha3gm1dabyqg9gx6yxacbh4kxsgm1i84j0lab"))))
    (build-system meson-build-system)
    (outputs '("out" "doc"))
    (arguments
     `(#:glib-or-gtk? #t     ; To wrap binaries and compile schemas
       #:configure-flags (list "-Dgtk_doc=true")
       #:phases
       (modify-phases %standard-phases
         (add-after 'unpack 'patch-docbook-xml
           (lambda* (#:key inputs #:allow-other-keys)
             (with-directory-excursion "doc"
               (substitute* "gupnp-igd-docs.xml"
                 (("http://www.oasis-open.org/docbook/xml/4.1.2/")
                  (string-append (assoc-ref inputs "docbook-xml-4.1.2")
                                 "/xml/dtd/docbook/"))))
             #t))
         (add-after 'install 'move-doc
           (lambda* (#:key outputs #:allow-other-keys)
             (let* ((out (assoc-ref outputs "out"))
                    (doc (assoc-ref outputs "doc")))
               (mkdir-p (string-append doc "/share"))
               (rename-file
                (string-append out "/share/gtk-doc")
                (string-append doc "/share/gtk-doc"))
               #t))))))
    (native-inputs
     `(("docbook-xml-4.1.2" ,docbook-xml-4.1.2)
       ("docbook-xsl" ,docbook-xsl)
       ("glib:bin" ,glib "bin")
       ("gobject-introspection" ,gobject-introspection)
       ("gsettings-desktop-schemas" ,gsettings-desktop-schemas)
       ("gtk-doc" ,gtk-doc)
       ("pkg-config" ,pkg-config)))
    (propagated-inputs
     `(("glib" ,glib)
       ("glib-networking" ,glib-networking)
       ("gssdp" ,gssdp)
       ("gupnp" ,gupnp)
       ("libsoup" ,libsoup)))
    (synopsis "UPnP IGD for GNOME")
    (description "GUPnP-IGD is a library to handle UPnP IGD port mapping.")
    (home-page "https://gitlab.gnome.org/GNOME/gupnp-igd")
    (license license:lgpl2.1+)))

(define-public brasero
  (package
    (name "brasero")
    (version "3.12.2")
    (source (origin
             (method url-fetch)
             (uri (string-append "mirror://gnome/sources/brasero/"
                                 (version-major+minor version) "/"
                                 "brasero-" version ".tar.xz"))
             (sha256
              (base32
               "0h90y674j26rvjahb8cc0w79zx477rb6zaqcj26wzvq8kmpic8k8"))))
    (build-system glib-or-gtk-build-system)
    (arguments
     `(#:configure-flags (list
                          (string-append "--with-girdir="
                                         (assoc-ref %outputs "out")
                                         "/share/gir-1.0")
                          (string-append "--with-typelibdir="
                                         (assoc-ref %outputs "out")
                                         "/lib/girepository-1.0"))
       #:phases
       (modify-phases %standard-phases
         (add-before 'configure 'embed-growisofs
           (lambda* (#:key inputs #:allow-other-keys)
             (substitute* "plugins/growisofs/burn-growisofs.c"
               (("\"growisofs") (string-append "\"" (which "growisofs"))))
             #t)))))
    (propagated-inputs
     `(("hicolor-icon-theme" ,hicolor-icon-theme)))
    (native-inputs
     `(("intltool" ,intltool)
       ("itstool" ,itstool)
       ("glib" ,glib "bin")                       ; glib-compile-schemas, etc.
       ("gobject-introspection" ,gobject-introspection)
       ("pkg-config" ,pkg-config)))
    (inputs
     `(("dvd+rw-tools" ,dvd+rw-tools)
       ("glib" ,glib)
       ("gnome-doc-utils" ,gnome-doc-utils)
       ("gstreamer" ,gstreamer)
       ("gst-plugins-base" ,gst-plugins-base)
       ("gtk+" ,gtk+)
       ("libcanberra" ,libcanberra)
       ("libice" ,libice)
       ("libnotify" ,libnotify)
       ("libsm" ,libsm)
       ("libxml2" ,libxml2)
       ("totem-pl-parser" ,totem-pl-parser)))
    (home-page "https://wiki.gnome.org/Apps/Brasero")
    (synopsis "CD/DVD burning tool for Gnome")
    (description "Brasero is an application to burn CD/DVD for the Gnome
Desktop.  It is designed to be as simple as possible and has some unique
features to enable users to create their discs easily and quickly.")
    (license license:gpl2+)))

(define-public libcloudproviders
  (package
    (name "libcloudproviders")
    (version "0.3.1")
    (source
     (origin
       (method url-fetch)
       (uri
        (string-append "mirror://gnome/sources/" name "/"
                       (version-major+minor version) "/"
                       name "-" version ".tar.xz"))
       (sha256
        (base32 "0aars24myf6n8b8hm1n12hsgcm54097kpbpm4ba31zp1l4y22qs7"))))
    (build-system meson-build-system)
    (outputs '("out" "doc"))
    (arguments
     `(#:glib-or-gtk? #t     ; To wrap binaries and/or compile schemas
       #:configure-flags
       (list
        "-Denable-gtk-doc=true")
       #:phases
       (modify-phases %standard-phases
         (add-after 'install 'move-doc
           (lambda* (#:key outputs #:allow-other-keys)
             (let* ((out (assoc-ref outputs "out"))
                    (doc (assoc-ref outputs "doc")))
               (mkdir-p (string-append doc "/share"))
               (rename-file
                (string-append out "/share/gtk-doc")
                (string-append doc "/share/gtk-doc"))
               #t))))))
    (native-inputs
     `(("glib:bin" ,glib "bin")
       ("gobject-introspection" ,gobject-introspection)
       ("gtk-doc" ,gtk-doc)
       ("pkg-config" ,pkg-config)
       ("vala" ,vala)))
    (inputs
     `(("glib" ,glib)
       ("glib-networking" ,glib-networking)))
    (synopsis "Cloudproviders Integration API")
    (description "Libcloudproviders is a DBus API that allows cloud storage sync
clients to expose their services.  Clients such as file managers and desktop
environments can then provide integrated access to the cloud providers
services.")
    (home-page "https://csorianognome.wordpress.com/2015/07/07/cloud-providers/")
    (license license:lgpl3+)))

(define-public libgrss
  (package
    (name "libgrss")
    (version "0.7.0")
    (source
     (origin
       (method url-fetch)
       (uri
        (string-append "mirror://gnome/sources/" name "/"
                       (version-major+minor version) "/"
                       name "-" version ".tar.xz"))
       (sha256
        (base32 "1nalslgyglvhpva3px06fj6lv5zgfg0qmj0sbxyyl5d963vc02b7"))))
    (build-system glib-or-gtk-build-system)
    (outputs '("out" "doc"))
    (arguments
     `(#:configure-flags
       (list
        "--enable-gtk-doc"
        (string-append "--with-html-dir="
                       (assoc-ref %outputs "doc")
                       "/share/gtk-doc/html"))
       #:phases
       (modify-phases %standard-phases
         (add-after 'unpack 'patch-docbook-xml
           (lambda* (#:key inputs #:allow-other-keys)
             (with-directory-excursion "doc/reference"
               (substitute* "libgrss-docs.sgml"
                 (("http://www.oasis-open.org/docbook/xml/4.1.2/")
                  (string-append (assoc-ref inputs "docbook-xml")
                                 "/xml/dtd/docbook/"))))
             #t)))))
    (native-inputs
     `(("docbook-xml" ,docbook-xml-4.1.2)
       ("gobject-introspection" ,gobject-introspection)
       ("gtk-doc" ,gtk-doc)
       ("pkg-config" ,pkg-config)))
    (propagated-inputs
     `(("glib" ,glib)
       ("libsoup" ,libsoup)
       ("libxml2" ,libxml2)))
    (synopsis "Glib library for feeds")
    (description "LibGRSS is a Glib abstraction to handle feeds in RSS, Atom,
and other formats.")
    (home-page "https://wiki.gnome.org/Projects/Libgrss")
    (license license:lgpl3+)))

(define-public gnome-js-common
  (package
    (name "gnome-js-common")
    (version "0.1.2")
    (source
     (origin
       (method url-fetch)
       (uri
        (string-append "mirror://gnome/sources/" name "/"
                       (version-major+minor version) "/"
                       name "-" version ".tar.gz"))
       (sha256
        (base32 "1zv5b9bcbclzj64xd9kgql4ndmbwvvi6cl937ykw8fp21xgh8z7y"))))
    (build-system glib-or-gtk-build-system)
    (arguments
     `(#:configure-flags
       (list
        "--disable-static")))
    (native-inputs
     `(("gettext" ,gettext-minimal)
       ("intltool" ,intltool)
       ("pkg-config" ,pkg-config)))
    (synopsis "Common JS Modules")
    (description "GNOME-JS-Common provides common modules for GNOME JavaScript
bindings.")
    (home-page "https://wiki.gnome.org/Projects/Seed")
    (license license:gpl3+)))

(define-public seed
  (package
    (name "seed")
    (version "3.8.1")
    (source
     (origin
       (method url-fetch)
       (uri
        (string-append "mirror://gnome/sources/" name "/"
                       (version-major+minor version) "/"
                       name "-" version ".tar.xz"))
       (sha256
        (base32 "0cmcxaggcdcy13j27gy8id2qsf2p2sl4bz2mwb9zhv3gzavlvjw0"))
       (patches
        (search-patches "seed-webkit.patch"))))
    (build-system glib-or-gtk-build-system)
    (outputs '("out" "doc"))
    (arguments
     `(#:configure-flags
       (list
        "--disable-static"
        "--enable-xorg-module"
        (string-append "--with-html-dir="
                       (assoc-ref %outputs "doc")
                       "/share/gtk-doc/html")
        "--with-webkit=4.0")
       #:phases
       (modify-phases %standard-phases
         ;; The seed-webkit.patch patches configure.ac.
         ;; So the source files need to be re-bootstrapped.
         (add-after 'unpack 'trigger-bootstrap
           (lambda _
             (for-each delete-file
                       (list
                        "configure"
                        "Makefile.in"))
             #t))
         (add-after 'unpack 'patch-tests
           (lambda* (#:key outputs #:allow-other-keys)
             (substitute* (find-files "." "\\.js$")
              (("#!/usr/bin/env seed")
               (string-append "#!" (getcwd) "/src/seed")))
             #t))
         (add-before 'build 'patch-docbook-xml
           (lambda* (#:key inputs #:allow-other-keys)
             (with-directory-excursion "doc"
               (substitute* '("reference/seed-docs.sgml" "modules/book.xml")
                 (("http://www.oasis-open.org/docbook/xml/4.1.2/")
                  (string-append (assoc-ref inputs "docbook-xml")
                                 "/xml/dtd/docbook/"))))
             #t)))))
    (native-inputs
     `(("autoconf" ,autoconf)
       ("automake" ,automake)
       ("docbook-xml" ,docbook-xml-4.1.2)
       ("gettext" ,gettext-minimal)
       ("gobject-introspection" ,gobject-introspection)
       ("gtk-doc" ,gtk-doc)
       ("intltool" ,intltool)
       ("libtool" ,libtool)
       ("pkg-config" ,pkg-config)))
    (inputs
     `(("cairo" ,cairo)
       ("dbus" ,dbus)
       ("dbus-glib" ,dbus-glib)
       ("gnome-js-common" ,gnome-js-common)
       ("gtk+" ,gtk+)
       ("gtk+-2" ,gtk+-2)
       ("libffi" ,libffi)
       ("libxml2" ,libxml2)
       ("mpfr" ,mpfr)
       ("readline" ,readline)
       ("sqlite" ,sqlite)
       ("xscrnsaver" ,libxscrnsaver)))
    (propagated-inputs
     `(("glib" ,glib)
       ("webkit" ,webkitgtk)))
    (synopsis "GObject JavaScriptCore bridge")
    (description "Seed is a library and interpreter, dynamically bridging
(through GObjectIntrospection) the WebKit JavaScriptCore engine, with the
GNOME platform.  It serves as something which enables you to write standalone
applications in JavaScript, or easily enable your application to be extensible
in JavaScript.")
    (home-page "https://wiki.gnome.org/Projects/Seed")
    (license license:lgpl2.0+)))

(define-public libdmapsharing
  (package
    (name "libdmapsharing")
    (version "3.9.10")
    (source
     (origin
       (method url-fetch)
       (uri
        (string-append "https://www.flyn.org/projects/"
                       name "/" name "-" version ".tar.gz"))
       (sha256
        (base32 "152hnddwxv590cn802awv3mn27ixc3s6ac691a7z02d1c5fl45p2"))))
    (build-system glib-or-gtk-build-system)
    (outputs '("out" "doc"))
    (arguments
     `(#:tests? #f                      ; Tests require networking.
       #:configure-flags
       (list
        "--disable-static"
        (string-append "--with-html-dir="
                       (assoc-ref %outputs "doc")
                       "/share/gtk-doc/html"))
       #:phases
       (modify-phases %standard-phases
         (add-after 'unpack 'patch-docbook-xml
           (lambda* (#:key inputs #:allow-other-keys)
             (with-directory-excursion "doc"
               (substitute* "libdmapsharing-4.0-docs.xml"
                 (("http://www.oasis-open.org/docbook/xml/4.3/")
                  (string-append (assoc-ref inputs "docbook-xml")
                                 "/xml/dtd/docbook/"))))
             #t)))))
    (native-inputs
     `(("check" ,check)
       ("docbook-xml" ,docbook-xml-4.3)
       ("gobject-introspection" ,gobject-introspection)
       ("pedansee" ,pedansee)
       ("pkg-config" ,pkg-config)
       ("vala" ,vala)))
    (inputs
     `(("avahi" ,avahi)
       ("gdk-pixbuf" ,gdk-pixbuf+svg)
       ("gee" ,libgee)
       ("gst-plugins-base" ,gst-plugins-base)
       ("gtk+" ,gtk+)))
    (propagated-inputs
     `(("glib" ,glib)
       ("glib-networking" ,glib-networking)
       ("gstreamer" ,gstreamer)
       ("libsoup" ,libsoup)))
    (synopsis "Media management library")
    (description "Libdmapsharing is a library which allows programs to access,
share and control the playback of media content using DMAP (DAAP, DPAP & DACP).
It is written in C using GObject and libsoup.")
    (home-page "https://launchpad.net/gtx")
    (license license:lgpl2.1+)))

(define-public gtx
  (package
    (name "gtx")
    (version "0.2.2")
    (source
     (origin
       (method url-fetch)
       (uri
        (string-append "https://launchpad.net/gtx/trunk/"
                       version "/+download/gtx-" version ".tar.gz"))
       (sha256
        (base32 "0i4zvn5v4rf0cw3fxylk6j2pyy5lkrswdiw8jdxkys0ph0nan33n"))))
    (build-system glib-or-gtk-build-system)
    (outputs '("out" "doc"))
    (arguments
     `(#:configure-flags
       (list
        "--disable-static"
        "--enable-gtk-doc"
        (string-append "--with-html-dir="
                       (assoc-ref %outputs "doc")
                       "/share/gtk-doc/html"))))
    (native-inputs
     `(("gobject-introspection" ,gobject-introspection)
       ("gtk-doc" ,gtk-doc)
       ("pkg-config" ,pkg-config)))
    (propagated-inputs
     `(("glib" ,glib)))
    (synopsis "GLib Testing Framework")
    (description "GTX is a small collection of convenience functions intended to
enhance the GLib testing framework.  With specific emphasis on easing the pain
of writing test cases for asynchronous interactions.")
    (home-page "https://launchpad.net/gtx")
    (license license:lgpl2.1+)))

(define-public dee
  (package
    (name "dee")
    (version "1.2.7")
    (source
     (origin
       (method url-fetch)
       (uri
        (string-append "https://launchpad.net/dee/1.0/"
                       version "/+download/dee-" version ".tar.gz"))
       (sha256
        (base32 "12mzffk0lyd566y46x57jlvb9af152b4dqpasr40zal4wrn37w0v"))
       (patches
        (search-patches "dee-vapi.patch"))))
    (build-system glib-or-gtk-build-system)
    (outputs '("out" "doc"))
    (arguments
     `(#:configure-flags
       (list
        "--disable-maintainer-flags"
        (string-append "--with-pygi-overrides-dir="
                       (assoc-ref %outputs "out")
                       "/lib/python"
                       ,(version-major+minor
                         (package-version python))
                       "/site-packages/gi/overrides")
        (string-append "--with-html-dir="
                       (assoc-ref %outputs "doc")
                       "/share/gtk-doc/html"))
       #:phases
       (modify-phases %standard-phases
         (add-after 'unpack 'patch-docbook-xml
           (lambda* (#:key inputs #:allow-other-keys)
             (with-directory-excursion "doc/reference/dee-1.0"
               (substitute* "dee-1.0-docs.sgml"
                 (("http://www.oasis-open.org/docbook/xml/4.3/")
                  (string-append (assoc-ref inputs "docbook-xml")
                                 "/xml/dtd/docbook/"))))
             #t))
         (add-after 'patch-docbook-xml 'disable-failing-tests
           (lambda _
             (substitute* "tests/test-icu.c"
               (("g_test_add \\(DOMAIN\"/Default/AsciiFolder\", Fixture, 0,")
                "")
               (("setup, test_ascii_folder, teardown\\);")
                ""))
             #t))
         (add-before 'check 'pre-check
           (lambda _
             ;; Tests require a running dbus-daemon.
             (system "dbus-daemon &")
             ;; For missing '/etc/machine-id'.
             (setenv "DBUS_FATAL_WARNINGS" "0")
             #t)))))
    (native-inputs
     `(("dbus" ,dbus)
       ("dbus-test-runner" ,dbus-test-runner)
       ("docbook-xml" ,docbook-xml-4.3)
       ("gobject-introspection" ,gobject-introspection)
       ("gtk-doc" ,gtk-doc)
       ;; Would only be required by configure flag "--enable-extended-tests".
       ;("gtx" ,gtx)
       ("pkg-config" ,pkg-config)
       ("pygobject" ,python-pygobject)
       ("python" ,python-wrapper)
       ("vala" ,vala)))
    (inputs
     `(("icu" ,icu4c)))
    (propagated-inputs
     `(("glib" ,glib)))
    (synopsis "Model to synchronize multiple instances over DBus")
    (description "Dee is a library that uses DBus to provide objects allowing
you to create Model-View-Controller type programs across DBus.  It also consists
of utility objects which extend DBus allowing for peer-to-peer discoverability
of known objects without needing a central registrar.")
    (home-page "https://launchpad.net/dee")
    (license
     ;; Dual-licensed
     (list
      license:lgpl3+
      license:gpl3+))))

(define-public zeitgeist
  (package
    (name "zeitgeist")
    (version "1.0.3")
    (source
     (origin
       (method git-fetch)
       (uri
        (git-reference
         (url "https://gitlab.freedesktop.org/zeitgeist/zeitgeist.git")
         (commit
          (string-append "v" version))))
       (file-name
        (git-file-name name version))
       (sha256
        (base32 "0y6fyzxl5np4yskcxibd0p03h619w9ir907nhf40h02y0pk1kgkp"))))
    (build-system glib-or-gtk-build-system)
    (arguments
     `(#:configure-flags
       (list
        "--enable-explain-queries"
        "--enable-fts"
        "--enable-docs")
       #:phases
       (modify-phases %standard-phases
         (add-after 'unpack 'patch-docbook-xml
           (lambda* (#:key inputs #:allow-other-keys)
             (with-directory-excursion "doc/libzeitgeist"
               (substitute* "zeitgeist-gtkdoc-index.sgml"
                 (("http://www.oasis-open.org/docbook/xml/4.3/")
                  (string-append (assoc-ref inputs "docbook-xml")
                                 "/xml/dtd/docbook/"))))
             #t))
         (add-after 'patch-docbook-xml 'disable-failing-tests
           (lambda _
             (substitute* "test/direct/Makefile.am"
               (("	log-test ")
                ""))
             (substitute* "test/c/Makefile.am"
               (("	test-log ")
                ""))
             #t))
         (add-before 'bootstrap 'remove-autogen-script
           (lambda _
             ;; To honor `autoreconf -vif` by build-system.
             (delete-file "autogen.sh")
             #t)))))
    (native-inputs
     `(("autoconf" ,autoconf)
       ("automake" ,automake)
       ("docbook-xml" ,docbook-xml-4.3)
       ("gettext" ,gettext-minimal)
       ("gobject-introspection" ,gobject-introspection)
       ("gtk-doc" ,gtk-doc)
       ("libtool" ,libtool)
       ("pkg-config" ,pkg-config)
       ("vala" ,vala)
       ("xorg-server-for-tests" ,xorg-server-for-tests)))
    (inputs
     `(("dee-icu" ,dee)
       ("gtk+" ,gtk+)
       ("json-glib" ,json-glib)
       ("sqlite" ,sqlite)
       ("telepathy-glib" ,telepathy-glib)
       ("python" ,python-wrapper)
       ("python-rdflib" ,python-rdflib)
       ("xapian-config" ,xapian)))
    (propagated-inputs
     `(("glib" ,glib)))
    (synopsis "Desktop Activity Logging")
    (description "Zeitgeist is a service which logs the users’s activities and
events, anywhere from files opened to websites visited and conversations.  It
makes this information readily available for other applications to use.  It is
able to establish relationships between items based on similarity and usage
patterns.")
    (home-page "https://zeitgeist.freedesktop.org/")
    (license
     ;; Dual-licensed
     (list
      license:lgpl2.1+
      license:gpl2+))))

(define-public gnome-recipes
  (package
    (name "gnome-recipes")
    (version "2.0.4")
    (source (origin
              (method git-fetch)
              (uri (git-reference
                    (url "https://gitlab.gnome.org/GNOME/recipes")
                    (commit version)))
              (file-name (git-file-name name version))
              (sha256
               (base32
                "1h049mzqnlcfqwrhmzbq3pzzdglvy2bn9fj1p8wql7a60pn8sr32"))))
    (build-system meson-build-system)
    (arguments
     `(#:glib-or-gtk? #t
       #:phases
       (modify-phases %standard-phases
         (add-after 'unpack 'skip-gtk-update-icon-cache
           (lambda _
             (substitute* "meson_post_install.py"
               (("gtk-update-icon-cache") (which "true")))
             #t))
         (add-after 'unpack 'unpack-libgd
           (lambda* (#:key inputs #:allow-other-keys)
             (let ((libgd (assoc-ref inputs "libgd")))
               (copy-recursively libgd "subprojects/libgd")
               #t))))))
    (inputs
     `(("glib" ,glib)
       ("gnome-autoar" ,gnome-autoar)
       ("gnome-online-accounts:lib" ,gnome-online-accounts "lib")
       ("gspell" ,gspell)
       ("gtk+" ,gtk+)
       ("json-glib" ,json-glib)
       ("libcanberra" ,libcanberra)
       ("libsoup" ,libsoup)
       ("rest" ,rest)))
    (native-inputs
     `(("desktop-file-utils" ,desktop-file-utils) ; for update-desktop-database
       ("gettext" ,gettext-minimal)
       ("glib:bin" ,glib "bin")
       ("itstool" ,itstool)
       ("libgd"
        ,(origin
           (method git-fetch)
           (uri (git-reference
                 (url "https://gitlab.gnome.org/GNOME/libgd")
                 (commit "c7c7ff4e05d3fe82854219091cf116cce6b19de0")))
           (file-name (git-file-name "libgd" version))
           (sha256
            (base32 "16yld0ap7qj1n96h4f2sqkjmibg7xx5xwkqxdfzam2nmyfdlrrrs"))))
       ("pkg-config" ,pkg-config)))
    (home-page "https://wiki.gnome.org/Apps/Recipes")
    (synopsis "Discover recipes for preparing food")
    (description "GNOME Recipes helps you discover what to cook today,
tomorrow, the rest of the week and for special occasions.")
    (license license:gpl3+)))

(define-public gnome-photos
  (package
    (name "gnome-photos")
    (version "3.34.2")
    (source
     (origin
       (method url-fetch)
       (uri
        (string-append "mirror://gnome/sources/" name "/"
                       (version-major+minor version) "/"
                       name "-" version ".tar.xz"))
       (sha256
        (base32
         "06ml5sf8xhpan410msqz085hmfc7082d368pb82yq646y9pcfn9w"))))
    (build-system meson-build-system)
    (arguments
     `(#:glib-or-gtk? #t
       #:configure-flags
       (list "-Ddogtail=false"     ; Not available
             ;; Required for RUNPATH validation.
             (string-append "-Dc_link_args=-Wl,-rpath="
                            (assoc-ref %outputs "out") "/lib/gnome-photos"))
       #:phases
       (modify-phases %standard-phases
         (add-after 'install 'wrap-gnome-photos
           (lambda* (#:key inputs outputs #:allow-other-keys)
             (let*
                 ((out (assoc-ref outputs "out")))
               (wrap-program (string-append out "/bin/gnome-photos")
                 `("GRL_PLUGIN_PATH" = (,(getenv "GRL_PLUGIN_PATH")))))
             #t)))))
    (native-inputs
     `(("dbus" ,dbus)
       ("desktop-file-utils" ,desktop-file-utils)
       ("gettext" ,gettext-minimal)
       ("git" ,git-minimal)
       ("glib:bin" ,glib "bin")
       ("gobject-introspection" ,gobject-introspection)
       ("gsettings-desktop-schemas" ,gsettings-desktop-schemas)
       ("gtk+:bin" ,gtk+ "bin")
       ("itstool" ,itstool)
       ("pkg-config" ,pkg-config)))
    (inputs
     `(("babl" ,babl)
       ("cairo" ,cairo)
       ("gdk-pixbuf" ,gdk-pixbuf+svg)
       ("gegl" ,gegl)
       ("geocode-glib" ,geocode-glib)
       ("gexiv2" ,gexiv2)
       ("gnome-online-accounts" ,gnome-online-accounts)
       ("gnome-online-miners" ,gnome-online-miners)
       ("grilo" ,grilo)
       ("grilo-plugins" ,grilo-plugins)
       ("gtk+" ,gtk+)
       ("libdazzle" ,libdazzle)
       ("libgdata" ,libgdata)
       ("libgfbgraph" ,gfbgraph)
       ("libjpeg" ,libjpeg-turbo)
       ("libpng" ,libpng)
       ("librest" ,rest)
       ("pygobject" ,python-pygobject)
       ("tracker" ,tracker)
       ("tracker-miners" ,tracker-miners)))
    (synopsis "Access, organize and share your photos on GNOME desktop")
    (description "GNOME Photos is a simple and elegant replacement for using a
file manager to deal with photos.  Enhance, crop and edit in a snap.  Seamless
cloud integration is offered through GNOME Online Accounts.")
    (home-page "https://wiki.gnome.org/Apps/Photos")
    (license license:gpl3+)))

(define-public gnome-music
  (package
    (name "gnome-music")
    (version "3.34.5")
    (source
     (origin
       (method url-fetch)
       (uri
        (string-append "mirror://gnome/sources/" name "/"
                       (version-major+minor version) "/"
                       name "-" version ".tar.xz"))
       (sha256
        (base32
         "1r5sfw5cbd6qqh27lzhblazir0bfi3k7nqppw66qw990isqm5psy"))))
    (build-system meson-build-system)
    (arguments
     `(#:glib-or-gtk? #t
       #:phases
       (modify-phases %standard-phases
         (add-after 'install 'wrap-gnome-music
           (lambda* (#:key inputs outputs #:allow-other-keys)
             (let*
                 ((out (assoc-ref outputs "out"))
                  (pylib (string-append out "/lib/python"
                                        ,(version-major+minor
                                          (package-version python))
                                        "/site-packages")))
               (wrap-program (string-append out "/bin/gnome-music")
                 `("GI_TYPELIB_PATH" = (,(getenv "GI_TYPELIB_PATH")))
                 `("GST_PLUGIN_SYSTEM_PATH" = (,(getenv "GST_PLUGIN_SYSTEM_PATH")))
                 `("GRL_PLUGIN_PATH" = (,(getenv "GRL_PLUGIN_PATH")))
                 `("GUIX_PYTHONPATH" = (,(getenv "GUIX_PYTHONPATH") ,pylib))))
             #t)))))
    (native-inputs
     `(("desktop-file-utils" ,desktop-file-utils)
       ("gettext" ,gettext-minimal)
       ("glib:bin" ,glib "bin")
       ("gobject-introspection" ,gobject-introspection)
       ("gtk+:bin" ,gtk+ "bin")
       ("itstools" ,itstool)
       ("pkg-config" ,pkg-config)))
    (inputs
     `(("gnome-online-accounts:lib" ,gnome-online-accounts "lib")
       ("grilo" ,grilo)
       ("grilo-plugins" ,grilo-plugins)
       ("gst-plugins-base" ,gst-plugins-base)
       ("gstreamer" ,gstreamer)
       ("gvfs" ,gvfs)
       ("libdazzle" ,libdazzle)
       ("libmediaart" ,libmediaart)
       ("libsoup" ,libsoup)
       ("pycairo" ,python-pycairo)
       ("pygobject" ,python-pygobject)
       ("tracker" ,tracker)
       ("tracker-miners" ,tracker-miners)))
    (synopsis "Simple music player for GNOME desktop")
    (description "GNOME Music is the new GNOME music playing application that
aims to combine an elegant and immersive browsing experience with simple
and straightforward controls.")
    (home-page "https://wiki.gnome.org/Apps/Music")
    (license license:gpl2+)))

(define-public portablexdr
  (package
    (name "portablexdr")
    (version "4.9.1")
    (source
     (origin
       (method url-fetch)
       (uri
        (string-append "https://people.redhat.com/~rjones/" name "/files/"
                       name "-" version ".tar.gz"))
       (sha256
        (base32
         "0b77ipvvi520nv7rr6jb1c3xryhc3m2mywhby7m48kfgag8vvx2w"))))
    (build-system gnu-build-system)
    (synopsis "External Data Representation Library")
    (description "PortableXDR is an implementation of External Data
Representation (XDR) Library.  It is a standard data serialization format, for
uses such as computer network protocols.  It allows data to be transferred
between different kinds of computer systems.")
    (home-page "https://people.redhat.com/~rjones/portablexdr/")
    (license
     (list
      license:gpl2+
      license:lgpl2.1+))))

(define-public tepl
  (package
    (name "tepl")
    (version "4.4.0")
    (source
     (origin
       (method url-fetch)
       (uri
        (string-append "mirror://gnome/sources/" name "/"
                       (version-major+minor version) "/"
                       name "-" version ".tar.xz"))
       (sha256
        (base32
         "0mm2z849hnni7597an05mrv0dckrxjngpf2xfa0g5s17i8x6gxp6"))))
    (build-system glib-or-gtk-build-system)
    (arguments
     `(#:tests? #f))                    ; FIX-ME: Requires gvfs
    (native-inputs
     `(("gobject-introspection" ,gobject-introspection)
       ("pkg-config" ,pkg-config)))
    (inputs
     `(("amtk" ,amtk)
       ("glib" ,glib)
       ("gtk+" ,gtk+)
       ("gtksourceview" ,gtksourceview)
       ("libxml2" ,libxml2)
       ("uchardet" ,uchardet)))
    (synopsis "Text editor product line")
    (description "Tepl is a library that eases the development of
GtkSourceView-based text editors and IDEs.")
    (home-page "https://wiki.gnome.org/Projects/Tepl")
    (license license:lgpl2.1+)))

(define-public krb5-auth-dialog
  (package
    (name "krb5-auth-dialog")
    (version "3.26.1")
    (source
     (origin
       (method url-fetch)
       (uri
        (string-append "mirror://gnome/sources/" name "/"
                       (version-major+minor version) "/"
                       name "-" version ".tar.xz"))
       (sha256
        (base32
         "1w91gsvmifqhiam3xqf88i5rk2w6qadjalmbvvamjdc37j0vdc6x"))))
    (build-system glib-or-gtk-build-system)
    (native-inputs
     `(("intltool" ,intltool)
       ("itstool" ,itstool)
       ("libxml2" ,libxml2)
       ("pkg-config" ,pkg-config)
       ("python-wrapper" ,python-wrapper)))
    (inputs
     `(("glib" ,glib)
       ("gtk+" ,gtk+)
       ("libnotify" ,libnotify)
       ("mit-krb5" ,mit-krb5)
       ("network-manager" ,network-manager)))
    (synopsis "Popup dialogs for Kerberos 5")
    (description "krb5-auth-dialog is a simple dialog that monitors Kerberos
tickets, and pops up a dialog when they are about to expire.")
    (home-page "https://gitlab.gnome.org/GNOME/krb5-auth-dialog")
    (license license:gpl2+)))

(define-public notification-daemon
  (package
    (name "notification-daemon")
    (version "3.20.0")
    (source
     (origin
       (method url-fetch)
       (uri
        (string-append "mirror://gnome/sources/" name "/"
                       (version-major+minor version) "/"
                       name "-" version ".tar.xz"))
       (sha256
        (base32
         "1rgchqi4j2ll7d6a7lgy7id0w9rrkwkgic1096fbm2zx6n7pc4yx"))))
    (build-system glib-or-gtk-build-system)
    (native-inputs
     `(("intltool" ,intltool)
       ("pkg-config" ,pkg-config)))
    (inputs
     `(("glib" ,glib)
       ("gtk+" ,gtk+)
       ("x11" ,libx11)))
    (synopsis "Notification Daemon for GNOME Desktop")
    (description "Notification-Daemon is the server implementation of the
freedesktop.org desktop notification specification.")
    (home-page "https://wiki.gnome.org/Projects/NotificationDaemon")
    (license license:gpl2+)))

(define-public mm-common
  (package
    (name "mm-common")
    (version "1.0.2")
    (source (origin
              (method url-fetch)
              (uri (string-append "mirror://gnome/sources/mm-common/"
                                  (version-major+minor version) "/"
                                  "mm-common-" version ".tar.xz"))
              (sha256
               (base32
                "07b4s5ckcz9q5gwx8vchim19mhfgl8wysqwi30pndks3m4zrzad2"))))
    (build-system meson-build-system)
    (arguments
     `(#:phases
       (modify-phases %standard-phases
         (add-after 'unpack 'patch
           (lambda* (#:key inputs #:allow-other-keys)
             (substitute* "util/mm-common-prepare.in"
              (("ln") (string-append (assoc-ref inputs "coreutils")
                                     "/bin/ln"))
              (("cp") (string-append (assoc-ref inputs "coreutils")
                                     "/bin/cp"))
              (("sed") (string-append (assoc-ref inputs "sed")
                                      "/bin/sed"))
              (("cat") (string-append (assoc-ref inputs "coreutils")
                                      "/bin/cat")))
             #t)))))
    (native-inputs
     `(("coreutils" ,coreutils)
       ("gettext" ,gettext-minimal)
       ("pkg-config" ,pkg-config)
       ("sed" ,sed)))
    (inputs
     `(("python" ,python)))
    (synopsis "Module of GNOME C++ bindings")
    (description "The mm-common module provides the build infrastructure
and utilities shared among the GNOME C++ binding libraries.  Release
archives of mm-common include the Doxygen tag file for the GNU C++
Library reference documentation.")
    (home-page "https://gitlab.gnome.org/GNOME/mm-common")
    (license license:gpl2+)))

(define-public phodav
  (package
   (name "phodav")
   (version "2.5")
   (source (origin
            (method url-fetch)
            (uri (string-append "mirror://gnome/sources/" name "/"
                                (version-major+minor version) "/"
                                name "-" version ".tar.xz"))
            (sha256
             (base32
              "045rdzf8isqmzix12lkz6z073b5qvcqq6ad028advm5gf36skw3i"))))
   (build-system meson-build-system)
   (arguments
    `(#:phases
      (modify-phases %standard-phases
        (add-before 'check 'start-virtual-dir-server
          ;; The same server when started by tests/virtual-dir returns an
          ;; unexpected status (4 instead of 200) and fails a test.  It is
          ;; unclear why starting it manually here makes it pass.
          (lambda _
            (system "tests/virtual-dir-server &")
            #t)))))
   (native-inputs
    `(("docbook-xml" ,docbook-xml-4.3)
      ("gettext" ,gettext-minimal)
      ("glib:bin" ,glib "bin")
      ("gtk-doc" ,gtk-doc)
      ("pkg-config" ,pkg-config)))
   (inputs
    `(("avahi" ,avahi)
      ("libgudev" ,libgudev)
      ("libsoup" ,libsoup)))
   (synopsis "WebDav server implementation using libsoup")
   (description "PhoDav was initially developed as a file-sharing mechanism for Spice,
but it is generic enough to be reused in other projects,
in particular in the GNOME desktop.")
   (home-page "https://wiki.gnome.org/phodav")
   (license license:lgpl2.1+)))

(define-public gnome-color-manager
  (package
   (name "gnome-color-manager")
   (version "3.32.0")
   (source (origin
            (method url-fetch)
            (uri (string-append "mirror://gnome/sources/" name "/"
                                (version-major+minor version) "/"
                                name "-" version ".tar.xz"))
            (sha256
             (base32
              "1vpxa2zjz3lkq9ldjg0fl65db9s6b4kcs8nyaqfz3jygma7ifg3w"))))
   (build-system meson-build-system)
   (arguments
    `(#:glib-or-gtk? #t
      #:phases
       (modify-phases %standard-phases
        (add-before
         'check 'pre-check
         (lambda _
           ;; Tests require a running X server.
           (system "Xvfb :1 &")
           (setenv "DISPLAY" ":1")
           #t)))))
   (native-inputs
    `(("desktop-file-utils" ,desktop-file-utils)
      ("gettext" ,gettext-minimal)
      ("glib:bin" ,glib "bin")
      ("gtk+:bin" ,gtk+ "bin")
      ("itstool" ,itstool)
      ("pkg-config" ,pkg-config)
      ("xorg-server" ,xorg-server-for-tests)))
   (inputs
    `(("adwaita-icon-theme" ,adwaita-icon-theme)
      ("appstream-glib" ,appstream-glib)
      ("colord-gtk" ,colord-gtk)
      ("exiv2" ,exiv2)
      ("gnome-desktop" ,gnome-desktop)
      ("libcanberra" ,libcanberra)
      ("libexif" ,libexif)
      ("libtiff" ,libtiff)
      ("libxrandr" ,libxrandr)
      ("libxtst" ,libxtst)
      ("libxxf86vm" ,libxxf86vm)
      ("vte" ,vte)
      ("xorgproto" ,xorgproto)))
   (synopsis "Color profile manager for the GNOME desktop")
   (description "GNOME Color Manager is a session framework that makes
it easy to manage, install and generate color profiles
in the GNOME desktop.")
   (home-page "https://gitlab.gnome.org/GNOME/gnome-color-manager")
   (license license:gpl2+)))

(define-public gnome-online-miners
  (package
    (name "gnome-online-miners")
    (version "3.34.0")
    (source (origin
              (method url-fetch)
              (uri (string-append "mirror://gnome/sources/" name "/"
                                  (version-major+minor version) "/"
                                  name "-" version ".tar.xz"))
              (sha256
               (base32
                "1n2jz9i8a42zwxx5h8j2gdy6q1vyydh4vl00r0al7w8jzdh24p44"))))
    (build-system glib-or-gtk-build-system)
    (native-inputs
     `(("gettext" ,gettext-minimal)
       ("glib:bin" ,glib "bin")
       ("gobject-introspection" ,gobject-introspection)
       ("gtk+:bin" ,gtk+ "bin")
       ("pkg-config" ,pkg-config)))
    (inputs
     `(("gnome-online-accounts" ,gnome-online-accounts)
       ("gnome-online-accounts:lib" ,gnome-online-accounts "lib")
       ("grilo" ,grilo)
       ("libgdata" ,libgdata)
       ("libgfbgraph" ,gfbgraph)
       ("libzapojit" ,libzapojit)
       ("rest" ,rest)
       ("tracker" ,tracker)))
    (synopsis "Web Crawlers for GNOME")
    (description "GNOME Online Miners provides a set of crawlers that
go through your online content and index them locally in Tracker.
It has miners for Facebook, Flickr, Google, ownCloud and SkyDrive.")
    (home-page "https://wiki.gnome.org/Projects/GnomeOnlineMiners")
    (license license:gpl2+)))

(define-public gssdp
  (package
   (name "gssdp")
   (version "1.2.3")
   (source (origin
            (method url-fetch)
            (uri (string-append "mirror://gnome/sources/" name "/"
                                (version-major+minor version) "/"
                                name "-" version ".tar.xz"))
            (sha256
             (base32
              "1s57i8a8wnnxnsfl27cq4503dkdlzbrhry5zpg23sfqfffvdqqx2"))))
   (build-system meson-build-system)
   (native-inputs
    `(("gettext" ,gettext-minimal)
      ("glib:bin" ,glib "bin")
      ("gobject-introspection" ,gobject-introspection)
      ("gtk-doc" ,gtk-doc)
      ("pkg-config" ,pkg-config)
      ("vala" ,vala)))
   (inputs
    `(("gtk+" ,gtk+)
      ("libsoup" ,libsoup)))
   (synopsis "GObject-based API over @acronym{SSDP, Simple Service Discovery
Protocol} for GNOME")
   (description "This package provides a library to handle resource discovery
and announcement over @acronym{SSDP, Simple Service Discovery Protocol} and
a debugging tool, @command{gssdp-device-sniffer}.")
   (home-page "https://gitlab.gnome.org/GNOME/gssdp")
   (license license:lgpl2.0+)))

(define-public gupnp
  (package
   (name "gupnp")
   (version "1.2.4")
   (source (origin
            (method url-fetch)
            (uri (string-append "mirror://gnome/sources/" name "/"
                                (version-major+minor version) "/"
                                name "-" version ".tar.xz"))
            (sha256
             (base32
              "1ld7mrpdv9cszmfzh7i19qx4li25j3fr7x1jp38l8phzlmz3187p"))))
   (build-system meson-build-system)
   (native-inputs
    `(("gettext" ,gettext-minimal)
      ("glib:bin" ,glib "bin")
      ("gobject-introspection" ,gobject-introspection)
      ("gtk-doc" ,gtk-doc)
      ("pkg-config" ,pkg-config)
      ("vala" ,vala)))
   (inputs
    `(("gssdp" ,gssdp)
      ("gtk+" ,gtk+)
      ("libsoup" ,libsoup)))
   (synopsis "PnP API for GNOME")
   (description "This package provides GUPnP, an object-oriented framework
for creating UPnP devices and control points, written in C using
@code{GObject} and @code{libsoup}.")
   (home-page "https://gitlab.gnome.org/GNOME/gupnp")
   (license license:lgpl2.0+)))

(define-public gupnp-dlna
  (package
   (name "gupnp-dlna")
   (version "0.10.5")
   (source (origin
            (method url-fetch)
            (uri (string-append "mirror://gnome/sources/" name "/"
                                (version-major+minor version) "/"
                                name "-" version ".tar.xz"))
            (sha256
             (base32
              "0spzd2saax7w776p5laixdam6d7smyynr9qszhbmq7f14y13cghj"))))
   (build-system gnu-build-system)
   (native-inputs
    `(("gettext" ,gettext-minimal)
      ("glib:bin" ,glib "bin")
      ("gobject-introspection" ,gobject-introspection)
      ("gtk-doc" ,gtk-doc)
      ("libxml" ,libxml2)
      ("pkg-config" ,pkg-config)
      ("vala" ,vala)))
   (inputs
    `(("gstreamer" ,gstreamer)
      ("gupnp" ,gupnp)))
   (propagated-inputs
    `(("gst-plugins-base" ,gst-plugins-base)
      ("gst-plugins-good" ,gst-plugins-good)))
   (synopsis "GUPnP DLNA for GNOME")
   (description "This package provides a small utility library to
support DLNA-related tasks such as media profile guessing, transcoding to a
given profile, etc.  DLNA is a subset of UPnP A/V.")
   (home-page "https://gitlab.gnome.org/GNOME/gupnp-dlna")
   (license license:lgpl2.0+)))

(define-public gupnp-av
  (package
   (name "gupnp-av")
   (version "0.12.11")
   (source (origin
            (method url-fetch)
            (uri (string-append "mirror://gnome/sources/" name "/"
                                (version-major+minor version) "/"
                                name "-" version ".tar.xz"))
            (sha256
             (base32
              "1p3grslwqm9bc8rmpn4l48d7v9s84nina4r9xbd932dbj8acz7b8"))))
   (build-system gnu-build-system)
   (native-inputs
    `(("gettext" ,gettext-minimal)
      ("glib:bin" ,glib "bin")
      ("gobject-introspection" ,gobject-introspection)
      ("gtk-doc" ,gtk-doc)
      ("libxml" ,libxml2)
      ("pkg-config" ,pkg-config)))
   (inputs
    `(("gtk+" ,gtk+)
      ("gupnp" ,gupnp)))
   (synopsis "GUPnP A/V for GNOME")
   (description "This package provides a small library for handling
and implementation of UPnP A/V profiles.")
   (home-page "https://gitlab.gnome.org/GNOME/gupnp-av")
   (license license:lgpl2.0+)))

(define-public libmediaart
  (package
    (name "libmediaart")
    (version "1.9.4")
    (source (origin
              (method url-fetch)
              (uri (string-append "mirror://gnome/sources/" name "/"
                                  (version-major+minor version) "/"
                                  name "-" version ".tar.xz"))
              (sha256
               (base32
                "0gc10imyabk57ar54m0qzms0x9dnmkymhkzyk8w1aj3y4lby0yx5"))))
    (build-system gnu-build-system)
    (native-inputs
     `(("glib:bin" ,glib "bin")
       ("pkg-config" ,pkg-config)))
    (inputs
     `(("gdk-pixbuf" ,gdk-pixbuf)
       ("gettext" ,gettext-minimal)
       ("gobject-introspection" ,gobject-introspection)
       ("gtk+:doc" ,gtk+ "doc")
       ("vala" ,vala)))
    (synopsis "Media art library for the GNOME desktop")
    (description
     "The libmediaart library is the foundation for media art caching,
extraction, and lookup for applications on the desktop.")
    (home-page "https://gitlab.gnome.org/GNOME/libmediaart")
    (license license:lgpl2.1+)))

(define-public gnome-initial-setup
  (package
   (name "gnome-initial-setup")
   (version "3.32.1")
   (source (origin
            (method url-fetch)
           (uri (string-append "mirror://gnome/sources/gnome-initial-setup/"
                                (version-major+minor version)
                                "/gnome-initial-setup-" version ".tar.xz"))
            (sha256
             (base32
              "1gwhp7dalyc8zsb2pa66cmpdrj2d6drbq5p331sq6zp8ds10k9ry"))))
   (build-system meson-build-system)
   (arguments
    '(#:configure-flags '(;; Enable camera support for user selfie.
                          "-Dcheese=auto"
                          "-Dsystemd=false")
      #:phases (modify-phases %standard-phases
                 (add-after 'unpack 'set-gkbd-file-name
                   (lambda* (#:key inputs #:allow-other-keys)
                     ;; Allow the "Preview" button in the keyboard layout
                     ;; selection dialog to display the layout.
                     (let ((libgnomekbd (assoc-ref inputs "libgnomekbd")))
                       (substitute* "gnome-initial-setup/pages/keyboard/cc-input-chooser.c"
                         (("\"gkbd-keyboard-display")
                          (string-append "\"" libgnomekbd
                                         "/bin/gkbd-keyboard-display")))
                       #t))))))
   (native-inputs
    `(("gettext" ,gettext-minimal)
      ("glib:bin" ,glib "bin")
      ("gobject-introspection" ,gobject-introspection)
      ("gtk+:bin" ,gtk+ "bin")
      ("pkg-config" ,pkg-config)))
   (inputs
    `(("accountsservice" ,accountsservice)
      ;("adwaita-icon-theme" ,adwaita-icon-theme)
      ("gdm" ,gdm)
      ("geoclue" ,geoclue)
      ("gnome-desktop" ,gnome-desktop)
      ("gnome-getting-started-docs" ,gnome-getting-started-docs)
      ("gnome-online-accounts" ,gnome-online-accounts)
      ("gnome-online-accounts:lib" ,gnome-online-accounts "lib")
      ("gstreamer" ,gstreamer)
      ("ibus" ,ibus)
      ("json-glib" ,json-glib)
      ("krb5" ,mit-krb5)
      ("libgweather" ,libgweather)
      ("libnma" ,libnma)
      ("libsecret" ,libsecret)
      ("network-manager" ,network-manager)
      ("packagekit" ,packagekit)
      ("polkit" ,polkit)
      ("pwquality" ,libpwquality)
      ("rest" ,rest)
      ("upower" ,upower)
      ("webkitgtk" ,webkitgtk)
      ("libgnomekbd" ,libgnomekbd)))
   (synopsis "Initial setup wizard for GNOME desktop")
   (description "This package provides a set-up wizard when a
user logs into GNOME for the first time.  It typically provides a
tour of all gnome components and allows the user to set them up.")
   (home-page "https://gitlab.gnome.org/GNOME/gnome-initial-setup")
   (license license:gpl2)))

(define-public gnome-user-share
  (package
   (name "gnome-user-share")
   (version "3.33.1")
   (source (origin
            (method url-fetch)
            (uri (string-append "mirror://gnome/sources/" name "/"
                                (version-major+minor version) "/"
                                name "-" version ".tar.xz"))
            (sha256
             (base32
              "0lf790pyamdyj7180ils8vizjl8brxcg7jsm1iavfp9ay4wa8mz7"))))
   (build-system meson-build-system)
   (arguments
    `(#:glib-or-gtk? #t
      #:configure-flags
       `("-Dsystemd=false"
         ;; Enable nautilus extension for file sharing.
         "-Dnautilus_extension=true")))
   (native-inputs
    `(("gettext" ,gettext-minimal)
      ("glib:bin" ,glib "bin")
      ("gobject-introspection" ,gobject-introspection)
      ("gtk+:bin" ,gtk+ "bin")
      ("pkg-config" ,pkg-config)
      ("yelp-tools" ,yelp-tools)))
   (inputs
    `(("glib" ,glib)
      ("gnome-bluetooth" ,gnome-bluetooth)
      ("gtk+" ,gtk+)
      ("libcanberra" ,libcanberra)
      ("libnotify" ,libnotify)
      ("nautilus" ,nautilus)))      ; For nautilus extension.
   (synopsis "File sharing for GNOME desktop")
   (description "GNOME User Share is a small package that binds together
various free software projects to bring easy to use user-level file
sharing to the masses.")
   (home-page "https://gitlab.gnome.org/GNOME/gnome-user-share")
   (license license:gpl2+)))

(define-public sushi
  (package
    (name "sushi")
    (version "3.32.1")
    (source (origin
              (method url-fetch)
              (uri (string-append "mirror://gnome/sources/" name "/"
                                  (version-major+minor version) "/"
                                  name "-" version ".tar.xz"))
              (sha256
               (base32
                "02idvqjk76lii9xyg3b1yz4rw721709bdm5j8ikjym6amcghl0aj"))))
    (build-system meson-build-system)
    (arguments
     `(#:glib-or-gtk? #t
       #:phases
       (modify-phases %standard-phases
         (add-after 'glib-or-gtk-wrap 'wrap-typelib
           (lambda* (#:key outputs #:allow-other-keys)
             (let ((prog (string-append (assoc-ref outputs "out")
                                        "/bin/sushi")))
               ;; Put existing typelibs before sushi's deps, so as to correctly
               ;; infer gdk-pixbuf
               (wrap-program prog
                 `("GI_TYPELIB_PATH" suffix (,(getenv "GI_TYPELIB_PATH"))))
               #t))))))
    (native-inputs
     `(("glib:bin" ,glib "bin")
       ("gettext" ,gettext-minimal)
       ("gobject-introspection" ,gobject-introspection)
       ("pkg-config" ,pkg-config)))
    (inputs
     `(("clutter" ,clutter)
       ("clutter-gst" ,clutter-gst)
       ("clutter-gtk" ,clutter-gtk)
       ("evince" ,evince)                         ; For file previewing.
       ("freetype" ,freetype)
       ("gdk-pixbuf" ,gdk-pixbuf)
       ("gjs" ,gjs)
       ("gst-plugins-base" ,gst-plugins-base)
       ("gstreamer" ,gstreamer)
       ("gtksourceview" ,gtksourceview-3)
       ("harfbuzz" ,harfbuzz)
       ("libepoxy" ,libepoxy)
       ("libmusicbrainz" ,libmusicbrainz)
       ("libxml2" ,libxml2)
       ("neon" ,neon)
       ("webkitgtk" ,webkitgtk)))
    (synopsis "File previewer for the GNOME desktop")
    (description "Sushi is a DBus-activated service that allows applications to
preview files on the GNOME desktop.")
    (home-page "https://gitlab.gnome.org/GNOME/sushi")
    (license license:gpl2+)))

(define-public rygel
  (package
    (name "rygel")
    (version "0.38.3")
    (source (origin
              (method url-fetch)
              (uri (string-append "mirror://gnome/sources/" name "/"
                                  (version-major+minor version) "/"
                                  name "-" version ".tar.xz"))
              (sha256
               (base32
                "003xficqb08r1dgid20i7cn889lbfwrglpx78rjd5nkvgxbimhh8"))))
    (build-system gnu-build-system)
    (native-inputs
     `(("gettext" ,gettext-minimal)
       ("gobject-introspection" ,gobject-introspection)
       ("gtk-doc" ,gtk-doc)
       ("pkg-config" ,pkg-config)
       ("vala" ,vala)))
    (inputs
     `(("gdk-pixbuf" ,gdk-pixbuf)
       ("gssdp" ,gssdp)
       ("gstreamer" ,gstreamer)
       ("gst-plugins-base" ,gst-plugins-base)
       ("gtk+" ,gtk+)
       ("gupnp" ,gupnp)
       ("gupnp-av" ,gupnp-av)
       ("gupnp-dlna" ,gupnp-dlna)
       ("libgee" ,libgee)
       ("libmediaart" ,libmediaart)
       ("libsoup" ,libsoup)
       ("libxslt" ,libxslt)
       ("libunistring" ,libunistring)
       ("tracker" ,tracker)))
    (synopsis "Share audio, video, and pictures with other devices")
    (description
     "Rygel is a home media solution (@dfn{UPnP AV MediaServer and
MediaRenderer}) for GNOME that allows you to easily share audio, video, and
pictures, and to control a media player on your home network.

Rygel achieves interoperability with other devices by trying to conform to the
strict requirements of DLNA and by converting media on-the-fly to formats that
client devices can handle.")
    (home-page "https://wiki.gnome.org/Projects/Rygel")
    (license (list
              ;; For logo (data/icons/*).
              license:cc-by-sa3.0
              ;; For all others.
              license:lgpl2.1+))))

(define-public libnma
  (package
    (name "libnma")
    (version "1.8.28")
    (source (origin
              (method url-fetch)
              (uri (string-append "mirror://gnome/sources/" name "/"
                                  (version-major+minor version) "/"
                                  name "-" version ".tar.xz"))
              (sha256
               (base32
                "09mp6k0hfam1vyyv9kcd8j4gb2r58i05ipx2nswb58ris599bxja"))))
    (build-system meson-build-system)
    (arguments
     `(#:phases
       (modify-phases %standard-phases
         (add-after 'unpack 'patch-docbook-xml
           (lambda* (#:key inputs #:allow-other-keys)
             (let ((xmldoc (string-append (assoc-ref inputs "docbook-xml")
                                          "/xml/dtd/docbook")))
               (substitute* "libnma-docs.xml"
                 (("http://.*/docbookx\\.dtd")
                  (string-append xmldoc "/docbookx.dtd")))
               #t))))))
    (native-inputs
     `(("docbook-xml" ,docbook-xml-4.3)
       ("gettext" ,gettext-minimal)
       ("glib:bin" ,glib "bin")
       ("gtk-doc" ,gtk-doc)
       ("gobject-introspection" ,gobject-introspection)
       ("pkg-config" ,pkg-config)
       ("vala" ,vala)))
    (inputs
     `(("gcr" ,gcr)
       ("gtk+" ,gtk+)
       ("iso-codes" ,iso-codes)
       ("mobile-broadband-provider-info" ,mobile-broadband-provider-info)
       ("network-manager" ,network-manager)))
    (synopsis "Network Manager's applet library")
    (description "Libnma is an applet library for Network Manager.  It was
initially part of network-manager-applet and has now become a separate
project.")
    (home-page "https://gitlab.gnome.org/GNOME/libnma")
    ;; Some files carry the "GPL-2.0+" SPDX identifier while others say
    ;; "LGPL-2.1+".
    (license license:gpl2+)))

(define-public gnome-menus
  (package
    (name "gnome-menus")
    (version "3.32.0")
    (source (origin
              (method url-fetch)
              (uri (string-append "mirror://gnome/sources/gnome-menus/"
                                  (version-major+minor version) "/"
                                  name "-" version ".tar.xz"))
              (sha256
               (base32
                "0x2blzqrapmbsbfzxjcdcpa3vkw9hq5k96h9kvjmy9kl415wcl68"))))
    (build-system gnu-build-system)
    (native-inputs
     `(("gettext" ,gettext-minimal)
       ("glib" ,glib)
       ("pkg-config" ,pkg-config)))
    (synopsis "Menu support for GNOME desktop")
    (description "GNOME Menus contains the libgnome-menu library, the layout
configuration files for the GNOME menu, as well as a simple menu editor.")
    (home-page "https://gitlab.gnome.org/GNOME/gnome-menus")
    (license license:lgpl2.0+)))

(define-public deja-dup
  (package
    (name "deja-dup")
    (version "40.6")
    (source (origin
              (method url-fetch)
              (uri (string-append "https://gitlab.gnome.org/World/deja-dup/-/archive/"
                                  version "/deja-dup-" version ".tar.bz2"))
              (sha256
               (base32
                "0lwazh6crby5wpy9fg6zvwy4plqbhs2f98bm5lbizjdlbh88n5q0"))))
    (build-system meson-build-system)
    (arguments
     `(#:glib-or-gtk? #t
       #:configure-flags
       (list
        ;; Otherwise, the RUNPATH will lack the final path component.
        (string-append "-Dc_link_args=-Wl,-rpath="
                       (assoc-ref %outputs "out") "/lib/deja-dup"))
       #:phases
       (modify-phases %standard-phases
         (add-after 'unpack 'patch-paths
           (lambda* (#:key inputs #:allow-other-keys)
             (let ((python (assoc-ref inputs "python")))
               (substitute* '("libdeja/tools/duplicity/DuplicityInstance.vala"
                              "libdeja/tests/scripts/instance-error.test")
                 (("/bin/rm")
                  (which "rm")))
               (substitute* "libdeja/tests/runner.vala"
                 (("/bin/sh")
                  (which "sh")))
               (substitute* "libdeja/tests/scripts/instance-error.test"
                 (("`which python3`")
                  (string-append python "/bin/python3"))))))
         (add-after 'unpack 'patch-libgpg-error
           (lambda* (#:key inputs #:allow-other-keys)
             (let ((libgpg-error (assoc-ref inputs "libgpg-error")))
               (substitute* "meson.build"
                 (("(gpgerror_libs = ).*" _ var)
                  (format #f "~a '-L~a/lib -lgpg-error'\n" var libgpg-error))))
             #t))
         (add-after 'unpack 'skip-gtk-update-icon-cache
           ;; Don't create 'icon-theme.cache'.
           (lambda _
             (substitute* "data/post-install.sh"
               (("gtk-update-icon-cache") "true"))
             #t)))))
    (inputs
     `(("gsettings-desktop-schemas" ,gsettings-desktop-schemas)
       ("duplicity" ,duplicity)
       ("python" ,python)
       ("python-pygobject" ,python-pygobject)
       ("gtk+" ,gtk+)
       ("json-glib" ,json-glib)
       ("libnotify" ,libnotify)
       ("libgpg-error" ,libgpg-error)
       ("libsecret" ,libsecret)
       ("libsoup" ,libsoup)
       ("packagekit" ,packagekit)))
    (native-inputs
     `(("appstream-glib" ,appstream-glib)
       ("desktop-file-utils" ,desktop-file-utils)
       ("gettext" ,gettext-minimal)
       ("glib" ,glib "bin")             ; for glib-compile-schemas.
       ("gobject-introspection" ,gobject-introspection)
       ("itstool" ,itstool)
       ("pkg-config" ,pkg-config)
       ("vala" ,vala)))
    (home-page "https://wiki.gnome.org/Apps/DejaDup")
    (synopsis "Simple backup tool, for regular encrypted backups")
    (description
     "Déjà Dup is a simple backup tool, for regular encrypted backups.  It
uses duplicity as the backend, which supports incremental backups and storage
either on a local, or remote machine via a number of methods.")
    (license license:gpl3+)))

(define-public gnome-commander
  (package
    (name "gnome-commander")
    (version "1.10.3")
    (source
     (origin
       (method url-fetch)
       (uri (string-append "mirror://gnome/sources/" name "/"
                           (version-major+minor version)  "/"
                           "gnome-commander-" version ".tar.xz"))
       (sha256
        (base32 "0bis36awb73vhkncq8yr0qlnyaxynqkvmyqbg57ijqwd0m8hh4zg"))))
    (build-system glib-or-gtk-build-system)
    (native-inputs
     `(("desktop-file-utils" ,desktop-file-utils)
       ("gcc" ,gcc-8) ;required for -Wcast-function-type
       ("gettext" ,gettext-minimal)
       ("glib:bin" ,glib "bin")
       ("gobject-introspection" ,gobject-introspection)
       ("googletest" ,googletest)
       ("intltool" ,intltool)
       ("itstool" ,itstool)
       ("libtool" ,libtool)
       ("pkg-config" ,pkg-config)))
    (inputs
     `(("gconf" ,gconf)
       ("gnome-vfs" ,gnome-vfs)
       ("gtk+" ,gtk+-2)
       ("libxml2" ,libxml2)))
    (home-page "https://gcmd.github.io/")
    (synopsis "Two-pane graphical file manager for the GNOME desktop")
    (description
     "GNOME Commander is a two-pane graphical file manager using GNOME
libraries.  It aims to fulfill the demands of more advanced users who
like to focus on file management, their work through special applications
and running smart commands.")
    (license license:gpl2+)))

(define-public gnome-user-docs
  (package
   (name "gnome-user-docs")
   (version "3.32.3")
   (source
    (origin
      (method url-fetch)
      (uri (string-append "mirror://gnome/sources/gnome-user-docs/"
                          (version-major+minor version)
                          "/gnome-user-docs-" version ".tar.xz"))
      (sha256
       (base32 "0dvsl0ldg8rf7yq0r4dv1pn41s7gjgcqp7agkbflkbmhrl6vbhig"))))
   (build-system gnu-build-system)
   (native-inputs
    `(("gettext" ,gettext-minimal)
      ("itstool" ,itstool)
      ("pkg-config" ,pkg-config)
      ("xmllint" ,libxml2)))
   (synopsis "User documentation for the GNOME desktop")
   (description
    "The GNOME User Documentation explains how to use the GNOME desktop and its
components.  It covers usage and setup of the core GNOME programs by end-users
and system administrators.")
   (home-page "https://live.gnome.org/DocumentationProject")
   (license license:cc-by3.0)))

(define-public gnome-getting-started-docs
  (package
   (name "gnome-getting-started-docs")
   (version "3.32.2")
   (source
    (origin
      (method url-fetch)
      (uri (string-append "mirror://gnome/sources/gnome-getting-started-docs/"
                          (version-major+minor version)
                          "/gnome-getting-started-docs-" version ".tar.xz"))
      (sha256
       (base32 "1v4k465mlzrhgcdddzs6bmm0yliyrfx6jg3gh0s17a08i0w5rbwq"))))
   (build-system gnu-build-system)
   (native-inputs
    `(("gettext" ,gettext-minimal)
      ("itstool" ,itstool)
      ("pkg-config" ,pkg-config)
      ("xmllint" ,libxml2)))
   (synopsis "Help to get new users started with the GNOME desktop")
   (description
    "The GNOME Getting Started Documentation contains GNOME's intuitive
\"Getting Started\" tour, with video guides, that can be viewed with Yelp.

It is normally used together with @command{gnome-initial-setup}, but is also
useful as a tutorial and users' guide for new or less experienced users.")
   (home-page "https://live.gnome.org/DocumentationProject")
   (license license:cc-by-sa3.0)))

(define-public dia
  ;; This version from GNOME's repository includes fixes for compiling with
  ;; recent versions of the build tools.  The latest activity on the
  ;; pre-GNOME version has been in 2014, while GNOME has continued applying
  ;; fixes since.
  (let ((commit "3cf7ec4c2e5bca139a7f3e17f9fc9009c237fcc5")
        (revision "2"))
    (package
      (name "dia")
      (version (git-version "0.97.3" revision commit))
      (source (origin
                (method git-fetch)
                (uri (git-reference
                      (url "https://gitlab.gnome.org/GNOME/dia.git/")
                      (commit commit)))
                (file-name (git-file-name name version))
                (sha256
                 (base32
                  "04r8dspa6nmicrifhi3sh46hqvyy88hzq37xx99q3q1mwsrpmwy8"))))
      (build-system meson-build-system)
      (inputs
       `(("graphene" ,graphene)
         ("gtk+" ,gtk+-2)
         ("libxml2" ,libxml2)
         ("libxslt" ,libxslt)
         ("poppler" ,poppler)
         ;; Without Python 2, build fails: plug-ins/python/meson.build:4:0:
         ;; ERROR: Unknown method "dependency" in object.
         ("python-2" ,python-2)))
      (native-inputs
       `(("appstream-glib" ,appstream-glib)
         ("docbook-xsl" ,docbook-xsl)
         ("glib" ,glib "bin")
         ("intltool" ,intltool)
         ("pkg-config" ,pkg-config)))
      (home-page "https://wiki.gnome.org/Apps/Dia")
      (synopsis "Diagram creation for GNOME")
      (description "Dia can be used to draw different types of diagrams, and
includes support for UML static structure diagrams (class diagrams), entity
relationship modeling, and network diagrams.  The program supports various file
formats like PNG, SVG, PDF and EPS.")
      (license license:gpl2+))))

;; This is the unstable release, but it is required for the current stable
;; release of gvfs (1.38.1).
(define-public libgdata
  (package
    (name "libgdata")
    (version "0.17.9")
    (source (origin
              (method url-fetch)
              (uri (string-append "mirror://gnome/sources/" name "/"
                                  (version-major+minor version)  "/"
                                  name "-" version ".tar.xz"))
              (sha256
               (base32
                "0fj54yqxdapdppisqm1xcyrpgcichdmipq0a0spzz6009ikzgi45"))))
    (build-system gnu-build-system)
    (arguments
     '(#:phases
       (modify-phases %standard-phases
         (add-before 'check 'disable-failing-tests
           (lambda _
             ;; The PicasaWeb API tests fail with gnome-online-accounts@3.24.2.
             ;; They have been removed in libgdata 0.17.6, so just do the same.
             (substitute* "gdata/tests/Makefile"
               (("picasaweb\\$\\(EXEEXT\\) ") ""))
             #t)))))
    (native-inputs
     `(("glib:bin" ,glib "bin")
       ("gsettings-desktop-schemas" ,gsettings-desktop-schemas)
       ("intltool" ,intltool)
       ("pkg-config" ,pkg-config)
       ("uhttpmock" ,uhttpmock)))
    (inputs
     `(("cyrus-sasl" ,cyrus-sasl)
       ("glib-networking" ,glib-networking)))
    (propagated-inputs
     `(("gcr" ,gcr)
       ("glib" ,glib)
       ("gnome-online-accounts:lib" ,gnome-online-accounts "lib")
       ("json-glib" ,json-glib)
       ("liboauth" ,liboauth)
       ("libsoup" ,libsoup)
       ("libxml2" ,libxml2)))
    (home-page "https://wiki.gnome.org/Projects/libgdata")
    (synopsis "Library for accessing online service APIs")
    (description
     "libgdata is a GLib-based library for accessing online service APIs using
the GData protocol — most notably, Google's services.  It provides APIs to
access the common Google services, and has full asynchronous support.")
    (license license:lgpl2.1+)))

(define-public libgxps
  (package
    (name "libgxps")
    (version "0.3.2")
    (source (origin
              (method url-fetch)
              (uri (string-append "mirror://gnome/sources/" name "/"
                                  (version-major+minor version) "/"
                                  name "-" version ".tar.xz"))
              (sha256
               (base32
                "07156nj7yrp3h9zyzx6mjwxwmfijialb4gi5d6dwyp53arr8c9vd"))))
    (build-system meson-build-system)
    (native-inputs
     `(("gobject-introspection" ,gobject-introspection)
       ("pkg-config" ,pkg-config)))
    (inputs
     `(("gtk+" ,gtk+)
       ("libjpeg" ,libjpeg-turbo)
       ("lcms" ,lcms)
       ("libtiff" ,libtiff)))
    (propagated-inputs
     ;; In Requires of libgxps.pc.
     `(("cairo" ,cairo)
       ("glib" ,glib)
       ("libarchive" ,libarchive)))
    (home-page "https://wiki.gnome.org/Projects/libgxps")
    (synopsis "GObject-based library for handling and rendering XPS documents")
    (description
     "libgxps is a GObject-based library for handling and rendering XPS
documents.  This package also contains binaries that can convert XPS documents
to other formats.")
    (license license:lgpl2.1+)))

(define-public gnome-characters
  (package
    (name "gnome-characters")
    (version "3.30.0")
    (source
     (origin
       (method url-fetch)
       (uri (string-append "mirror://gnome/sources/"
                           "gnome-characters/" (version-major+minor version)
                           "/gnome-characters-" version ".tar.xz"))
       (sha256
        (base32
         "08cwz39iwgsyyb2wqhb8vfbmh1cwfkgfiy7adp08w7rwqi99x3dp"))))
    (build-system meson-build-system)
    (arguments
     `(#:glib-or-gtk? #t
       #:phases (modify-phases %standard-phases
                  (add-after 'install 'wrap
                    (lambda* (#:key outputs #:allow-other-keys)
                      ;; GNOME Characters needs Typelib files from GTK and
                      ;; gnome-desktop.
                      (wrap-program (string-append (assoc-ref outputs "out")
                                                   "/bin/gnome-characters")
                        `("GI_TYPELIB_PATH" ":" prefix
                          (,(getenv "GI_TYPELIB_PATH"))))
                      #t)))))
    (native-inputs
     `(("gettext" ,gettext-minimal)
       ("glib:bin" ,glib "bin")
       ("gtk+:bin" ,gtk+ "bin")
       ("pkg-config" ,pkg-config)
       ("python" ,python-minimal)))
    (inputs
     `(("gjs" ,gjs)
       ("gtk+" ,gtk+)
       ("libunistring" ,libunistring)
       ("gnome-desktop" ,gnome-desktop)))
    (home-page "https://wiki.gnome.org/Apps/CharacterMap")
    (synopsis "Find and insert unusual characters")
    (description "Characters is a simple utility application to find
and insert unusual characters.  It allows you to quickly find the
character you are looking for by searching for keywords.")
    (license license:bsd-3)))

(define-public gnome-common
  (package
    (name "gnome-common")
    (version "3.18.0")
    (source
     (origin
       (method url-fetch)
       (uri (string-append "mirror://gnome/sources/" name "/"
                           (version-major+minor version)  "/"
                           name "-" version ".tar.xz"))
       (sha256
        (base32
         "1kzqi8qvh5p1zncj8msazlmvcwsczjz2hqxp4x2y0mg718vrwmi2"))))
    (build-system gnu-build-system)
    (home-page "https://www.gnome.org/")
    (synopsis "Bootstrap GNOME modules built from Git")
    (description "gnome-common contains various files needed to bootstrap
GNOME modules built from Git.  It contains a common \"autogen.sh\" script that
can be used to configure a source directory checked out from Git and some
commonly used macros.")
    (license license:gpl2+)))

(define-public gnome-contacts
  (package
    (name "gnome-contacts")
    (version "3.34")
    (source (origin
              (method url-fetch)
              (uri (string-append "mirror://gnome/sources/gnome-contacts/"
                                  (version-major+minor version) "/"
                                  name "-" version ".tar.xz"))
              (sha256
               (base32
                "04igc9xvyc4kb5xf5g2missnvyvj9zv5cqxf5k4z7hb0sv42wq4r"))))
    (build-system meson-build-system)
    (arguments
     `(#:configure-flags '("-Dcheese=false")
       #:phases
       (modify-phases %standard-phases
         (add-after 'unpack 'generate-vapis
           (lambda* (#:key inputs #:allow-other-keys)
             ;; To generate goa's missing .vapi file
             (define goa
               (assoc-ref inputs "gnome-online-accounts:lib"))

             (invoke "vapigen" "--directory=vapi" "--pkg=gio-2.0"
                     "--library=goa-1.0"
                     (string-append goa "/share/gir-1.0/Goa-1.0.gir"))
             #t))
         (add-after 'unpack 'skip-gtk-update-icon-cache
           ;; Don't create 'icon-theme.cache'.
           (lambda _
             (substitute* "build-aux/meson_post_install.py"
               (("gtk-update-icon-cache") "true"))
             #t)))))
    (native-inputs
     `(("glib:bin" ,glib "bin")
       ("pkg-config" ,pkg-config)))
    (inputs
     `(("docbook-xml" ,docbook-xml)
       ("dockbook-xsl" ,docbook-xsl)
       ("evolution-data-server" ,evolution-data-server)
       ("gettext" ,gettext-minimal)
       ("gnome-desktop" ,gnome-desktop)
       ("gnome-online-accounts:lib" ,gnome-online-accounts "lib")
       ("gobject-introspection" ,gobject-introspection)
       ("gst-plugins-base" ,gst-plugins-base)
       ("gtk+" ,gtk+)
       ("libgee" ,libgee)
       ("libxslt" ,libxslt)
       ("telepathy-glib" ,telepathy-glib)
       ("vala" ,vala)))
    (propagated-inputs
     `(("folks" ,folks)
       ("telepathy-mission-control" ,telepathy-mission-control)))
    (synopsis "GNOME's integrated address book")
    (description
     "GNOME Contacts organizes your contact information from online and
offline sources, providing a centralized place for managing your contacts.")
    (home-page "https://wiki.gnome.org/Apps/Contacts")
    (license license:gpl2+)))

(define-public gnome-desktop
  (package
    (name "gnome-desktop")
    (version "3.34.2")
    (source
     (origin
      (method url-fetch)
      (uri (string-append "mirror://gnome/sources/" name "/"
                          (version-major+minor version)  "/"
                          name "-" version ".tar.xz"))
      (sha256
       (base32
        "1v983xirwp1y6ggz97bh742ak6gff0hxb359dgn37nikjxhvm0a0"))))
    (build-system meson-build-system)
    (arguments
     '(#:phases
       (modify-phases %standard-phases
         (add-before 'configure 'patch-path
           (lambda* (#:key inputs #:allow-other-keys)
             (let ((libc   (assoc-ref inputs "libc")))
               (substitute* "libgnome-desktop/gnome-languages.c"
                 (("\"locale\"")
                  (string-append "\"" libc "/bin/locale\"")))
               #t)))
         (add-before 'configure 'patch-bubblewrap
           (lambda* (#:key inputs #:allow-other-keys)
             (substitute* "libgnome-desktop/gnome-desktop-thumbnail-script.c"
               (("\"bwrap\",")
                (string-append "\"" (which "bwrap") "\","))
               (("\"--ro-bind\", \"/usr\", \"/usr\",")
                (string-append "\"--ro-bind\", \""
                               (%store-directory)
                               "\", \""
                               (%store-directory)
                               "\","))
               (("\"--ro-bind\", \"/etc/ld.so.cache\", \"/etc/ld.so.cache\",") ""))
             #t))
         (add-before 'check 'pre-check
           (lambda* (#:key inputs #:allow-other-keys)
             ;; Tests require a running X server and locales.
             (system "Xvfb :1 &")
             (setenv "DISPLAY" ":1")
             (setenv "GUIX_LOCPATH"
                     (string-append (assoc-ref inputs "glibc-locales")
                                    "/lib/locale"))
             #t)))))
    (native-inputs
     `(("glib:bin" ,glib "bin") ; for gdbus-codegen
       ("glibc-locales" ,glibc-locales) ; for tests
       ("gobject-introspection" ,gobject-introspection)
       ("itstool" ,itstool)
       ("intltool" ,intltool)
       ("pkg-config" ,pkg-config)
       ("xmllint" ,libxml2)
       ("xorg-server" ,xorg-server-for-tests)))
    (propagated-inputs
     ;; Required by gnome-desktop-3.0.pc.
     `(("gsettings-desktop-schemas" ,gsettings-desktop-schemas)
       ("gtk+" ,gtk+)
       ("iso-codes" ,iso-codes)
       ("libseccomp" ,libseccomp)
       ("libx11" ,libx11)
       ("xkeyboard-config" ,xkeyboard-config)))
    (inputs
     `(("gdk-pixbuf" ,gdk-pixbuf)
       ("glib" ,glib)
       ("bubblewrap" ,bubblewrap)
       ("libxext" ,libxext)
       ("libxkbfile" ,libxkbfile)
       ("libxrandr" ,libxrandr)))
    (home-page "https://www.gnome.org/")
    (synopsis
     "Libgnome-desktop, gnome-about, and desktop-wide documents")
    (description
     "The libgnome-desktop library provides API shared by several applications
on the desktop, but that cannot live in the platform for various reasons.
There is no API or ABI guarantee, although we are doing our best to provide
stability.  Documentation for the API is available with gtk-doc.

The gnome-about program helps find which version of GNOME is installed.")
    ; Some bits under the LGPL.
    (license license:gpl2+)))

(define-public gnome-doc-utils
  (package
    (name "gnome-doc-utils")
    (version "0.20.10")
    (source
     (origin
      (method url-fetch)
      (uri (string-append "mirror://gnome/sources/" name "/"
                          (version-major+minor version)  "/"
                          name "-" version ".tar.xz"))
      (sha256
       (base32
        "19n4x25ndzngaciiyd8dd6s2mf9gv6nv3wv27ggns2smm7zkj1nb"))))
    (build-system gnu-build-system)
    (native-inputs
     `(("intltool" ,intltool)
       ("docbook-xml" ,docbook-xml-4.4)
       ("python2-libxml2" ,python2-libxml2)
       ("libxml2" ,libxml2)
       ("libxslt" ,libxslt)
       ("pkg-config" ,pkg-config)
       ("python-2" ,python-2)))
    (home-page "https://wiki.gnome.org/GnomeDocUtils")
    (synopsis
     "Documentation utilities for the Gnome project")
    (description
     "Gnome-doc-utils is a collection of documentation utilities for the
Gnome project.  It includes xml2po tool which makes it easier to translate
and keep up to date translations of documentation.")
    (license license:gpl2+))) ; xslt under lgpl

(define-public gnome-disk-utility
  (package
    (name "gnome-disk-utility")
    (version "3.34.0")
    (source (origin
              (method url-fetch)
              (uri (string-append "mirror://gnome/sources/" name "/"
                                  (version-major+minor version) "/"
                                  name "-" version ".tar.xz"))
              (sha256
               (base32
                "1mb7q90lnlp97dhxhnadhjagcfd12dfqzp0vj9h6b1r61pzhy97y"))))
    (build-system meson-build-system)
    (arguments
     '(#:configure-flags '("-Dlogind=libelogind")
       #:phases
       (modify-phases %standard-phases
         (add-after 'unpack 'skip-gtk-update-icon-cache
           ;; Don't create 'icon-theme.cache'.
           (lambda _
             (substitute* "meson_post_install.py"
               (("gtk-update-icon-cache") "true"))
             #t)))))
    (native-inputs
     `(("glib:bin" ,glib "bin")
       ("intltool" ,intltool)
       ("pkg-config" ,pkg-config)
       ("docbook-xml" ,docbook-xml)
       ("docbook-xsl" ,docbook-xsl)
       ("libxml2" ,libxml2)
       ("libxslt" ,libxslt)))
    (inputs
     `(("elogind" ,elogind)
       ("glib" ,glib)
       ("appstream-glib" ,appstream-glib)
       ("gnome-settings-daemon" ,gnome-settings-daemon)
       ("gtk+" ,gtk+)
       ("libcanberra" ,libcanberra)
       ("libdvdread" ,libdvdread)
       ("libnotify" ,libnotify)
       ("libpwquality" ,libpwquality)
       ("libsecret" ,libsecret)
       ("udisks" ,udisks)))
    (home-page "https://git.gnome.org/browse/gnome-disk-utility")
    (synopsis "Disk management utility for GNOME")
    (description "Disk management utility for GNOME.")
    (license license:gpl2+)))

(define-public gnome-font-viewer
  (package
    (name "gnome-font-viewer")
    (version "3.30.0")
    (source (origin
              (method url-fetch)
              (uri (string-append "mirror://gnome/sources/gnome-font-viewer/"
                                  (version-major+minor version)
                                  "/gnome-font-viewer-" version ".tar.xz"))
              (sha256
               (base32
                "1wwnx2zrlbd2d6np7m9s78alx6j6ranrnh1g2z6zrv9qcj8rpzz5"))))
    (build-system meson-build-system)
    (arguments
     '(#:phases
       (modify-phases %standard-phases
         (add-after 'unpack 'patch-post-install-script
           (lambda _
             (substitute* "meson-postinstall.sh"
               (("update-desktop-database") (which "true")))
             #t))
         (add-after 'install 'patch-thumbnailer
           (lambda* (#:key outputs #:allow-other-keys)
             (let ((out (assoc-ref outputs "out")))
               (substitute*
                   (string-append
                    out
                    "/share/thumbnailers/gnome-font-viewer.thumbnailer")
                 (("gnome-thumbnail-font")
                  (string-append out "/bin/gnome-thumbnail-font"))))
             #t)))))
    (native-inputs
     `(("gettext" ,gettext-minimal)
       ("glib:bin" ,glib "bin")
       ("pkg-config" ,pkg-config)))
    (inputs
     `(("glib" ,glib)
       ("gnome-desktop" ,gnome-desktop)
       ("gtk+" ,gtk+)))
    (home-page "https://gitlab.gnome.org/GNOME/gnome-font-viewer")
    (synopsis "GNOME Fonts")
    (description "Application to show you the fonts installed on your computer
for your use as thumbnails.  Selecting any thumbnails shows the full view of how
the font would look under various sizes.")
    (license license:gpl2+)))

(define-public gcr
  (package
    (name "gcr")
    (version "3.34.0")
    (source (origin
              (method url-fetch)
              (uri (string-append "mirror://gnome/sources/" name "/"
                                  (version-major+minor version)  "/"
                                  name "-" version ".tar.xz"))
              (sha256
               (base32
                "0925snsixzkwh49xiayqmj6fcrmklqk8kyy0jkv7m64h9abm1pr9"))))
    (build-system gnu-build-system)
    (arguments
     '(#:phases
       (modify-phases %standard-phases
         ;; These fail because /var/lib/dbus/machine-id is not present in the
         ;; build environment.
         (add-after 'unpack 'disable-failing-tests
           (lambda _
             (substitute* "Makefile.in"
               (("[[:blank:]]+test-system-prompt\\$\\(EXEEXT\\)")
                ""))
             #t))
         (add-before 'check 'pre-check
           (lambda _
             ;; Some tests expect to write to $HOME.
             (setenv "HOME" "/tmp")
             #t)))))
    (inputs
     `(("dbus" ,dbus)
       ("gnupg" ,gnupg)                ;called as a child process during tests
       ("libgcrypt" ,libgcrypt)))
    (native-inputs
     `(("python" ,python-wrapper)       ;for tests
       ("pkg-config" ,pkg-config)
       ("gettext" ,gettext-minimal)
       ("glib" ,glib "bin")
       ("gobject-introspection" ,gobject-introspection)
       ("libxml2" ,libxml2)
       ("vala" ,vala)
       ("xsltproc" ,libxslt)))
    ;; mentioned in gck.pc, gcr.pc and gcr-ui.pc
    (propagated-inputs
     `(("p11-kit" ,p11-kit)
       ("glib" ,glib)
       ("gtk+" ,gtk+)))
    (home-page "https://www.gnome.org")
    (synopsis "Libraries for displaying certificates and accessing key stores")
    (description
     "The GCR package contains libraries used for displaying certificates and
accessing key stores.  It also provides the viewer for crypto files on the
GNOME Desktop.")
    (license license:lgpl2.1+)))

(define-public gdl
  (package
    (name "gdl")
    (version "3.34.0")
    (source (origin
              (method git-fetch)
              (uri (git-reference
                    (url "https://gitlab.gnome.org/GNOME/gdl.git")
                    (commit (string-append "GDL_" (string-map (match-lambda
                                                                (#\. #\_)
                                                                (c c))
                                                              version)))))
              (file-name (git-file-name name version))
              (sha256
               (base32
                "154qcr0x6f68f4q526y87imv0rscmp34n47nk1pp82rsq52h2zna"))))
    (build-system gnu-build-system)
    (native-inputs
     `(("autoconf" ,autoconf)
       ("automake" ,automake)
       ("glib" ,glib "bin")             ; for glib-genmarshal, etc.
       ("gnome-common" ,gnome-common)
       ("gtk-doc" ,gtk-doc)
       ("intltool" ,intltool)
       ("pkg-config" ,pkg-config)
       ("libtool" ,libtool)
       ("which" ,which)))
    (inputs
     `(("libxml2" ,libxml2)))
    (propagated-inputs
     ;; The gdl-3.0.pc file 'Requires' GTK+.
     `(("gtk+" ,gtk+)))
    (home-page "https://gitlab.gnome.org/GNOME/gdl/")
    (synopsis "GNOME docking library")
    (description "This library provides docking features for gtk+.")
    (license license:lgpl2.1+)))

;;; A minimal variant used to break a cycle with Inkscape.
(define-public gdl-minimal
  (package/inherit gdl
    (name "gdl-minimal")
    (arguments
     '(#:phases
       (modify-phases %standard-phases
         (add-after 'unpack 'disable-doc-generation
           ;; XXX: There is no easy way to disable generating the
           ;; documentation.
           (lambda _
             (substitute* "configure.in"
               (("GTK_DOC_CHECK.*") "")
               (("docs/.*") ""))
             (substitute* "Makefile.am"
               (("gdl docs po") "gdl po"))
             #t)))))
    (native-inputs (alist-delete "gtk-doc" (package-native-inputs gdl)))))

(define-public libgnome-keyring
  (package
    (name "libgnome-keyring")
    (version "3.12.0")
    (source (origin
             (method url-fetch)
             (uri (string-append "mirror://gnome/sources/" name "/"
                                 (version-major+minor version)  "/"
                                 name "-" version ".tar.xz"))
             (sha256
              (base32
               "10vpjhgbjm7z2djy04qakd02qlzpd02xnbfjhk2aqwjzn3xpihf4"))))
    (build-system gnu-build-system)
    (inputs
     `(("libgcrypt" ,libgcrypt)
       ("dbus" ,dbus)))
    (native-inputs
     `(("pkg-config" ,pkg-config)
       ("glib" ,glib "bin")
       ("intltool" ,intltool)))
    (propagated-inputs
     ;; Referred to in .h files and .pc.
     `(("glib" ,glib)))
    (home-page "https://www.gnome.org")
    (synopsis "Accessing passwords from the GNOME keyring")
    (description
     "Client library to access passwords from the GNOME keyring.")

    ;; Though a couple of files are LGPLv2.1+.
    (license license:lgpl2.0+)))

(define-public gnome-keyring
  (package
    (name "gnome-keyring")
    (version "3.34.0")
    (source (origin
             (method url-fetch)
             (uri (string-append "mirror://gnome/sources/" name "/"
                                 (version-major+minor version)  "/"
                                 name "-" version ".tar.xz"))
             (sha256
              (base32
               "0hqrsh5g9q9lm190f0m85q4nki8k4ng7wphl6qbccdry59aakkg9"))))
    (build-system gnu-build-system)
    (arguments
     `(#:tests? #f ;48 of 603 tests fail because /var/lib/dbus/machine-id does
                   ;not exist
       #:configure-flags
       (list
        (string-append "--with-pkcs11-config="
                       (assoc-ref %outputs "out") "/share/p11-kit/modules/")
        (string-append "--with-pkcs11-modules="
                       (assoc-ref %outputs "out") "/share/p11-kit/modules/"))
       #:phases
       (modify-phases %standard-phases
         (add-after 'unpack 'fix-/bin/sh-reference
           (lambda _
             (substitute* "po/Makefile.in.in"
               (("/bin/sh") (which "sh")))
             #t))
         (add-after 'unpack 'fix-docbook
           (lambda* (#:key inputs #:allow-other-keys)
             (substitute* "docs/Makefile.am"
               (("http://docbook.sourceforge.net/release/xsl/current/manpages/docbook.xsl")
                (string-append (assoc-ref inputs "docbook-xsl")
                               "/xml/xsl/docbook-xsl-"
                               ,(package-version docbook-xsl)
                               "/manpages/docbook.xsl")))
             (setenv "XML_CATALOG_FILES"
                     (string-append (assoc-ref inputs "docbook-xml")
                                    "/xml/dtd/docbook/catalog.xml"))
             ;; Rerun the whole thing to avoid version mismatch ("This is
             ;; Automake 1.15.1, but the definition used by this
             ;; AM_INIT_AUTOMAKE comes from Automake 1.15.").  Note: we don't
             ;; use 'autoreconf' because it insists on running 'libtoolize'.
             (invoke "autoconf")
             (invoke "aclocal")
             (invoke "automake" "-ac"))))))
    (inputs
     `(("libgcrypt" ,libgcrypt)
       ("linux-pam" ,linux-pam)
       ("openssh" ,openssh)
       ("dbus" ,dbus)
       ("gcr" ,gcr)))
    (native-inputs
     `(("pkg-config" ,pkg-config)
       ("glib" ,glib "bin")
       ("glib" ,glib) ; for m4 macros
       ("python" ,python-2) ;for tests
       ("intltool" ,intltool)
       ("autoconf" ,autoconf)
       ("automake" ,automake)
       ("libxslt" ,libxslt) ;for documentation
       ("docbook-xml" ,docbook-xml-4.2)
       ("docbook-xsl" ,docbook-xsl)))
    (propagated-inputs
     `(("gcr" ,gcr)))
    (home-page "https://www.gnome.org")
    (synopsis "Daemon to store passwords and encryption keys")
    (description
     "gnome-keyring is a program that keeps passwords and other secrets for
users.  It is run as a daemon in the session, similar to ssh-agent, and other
applications locate it via an environment variable or D-Bus.

The program can manage several keyrings, each with its own master password,
and there is also a session keyring which is never stored to disk, but
forgotten when the session ends.")
    (license license:lgpl2.1+)))

(define-public evince
  (package
    (name "evince")
    (version "3.36.5")
    (source (origin
             (method url-fetch)
             (uri (string-append "mirror://gnome/sources/evince/"
                                 (version-major+minor version) "/"
                                 "evince-" version ".tar.xz"))
             (sha256
              (base32
               "0z79jl0j9xq9wgwkfr0d1w1qrdy4447y8shs407n5srr0vixc3bg"))))
    (build-system glib-or-gtk-build-system)
    (arguments
     `(#:configure-flags '("--disable-nautilus" "--enable-introspection")
       #:phases
       (modify-phases %standard-phases
         (add-before 'install 'skip-gtk-update-icon-cache
           ;; Don't create 'icon-theme.cache'.
           (lambda _
             (substitute* "data/Makefile"
               (("gtk-update-icon-cache") "true"))
             #t)))))
    (inputs
     `(("libarchive" ,libarchive)
       ("libgxps" ,libgxps)
       ("libspectre" ,libspectre)
       ("djvulibre" ,djvulibre)
       ("ghostscript" ,ghostscript)
       ("poppler" ,poppler)
       ("libtiff" ,libtiff)
       ;; TODO:
       ;;   Build libkpathsea as a shared library for DVI support.
       ;; ("libkpathsea" ,texlive-bin)
       ("gnome-desktop" ,gnome-desktop)
       ("gsettings-desktop-schemas" ,gsettings-desktop-schemas)
       ("gspell" ,gspell)
       ("libgnome-keyring" ,libgnome-keyring)
       ("adwaita-icon-theme" ,adwaita-icon-theme)
       ("gdk-pixbuf" ,gdk-pixbuf)
       ("atk" ,atk)
       ("pango" ,pango)
       ("gtk+" ,gtk+)
       ("glib" ,glib)
       ("libxml2" ,libxml2)
       ("libsm" ,libsm)
       ("libice" ,libice)
       ("shared-mime-info" ,shared-mime-info)
       ("dconf" ,dconf)
       ("libcanberra" ,libcanberra)
       ("libsecret" ,libsecret)

       ;; For tests.
       ("dogtail" ,python2-dogtail)))
    (native-inputs
     `(("itstool" ,itstool)
       ("intltool" ,intltool)
       ("glib" ,glib "bin")
       ("gobject-introspection" ,gobject-introspection)
       ("pkg-config" ,pkg-config)
       ("xmllint" ,libxml2)))
    (home-page "https://www.gnome.org/projects/evince/")
    (synopsis "GNOME's document viewer")
    (description
     "Evince is a document viewer for multiple document formats.  It
currently supports PDF, PostScript, DjVu, TIFF and DVI.  The goal
of Evince is to replace the multiple document viewers that exist
on the GNOME Desktop with a single simple application.")
    (license license:gpl2+)))

(define-public gsettings-desktop-schemas
  (package
    (name "gsettings-desktop-schemas")
    (version "3.34.0")
    (source
     (origin
      (method url-fetch)
      (uri (string-append "mirror://gnome/sources/" name "/"
                          (version-major+minor version)  "/"
                          name "-" version ".tar.xz"))
      (sha256
       (base32
        "1bayr76aylawf2fhyjhv9zgk4kpv7ivrrmd80khb0h3h1wk092r8"))))
    (build-system meson-build-system)
    (arguments
     '(#:phases (modify-phases %standard-phases
                  (add-after 'unpack 'patch-schemas
                    (lambda* (#:key inputs #:allow-other-keys)
                      (let ((theme (assoc-ref inputs "gnome-backgrounds")))
                        (substitute* (find-files "schemas"
                                                 "\\.gschema\\.xml\\.in$")
                          ;; Provide the correct file name of the default GNOME
                          ;; background, 'adwaita-timed.xml'.
                          (("@datadir@/backgrounds/gnome")
                           (string-append theme "/share/backgrounds/gnome"))
                          ;; Do not reference fonts, that may not exist.
                          (("'Source Code Pro 10'") "'Monospace 11'"))
                        #t))))))
    (inputs
     `(("glib" ,glib)
       ("gnome-backgrounds" ,gnome-backgrounds)))
    (native-inputs
     `(("intltool" ,intltool)
       ("glib" ,glib "bin")                       ; glib-compile-schemas, etc.
       ("gobject-introspection" ,gobject-introspection)
       ("pkg-config" ,pkg-config)))
    (home-page "https://launchpad.net/gsettings-desktop-schemas")
    (synopsis
     "GNOME settings for various desktop components")
    (description
     "Gsettings-desktop-schemas contains a collection of GSettings schemas
for settings shared by various components of the GNOME desktop.")
    (license license:lgpl2.1+)))

(define-public python-liblarch
  (package
    (name "python-liblarch")
    (version "3.0.1")
    (source
     (origin
       (method git-fetch)
       (uri (git-reference
             (url "https://github.com/getting-things-gnome/liblarch")
             (commit (string-append "v" version))))
       (file-name (git-file-name name version))
       (sha256
        (base32 "0xv2mfvyzipbny3iz8vll77wsqxfwh28xj6bj1ff0l452waph45m"))))
    (build-system python-build-system)
    (arguments
     `(#:phases
       (modify-phases %standard-phases
         (add-before 'check 'start-xserver
           (lambda* (#:key inputs #:allow-other-keys)
             (system (format #f "~a/bin/Xvfb :1 &"
                             (assoc-ref inputs "xorg-server")))
             (setenv "DISPLAY" ":1")
             #t)))))
    (native-inputs
     `(("xorg-server" ,xorg-server-for-tests)))
    (inputs
     `(("gtk+" ,gtk+)))
    (propagated-inputs
     `(("python-pygobject" ,python-pygobject)))
    (home-page "https://wiki.gnome.org/Projects/liblarch")
    (synopsis "Library to easily handle complex data structures")
    (description
     "Liblarch is a Python library built to easily handle data structures such
as lists, trees and acyclic graphs.  There's also a GTK binding that will
allow you to use your data structure in a @code{Gtk.Treeview}.

Liblarch support multiple views of one data structure and complex filtering.
That way, you have a clear separation between your data themselves (Model)
and how they are displayed (View).")
    (license license:lgpl3+)))

(define-public gtg
  (package
    (name "gtg")
    (version "0.4")
    (source
     (origin
       (method git-fetch)
       (uri (git-reference
             (url "https://github.com/getting-things-gnome/gtg")
             (commit (string-append "v" version))))
       (file-name (git-file-name name version))
       (sha256
        (base32 "0r28vyr88rj3kd3cg4gj7sd29wadjchi92wzmbx67d4hlg25h8kk"))))
    (build-system meson-build-system)
    (arguments
     `(#:glib-or-gtk? #t
       #:phases
       (modify-phases %standard-phases
         (add-after 'glib-or-gtk-wrap 'python-and-gi-wrap
           (lambda* (#:key outputs #:allow-other-keys)
             (let ((prog (string-append (assoc-ref outputs "out")
                                        "/bin/gtg"))
                   (pylib (string-append (assoc-ref outputs "out")
                                         "/lib/python"
                                         ,(version-major+minor
                                           (package-version python))
                                         "/site-packages")))
               (wrap-program prog
                 `("GUIX_PYTHONPATH" = (,(getenv "GUIX_PYTHONPATH") ,pylib))
                 `("GI_TYPELIB_PATH" = (,(getenv "GI_TYPELIB_PATH"))))
               #t))))))
    (native-inputs
     `(("desktop-file-utils" ,desktop-file-utils)
       ("gettext" ,gettext-minimal)
       ("glib:bin" ,glib "bin")
       ("gobject-introspection" ,gobject-introspection)
       ("gtk+:bin" ,gtk+ "bin")
       ("pkg-config" ,pkg-config)))
    (inputs
     `(("gsettings-desktop-schemas" ,gsettings-desktop-schemas)
       ("gtk+" ,gtk+)
       ("python-dbus" ,python-dbus)
       ("python-liblarch" ,python-liblarch)
       ("python-pycairo" ,python-pycairo)
       ("python-pygobject" ,python-pygobject)
       ("python-pyxdg" ,python-pyxdg)))
    (home-page "https://wiki.gnome.org/Apps/GTG")
    (synopsis "Personal organizer for the GNOME desktop")
    (description
     "Getting Things GNOME! (GTG) is a personal tasks and TODO list items
organizer for the GNOME desktop environment inspired by the Getting Things
Done (GTD) methodology.  GTG is designed with flexibility, adaptability,
and ease of use in mind so it can be used as more than just GTD software.
GTG is intended to help you track everything you need to do and need to
know, from small tasks to large projects.")
    (license license:gpl3+)))

(define-public icon-naming-utils
  (package
    (name "icon-naming-utils")
    (version "0.8.90")
    (source
     (origin
      (method url-fetch)
      (uri (string-append "https://tango.freedesktop.org/releases/icon-naming-utils-"
                          version ".tar.bz2"))
      (sha256
       (base32
        "1mc3v28fdfqanx3lqx233vcr4glb4c2376k0kx2v91a4vxwqcdxi"))))
    (build-system gnu-build-system)
    (inputs
     `(("perl" ,perl)
       ("perl-xml-simple" ,perl-xml-simple)))
    (arguments
     '(#:phases
       (modify-phases %standard-phases
         (add-after 'install 'set-load-paths
           ;; Tell 'icon-name-mapping' where XML::Simple is.
           (lambda* (#:key outputs #:allow-other-keys)
             (let* ((out  (assoc-ref outputs "out"))
                    (prog (string-append out "/libexec/icon-name-mapping")))
               (wrap-program
                   prog
                 `("PERL5LIB" = ,(list (getenv "PERL5LIB")))))
             #t)))))
    (home-page "http://tango.freedesktop.org/Standard_Icon_Naming_Specification")
    (synopsis
     "Utility to implement the Freedesktop Icon Naming Specification")
    (description
     "To help with the transition to the Freedesktop Icon Naming
Specification, the icon naming utility maps the icon names used by the
GNOME and KDE desktops to the icon names proposed in the specification.")
    (license license:lgpl2.1+)))

(define-public gnome-icon-theme
  (package
    (name "gnome-icon-theme")
    (version "3.12.0")
    (source
     (origin
      (method url-fetch)
      (uri (string-append "mirror://gnome/sources/" name "/"
                          (version-major+minor version)  "/"
                          name "-" version ".tar.xz"))
      (sha256
       (base32
        "0fjh9qmmgj34zlgxb09231ld7khys562qxbpsjlaplq2j85p57im"))))
    (build-system gnu-build-system)
    (arguments
     '(#:configure-flags
       ;; Don't create 'icon-theme.cache'.
       (let* ((coreutils (assoc-ref %build-inputs "coreutils"))
              (true      (string-append coreutils "/bin/true")))
         (list (string-append "GTK_UPDATE_ICON_CACHE=" true)))))
    (native-inputs
     `(("icon-naming-utils" ,icon-naming-utils)
       ("intltool" ,intltool)
       ("pkg-config" ,pkg-config)))
    (home-page "https://wiki.gnome.org/Personalization")
    (synopsis "GNOME icon theme")
    (description "Icons for the GNOME desktop.")
    (license license:lgpl3))) ; or Creative Commons BY-SA 3.0

;; gnome-icon-theme was renamed to adwaita-icon-theme after version 3.12.0.
(define-public adwaita-icon-theme
  (package (inherit gnome-icon-theme)
    (name "adwaita-icon-theme")
    (version "3.34.3")
    (source (origin
              (method url-fetch)
              (uri (string-append "mirror://gnome/sources/" name "/"
                                  (version-major+minor version) "/"
                                  name "-" version ".tar.xz"))
              (sha256
               (base32
                "025rj1fskw1y448hiar4a9icyzpyr242nlh9xhsmyp8jb71dihp7"))))
    (native-inputs
     `(("gtk-encode-symbolic-svg" ,gtk+ "bin")))))

(define-public tango-icon-theme
  (package
    (name "tango-icon-theme")
    (version "0.8.90")
    (source (origin
              (method url-fetch)
              (uri (string-append "http://tango.freedesktop.org/releases/"
                                  "tango-icon-theme-" version ".tar.bz2"))
              (sha256
               (base32
                "034r9s944b4yikyfgn602yv7s54wdzlq0qfvqh52b9x6kbx08h79"))))
    (build-system gnu-build-system)
    (native-inputs
     `(("icon-naming-utils" ,icon-naming-utils)
       ("intltool" ,intltool)
       ("imagemagick" ,imagemagick)
       ("pkg-config" ,pkg-config)))
    (home-page "http://tango-project.org/")
    (synopsis "Tango icon theme")
    (description "This is an icon theme that follows the Tango visual
guidelines.")
    (license license:public-domain)))

(define-public shared-mime-info
  (package
    (name "shared-mime-info")
    (version "1.15")
    (source (origin
             (method url-fetch)
             (uri (string-append
                   "https://gitlab.freedesktop.org/xdg/shared-mime-info/uploads/"
                   "b27eb88e4155d8fccb8bb3cd12025d5b/shared-mime-info-" version
                   ".tar.xz"))
             (sha256
              (base32
               "146vynj78wcwdq0ms52jzm1r4m6dzi1rhyh3h4xyb6bw8ckv10pl"))))
    (build-system gnu-build-system)
    (arguments
     ;; The build system appears not to be parallel-safe.
     '(#:parallel-build? #f))
    (inputs
     `(("glib" ,glib)
       ("libxml2" ,libxml2)))
    (native-inputs
     `(("gettext" ,gettext-minimal)
       ("itstool" ,itstool)
       ("pkg-config" ,pkg-config)))
    (home-page "https://www.freedesktop.org/wiki/Software/shared-mime-info")
    (synopsis "Database of common MIME types")
    (description
     "The shared-mime-info package contains the core database of common types
and the update-mime-database command used to extend it.  It requires glib2 to
be installed for building the update command.  Additionally, it uses intltool
for translations, though this is only a dependency for the maintainers.  This
database is translated at Transifex.")
    (license license:gpl2+)))

(define-public system-config-printer
  (package
    (name "system-config-printer")
    (version "1.5.15")
    (source
     (origin
       (method url-fetch)
       (uri (string-append
             "https://github.com/OpenPrinting/system-config-printer/releases/"
             "download/v" version
             "/system-config-printer-" version ".tar.xz"))
       (sha256
        (base32 "12d6xx51vizc476zfnsga9q09nflp51ipn6y7lhi9w2v4772dlpv"))))
    (build-system glib-or-gtk-build-system)
    (arguments
     `(#:imported-modules ((guix build python-build-system)
                           ,@%glib-or-gtk-build-system-modules)
       #:phases
       (modify-phases %standard-phases
         (add-after 'unpack 'patch-Makefile.am
           (lambda _
             ;; The Makefile generates some scripts, so set a valid shebang
             (substitute* "Makefile.am"
               (("/bin/bash") (which "bash")))
             (delete-file "configure")
             #t))
         (add-after 'unpack 'patch-docbook-xml
           (lambda* (#:key inputs #:allow-other-keys)
             ;; Modify the man XML otherwise xmlto tries to access the network
             (substitute* "man/system-config-printer.xml"
               (("http://www.oasis-open.org/docbook/xml/4.1.2/")
                (string-append (assoc-ref inputs "docbook-xml")
                               "/xml/dtd/docbook/")))
             #t))
         (add-after 'install 'wrap-for-python
           (@@ (guix build python-build-system) wrap))
         (add-after 'install 'wrap
           (lambda* (#:key outputs #:allow-other-keys)
             (let ((out               (assoc-ref outputs "out"))
                   (gi-typelib-path   (getenv "GI_TYPELIB_PATH")))
               (for-each
                (lambda (program)
                  (wrap-program program
                    `("GI_TYPELIB_PATH" ":" prefix (,gi-typelib-path))))
                (map (lambda (name)
                       (string-append out "/bin/" name))
                     '("system-config-printer"
                       "system-config-printer-applet"
                       "install-printerdriver"
                       "scp-dbus-service"))))
             #t)))))
    (inputs
     `(("gsettings-desktop-schemas" ,gsettings-desktop-schemas)
       ("gobject-introspection" ,gobject-introspection)
       ("python" ,python)
       ("cups" ,cups)
       ("gtk+" ,gtk+)
       ("python-dbus" ,python-dbus)
       ("python-pygobject" ,python-pygobject)
       ("python-pycups" ,python-pycups)
       ("python-requests" ,python-requests)
       ("python-pycairo" ,python-pycairo)
       ("libnotify" ,libnotify)
       ("packagekit" ,packagekit)))
    (native-inputs
     `(("pkg-config" ,pkg-config)
       ("desktop-file-utils" ,desktop-file-utils)
       ("glib" ,glib)
       ("autoconf" ,autoconf)
       ("automake" ,automake)
       ("intltool" ,intltool)
       ("xmlto" ,xmlto)
       ("docbook-xml" ,docbook-xml-4.1.2)
       ("docbook-xsl" ,docbook-xsl)
       ("libxml2" ,libxml2)))
    (home-page "https://github.com/zdohnal/system-config-printer")
    (synopsis "CUPS administration tool")
    (description
     "system-config-printer is a CUPS administration tool.  It's written in
Python using GTK+, and uses the @acronym{IPP, Internet Printing Protocol} when
configuring CUPS.")
    (license license:gpl2+)))

(define-public hicolor-icon-theme
  (package
    (name "hicolor-icon-theme")
    (version "0.17")
    (source
     (origin
      (method url-fetch)
      (uri (string-append "https://icon-theme.freedesktop.org/releases/"
                          "hicolor-icon-theme-" version ".tar.xz"))
      (sha256
       (base32
        "1n59i3al3zx6p90ff0l43gzpzmlqnzm6hf5cryxqrlbi48sq8x1i"))))
    (build-system gnu-build-system)
    (arguments
     `(#:tests? #f)) ; no check target
    (home-page "https://icon-theme.freedesktop.org/releases/")
    (synopsis
     "Freedesktop icon theme")
    (description
     "Freedesktop icon theme.")
    (license license:gpl2)))

(define-public libnotify
  (package
    (name "libnotify")
    (version "0.7.9")
    (source
     (origin
       (method url-fetch)
       (uri (string-append "mirror://gnome/sources/" name "/"
                           (version-major+minor version)  "/"
                           name "-" version ".tar.xz"))
       (sha256
        (base32
         "0qa7cx6ra5hwqnxw95b9svgjg5q6ynm8y843iqjszxvds5z53h36"))))
    (build-system meson-build-system)
    (arguments
     `(#:phases
       (modify-phases %standard-phases
         (add-after 'unpack 'fix-docbook
           (lambda* (#:key inputs #:allow-other-keys)
             ;; Don't attempt to download XSL schema.
             (substitute* "meson.build"
               (("http://docbook.sourceforge.net/release/xsl-ns/current\
/manpages/docbook.xsl")
                (string-append (assoc-ref inputs "docbook-xsl")
                               "/xml/xsl/docbook-xsl-"
                               ,(package-version docbook-xsl)
                               "/manpages/docbook.xsl")))
             #t)))))
    (propagated-inputs
     `(;; In Requires of libnotify.pc.
       ("gdk-pixbuf" ,gdk-pixbuf)
       ("glib" ,glib)))
    (inputs
     `(("gtk+" ,gtk+)
       ("libpng" ,libpng)))
    (native-inputs
     `(("pkg-config" ,pkg-config)
       ("glib" ,glib "bin")
       ("gobject-introspection" ,gobject-introspection)

       ;; For the documentation.
       ("gtk-doc" ,gtk-doc)
       ("xsltproc" ,libxslt)
       ("docbook-xsl" ,docbook-xsl)))
    (home-page "https://developer-next.gnome.org/libnotify/")
    (synopsis
     "GNOME desktop notification library")
    (description
     "Libnotify is a library that sends desktop notifications to a
notification daemon, as defined in the Desktop Notifications spec.  These
notifications can be used to inform the user about an event or display
some form of information without getting in the user's way.")
    (license license:lgpl2.1+)))

(define-public libpeas
  (package
    (name "libpeas")
    (version "1.28.0")
    (source
     (origin
      (method url-fetch)
      (uri (string-append "mirror://gnome/sources/" name "/"
                          (version-major+minor version)  "/"
                          name "-" version ".tar.xz"))
      (sha256
       (base32
        "05cb7drn6arc4gi02wgsvzibigi2riz5gnfnmlb0zmbfnj9ikna2"))))
    (build-system meson-build-system)
    (arguments
     '(#:phases
       (modify-phases %standard-phases
         (add-before 'check 'start-xserver
           (lambda* (#:key inputs #:allow-other-keys)
             (let ((xorg-server (assoc-ref inputs "xorg-server"))
                   (disp ":1"))
               (setenv "DISPLAY" disp)
               ;; Tests require a running X server.
               (system (format #f "~a/bin/Xvfb ~a &" xorg-server disp))
               #t))))))
    (inputs
     `(("gtk+" ,gtk+)
       ("glade" ,glade3)
       ("python" ,python)
       ("python-pygobject" ,python-pygobject)))
    (native-inputs
     `(("pkg-config" ,pkg-config)
       ("gettext" ,gettext-minimal)
       ("glib:bin" ,glib "bin")
       ("gobject-introspection" ,gobject-introspection)
       ("xorg-server" ,xorg-server-for-tests)))
    (propagated-inputs
     ;; The .pc file "Requires" gobject-introspection.
     `(("gobject-introspection" ,gobject-introspection)))
    (home-page "https://wiki.gnome.org/Libpeas")
    (synopsis "GObject plugin system")
    (description
     "Libpeas is a gobject-based plugin engine, targeted at giving every
application the chance to assume its own extensibility.  It also has a set of
features including, but not limited to: multiple extension points; on-demand
(lazy) programming language support for C, Python and JS; simplicity of the
API.")
    (license license:lgpl2.0+)))

(define-public gtkglext
  (package
    (name "gtkglext")
    (version "1.2.0")
    (source (origin
              (method url-fetch)
              (uri (string-append "mirror://sourceforge/gtkglext/gtkglext/"
                                  version "/gtkglext-" version ".tar.gz"))
              (sha256
               (base32 "1ya4d2j2aacr9ii5zj4ac95fjpdvlm2rg79mgnk7yvl1dcy3y1z5"))
              (patches (search-patches
                        "gtkglext-disable-disable-deprecated.patch"))))
    (build-system gnu-build-system)
    (arguments
     `(#:phases
       (modify-phases %standard-phases
         ;; Fix a collision between a local variable and a definition from
         ;; glibc's string.h.
         (add-after 'unpack 'fix-collision
           (lambda _
             (substitute* "gdk/gdkglshapes.c"
               ((" index") " triangle_index"))
             #t)))))
    (inputs `(("gtk+" ,gtk+-2)
              ("mesa" ,mesa)
              ("glu" ,glu)
              ("libx11" ,libx11)
              ("libxt" ,libxt)))
    (native-inputs `(("pkg-config" ,pkg-config)
                     ("glib" ,glib "bin")))
    (propagated-inputs `(("pangox-compat" ,pangox-compat)))
    (home-page "https://projects.gnome.org/gtkglext")
    (synopsis "OpenGL extension to GTK+")
    (description "GtkGLExt is an OpenGL extension to GTK+.  It provides
additional GDK objects which support OpenGL rendering in GTK+ and GtkWidget
API add-ons to make GTK+ widgets OpenGL-capable.")
    (license license:lgpl2.1+)))

(define-public glade3
  (package
    (name "glade")
    (version "3.36.0")
    (source (origin
              (method url-fetch)
              (uri (string-append "mirror://gnome/sources/" name "/"
                                  (version-major+minor version)  "/"
                                  name "-" version ".tar.xz"))
              (sha256
               (base32
                "023gx8rj51njn8fsb6ma5kz1irjpxi4js0n8rwy22inc4ysldd8r"))))
    (build-system glib-or-gtk-build-system)
    (arguments
     `(#:phases
       (modify-phases %standard-phases
         (add-before 'configure 'fix-docbook
           (lambda* (#:key inputs #:allow-other-keys)
             (substitute* "man/Makefile.in"
               (("http://docbook.sourceforge.net/release/xsl/current/manpages/docbook.xsl")
                (string-append (assoc-ref inputs "docbook-xsl")
                               "/xml/xsl/docbook-xsl-"
                               ,(package-version docbook-xsl)
                               "/manpages/docbook.xsl")))
             #t))
         (add-before 'check 'pre-check
           (lambda _
             (setenv "HOME" "/tmp")
             ;; Tests require a running X server.
             (system "Xvfb :1 &")
             (setenv "DISPLAY" ":1")
             #t)))))
    (inputs
     `(("gtk+" ,gtk+)
       ("libxml2" ,libxml2)))
    (native-inputs
     `(("hicolor-icon-theme" ,hicolor-icon-theme)
       ("intltool" ,intltool)
       ("itstool" ,itstool)
       ("libxslt" ,libxslt) ;for xsltproc
       ("docbook-xml" ,docbook-xml-4.2)
       ("docbook-xsl" ,docbook-xsl)
       ("python" ,python-2)
       ("pkg-config" ,pkg-config)
       ("xorg-server" ,xorg-server-for-tests)))
    (home-page "https://glade.gnome.org")
    (synopsis "GTK+ rapid application development tool")
    (description "Glade is a rapid application development (RAD) tool to
enable quick & easy development of user interfaces for the GTK+ toolkit and
the GNOME desktop environment.")
    (license license:lgpl2.0+)
    (native-search-paths (list (search-path-specification
                                (variable "GLADE_CATALOG_SEARCH_PATH")
                                (files '("share/glade/catalogs")))
                               (search-path-specification
                                (variable "GLADE_MODULE_SEARCH_PATH")
                                (files '("lib/glade/modules")))))))

(define-public libcroco
  (package
    (name "libcroco")
    (version "0.6.13")
    (source (origin
              (method url-fetch)
              (uri (string-append "mirror://gnome/sources/" name "/"
                                  (version-major+minor version)  "/"
                                  name "-" version ".tar.xz"))
              (sha256
               (base32
                "1m110rbj5d2raxcdp4iz0qp172284945awrsbdlq99ksmqsc4zkn"))))
    (replacement libcroco/fixed)
    (build-system gnu-build-system)
    (native-inputs
     `(("pkg-config" ,pkg-config)))
    (inputs
     `(("glib" ,glib)
       ("libxml2" ,libxml2)
       ("zlib" ,zlib)))
    (home-page "https://github.com/GNOME/libcroco")
    (synopsis "CSS2 parsing and manipulation library")
    (description
     "Libcroco is a standalone CSS2 parsing and manipulation library.
The parser provides a low level event driven SAC-like API and a CSS object
model like API.  Libcroco provides a CSS2 selection engine and an experimental
XML/CSS rendering engine.")

    ;; LGPLv2.1-only.
    (license license:lgpl2.1)))

(define libcroco/fixed
  (package
    (inherit libcroco)
    (name "libcroco")
    (version "0.6.13")
    (source (origin
              (method url-fetch)
              (uri (string-append "mirror://gnome/sources/" name "/"
                                  (version-major+minor version)  "/"
                                  name "-" version ".tar.xz"))
              (sha256
               (base32
                "1m110rbj5d2raxcdp4iz0qp172284945awrsbdlq99ksmqsc4zkn"))
              (patches (search-patches "libcroco-CVE-2020-12825.patch"))))))

(define-public libgsf
  (package
    (name "libgsf")
    (version "1.14.47")
    (source (origin
              (method url-fetch)
              (uri (string-append "mirror://gnome/sources/" name "/"
                                  (version-major+minor version)  "/"
                                  name "-" version ".tar.xz"))
              (sha256
               (base32
                "0kbpp9ksl7977xiga37sk1gdw1r039v6zviqznl7alvvg39yp26i"))))
    (build-system gnu-build-system)
    (arguments
     '(#:configure-flags '("--disable-static")))
    (native-inputs
     `(("pkg-config" ,pkg-config)
       ("gettext" ,gettext-minimal)

       ;; For tests.
       ("perl" ,perl)
       ("perl-xml-parser" ,perl-xml-parser)))
    (inputs
     `(("zlib" ,zlib)
       ("bzip2" ,bzip2)))
    (propagated-inputs
     `(("gdk-pixbuf" ,gdk-pixbuf)
       ("glib" ,glib)
       ("libxml2" ,libxml2)))
    (home-page "https://www.gnome.org/projects/libgsf")
    (synopsis "GNOME's Structured File Library")
    (description
     "Libgsf aims to provide an efficient extensible I/O abstraction for
dealing with different structured file formats.")

    ;; LGPLv2.1-only.
    (license license:lgpl2.1)))

(define-public librsvg
  (package
    (name "librsvg")
    (version "2.50.3")
    (source (origin
              (method url-fetch)
              (uri (string-append "mirror://gnome/sources/librsvg/"
                                  (version-major+minor version)  "/"
                                  "librsvg-" version ".tar.xz"))
              (sha256
               (base32
                "0n79i4wj9hm0d3bbn4xvknq5ylhqs16pvhaqr1rxspx9wfc8lad4"))
              (modules '((guix build utils)))
              (snippet
               '(begin (delete-file-recursively "vendor")))))
    (build-system cargo-build-system)
    (outputs '("out" "doc"))
    (arguments
     `(#:install-source? #f
       #:modules
       ((guix build cargo-build-system)
        (guix build utils)
        ((guix build gnu-build-system) #:prefix gnu:))
       #:cargo-inputs
       (("rust-bitflags" ,rust-bitflags-1)
        ("rust-cairo-rs" ,rust-cairo-rs-0.8)
        ("rust-cairo-sys-rs" ,rust-cairo-sys-rs-0.9)
        ("rust-cast" ,rust-cast-0.2)
        ("rust-cssparser" ,rust-cssparser-0.27)
        ("rust-data-url" ,rust-data-url-0.1)
        ("rust-encoding" ,rust-encoding-0.2)
        ("rust-float-cmp" ,rust-float-cmp-0.8)
        ("rust-gdk-pixbuf" ,rust-gdk-pixbuf-0.8)
        ("rust-gdk-pixbuf-sys" ,rust-gdk-pixbuf-sys-0.9)
        ("rust-gio" ,rust-gio-0.8)
        ("rust-gio-sys" ,rust-gio-sys-0.9)
        ("rust-glib" ,rust-glib-0.9)
        ("rust-glib-sys" ,rust-glib-sys-0.9)
        ("rust-gobject-sys" ,rust-gobject-sys-0.9)
        ("rust-itertools" ,rust-itertools-0.9)
        ("rust-language-tags" ,rust-language-tags-0.2)
        ("rust-libc" ,rust-libc-0.2)
        ("rust-locale-config" ,rust-locale-config-0.3)
        ("rust-markup5ever" ,rust-markup5ever-0.10)
        ("rust-nalgebra" ,rust-nalgebra-0.21)
        ("rust-num-traits" ,rust-num-traits-0.2)
        ("rust-once-cell" ,rust-once-cell-1)
        ("rust-pkg-config" ,rust-pkg-config-0.3)
        ("rust-pango" ,rust-pango-0.8)
        ("rust-pango-sys" ,rust-pango-sys-0.9)
        ("rust-pangocairo" ,rust-pangocairo-0.9)
        ("rust-rayon" ,rust-rayon-1)
        ("rust-rctree" ,rust-rctree-0.3)
        ("rust-rgb" ,rust-rgb-0.8)
        ("rust-regex" ,rust-regex-1)
        ("rust-selectors" ,rust-selectors-0.22)
        ("rust-string-cache" ,rust-string-cache-0.8)
        ("rust-tinyvec" ,rust-tinyvec-0.3)
        ("rust-url" ,rust-url-2)
        ("rust-xml5ever" ,rust-xml5ever-0.16))
       #:cargo-development-inputs
       (("rust-assert-cmd" ,rust-assert-cmd-1)
        ("rust-cairo-rs" ,rust-cairo-rs-0.8)
        ("rust-chrono" ,rust-chrono-0.4)
        ("rust-criterion" ,rust-criterion-0.3)
        ("rust-float-cmp" ,rust-float-cmp-0.8)
        ("rust-lopdf" ,rust-lopdf-0.26)
        ("rust-png" ,rust-png-0.16)
        ("rust-predicates" ,rust-predicates-1)
        ("rust-tempfile" ,rust-tempfile-3))
       #:phases
       (modify-phases %standard-phases
         (add-after 'unpack 'patch-docbook-xml
           (lambda* (#:key inputs #:allow-other-keys)
             (with-directory-excursion "doc"
               (substitute* "rsvg-docs.xml"
                 (("http://www.oasis-open.org/docbook/xml/4.3/")
                  (string-append (assoc-ref inputs "docbook-xml")
                                 "/xml/dtd/docbook/"))))))
         (add-after 'unpack 'prepare-for-build
           (lambda _
             ;; In lieu of #:make-flags
             (setenv "CC" ,(cc-for-target))
             ;; Something about the build environment resists building
             ;; successfully with the '--locked' flag.
             (substitute* '("Makefile.am" "Makefile.in")
               (("--locked") ""))))
         (add-before 'configure 'pre-configure
           (lambda _
             (substitute* "gdk-pixbuf-loader/Makefile.in"
               ;; By default the gdk-pixbuf loader is installed under
               ;; gdk-pixbuf's prefix.  Work around that.
               (("gdk_pixbuf_moduledir = .*$")
                (string-append "gdk_pixbuf_moduledir = "
                               "$(prefix)/lib/gdk-pixbuf-2.0/2.10.0/"
                               "loaders\n"))
               ;; Drop the 'loaders.cache' file, it's in gdk-pixbuf+svg.
               (("gdk_pixbuf_cache_file = .*$")
                "gdk_pixbuf_cache_file = $(TMPDIR)/loaders.cache\n"))))
         (add-after 'configure 'gnu-configure
           (lambda* (#:key inputs native-inputs outputs #:allow-other-keys)
             ((assoc-ref gnu:%standard-phases 'configure)
              #:native-inputs native-inputs
              #:inputs inputs
              #:outputs outputs
              #:configure-flags
              (list "--disable-static"
                    "--enable-vala"
               (string-append "--with-html-dir="
                              (assoc-ref %outputs "doc")
                              "/share/gtk-doc/html")))))
         (add-after 'configure 'dont-vendor-self
           (lambda* (#:key vendor-dir #:allow-other-keys)
             ;; Don't keep the whole tarball in the vendor directory
             (delete-file-recursively
              (string-append vendor-dir "/" ,name "-" ,version ".tar.xz"))))
         (replace 'build
           (assoc-ref gnu:%standard-phases 'build))
         (add-before 'check 'ignore-failing-tests
           ;; stderr=```/tmp/guix-build-.../librsvg-2.50.1/rsvg-convert: line 150: ls: command not found
           (lambda _
             (substitute* "tests/src/cmdline/rsvg_convert.rs"
               (("fn background_color_option_invalid_color_yields_error" all)
                (string-append "#[ignore] " all))
               (("fn empty_input_yields_error" all)
                (string-append "#[ignore] " all))
               (("fn empty_svg_yields_error" all)
                (string-append "#[ignore] " all))
               (("fn env_source_data_epoch_empty" all)
                (string-append "#[ignore] " all))
               (("fn env_source_data_epoch_no_digits" all)
                (string-append "#[ignore] " all))
               (("fn env_source_data_epoch_trailing_garbage" all)
                (string-append "#[ignore] " all))
               (("fn export_id_option_error" all)
                (string-append "#[ignore] " all))
               (("fn huge_zoom_factor_yields_error" all)
                (string-append "#[ignore] " all))
               (("fn multiple_input_files_not_allowed_for_png_output" all)
                (string-append "#[ignore] " all))
               (("fn stylesheet_option_error" all)
                (string-append "#[ignore] " all)))))
         (replace 'check
           (lambda* args
             ((assoc-ref gnu:%standard-phases 'check)
              #:test-target "check")))
         (replace 'install
           (assoc-ref gnu:%standard-phases 'install)))))
    (native-inputs
     `(("docbook-xml" ,docbook-xml-4.3)
       ("glib" ,glib "bin")
       ("gobject-introspection" ,gobject-introspection)
       ("pkg-config" ,pkg-config)
       ("python" ,python-wrapper)
       ("ruby" ,ruby)
       ("vala" ,vala)))
    (inputs
     `(("bzip2" ,bzip2)
       ("fontconfig" ,fontconfig)
       ("freetype" ,freetype)
       ("harfbuzz" ,harfbuzz)
       ("libcroco" ,libcroco)
       ("libgsf" ,libgsf)
       ("libxml2" ,libxml2)
       ("pango" ,pango)))
    (propagated-inputs
     `(("cairo" ,cairo)
       ("gdk-pixbuf" ,gdk-pixbuf)
       ("glib" ,glib)))
    (synopsis "SVG rendering library")
    (description "Librsvg is a library to render SVG images to Cairo surfaces.
GNOME uses this to render SVG icons.  Outside of GNOME, other desktop
environments use it for similar purposes.  Wikimedia uses it for Wikipedia's SVG
diagrams.")
    (home-page "https://wiki.gnome.org/LibRsvg")
    (license license:lgpl2.1+)))

(define-public libidl
  (package
    (name "libidl")
    (version "0.8.14")
    (source (origin
              (method url-fetch)
              (uri (string-append "mirror://gnome/sources/libIDL/"
                                  (version-major+minor version) "/"
                                  "libIDL-" version ".tar.bz2"))
              (sha256
               (base32
                "08129my8s9fbrk0vqvnmx6ph4nid744g5vbwphzkaik51664vln5"))))
    (build-system gnu-build-system)
    (inputs `(("glib" ,glib)))
    (native-inputs
     `(("pkg-config" ,pkg-config)
       ("flex" ,flex)
       ("bison" ,bison)))
    (home-page "http://freecode.com/projects/libidl")
    (synopsis "Create trees of CORBA Interface Definition Language files")
    (description  "Libidl is a library for creating trees of CORBA Interface
Definition Language (idl) files, which is a specification for defining
portable interfaces. libidl was initially written for orbit (the orb from the
GNOME project, and the primary means of libidl distribution).  However, the
functionality was designed to be as reusable and portable as possible.")
    (properties `((upstream-name . "libIDL")))
    (license license:lgpl2.0+)))


(define-public orbit2
  (package
    (name "orbit2")
    (version "2.14.19")
    (source (origin
              (method url-fetch)
              (uri (let ((upstream-name "ORBit2"))
                     (string-append "mirror://gnome/sources/" upstream-name "/"
                                    (version-major+minor version) "/"
                                    upstream-name "-" version ".tar.bz2")))
              (sha256
               (base32
                "0l3mhpyym9m5iz09fz0rgiqxl2ym6kpkwpsp1xrr4aa80nlh1jam"))))
    (build-system gnu-build-system)
    (arguments
     `(;; The "timeout-server" test hangs when run in parallel.
       #:parallel-tests? #f
       #:configure-flags
       '(;; We don't need static libraries, plus they don't build reproducibly
         ;; (non-deterministic ordering of .o files in the archive.)
         "--disable-static"

         ;; The programmer kindly gives us a hook to turn off deprecation
         ;; warnings ...
         "DISABLE_DEPRECATED_CFLAGS=-DGLIB_DISABLE_DEPRECATION_WARNINGS")
       ;; ... which they then completly ignore !!
       #:phases
       (modify-phases %standard-phases
         (add-before 'configure 'ignore-deprecations
           (lambda _
             (substitute* "linc2/src/Makefile.in"
               (("-DG_DISABLE_DEPRECATED") "-DGLIB_DISABLE_DEPRECATION_WARNINGS"))
             #t)))))
    (inputs `(("glib" ,glib)
              ("libidl" ,libidl)))
    (native-inputs
     `(("pkg-config" ,pkg-config)))
    (home-page "https://projects.gnome.org/orbit2/")
    (synopsis "CORBA 2.4-compliant Object Request Broker")
    (description  "ORBit2 is a CORBA 2.4-compliant Object Request Broker (orb)
featuring mature C, C++ and Python bindings.")
    ;; Licence notice is unclear.  The Web page simply say "GPL" without giving
    ;; a version.  SOME of the code files have licence notices for GPLv2+.
    ;; The tarball contains files of the text of GPLv2 and LGPLv2.
    (license license:gpl2+)
    (properties `((upstream-name . "ORBit2")))))


(define-public libbonobo
  (package
    (name "libbonobo")
    (version "2.32.1")
    (source (origin
              (method url-fetch)
              (uri (string-append "mirror://gnome/sources/" name "/"
                                  (version-major+minor version)
                                  "/" name "-" version ".tar.bz2"))
              (sha256
               (base32 "0swp4kk6x7hy1rvd1f9jba31lvfc6qvafkvbpg9h0r34fzrd8q4i"))
              (patches (search-patches
                        "libbonobo-activation-test-race.patch"))))
    (build-system gnu-build-system)
    (arguments
     ;; The programmer kindly gives us a hook to turn off deprecation warnings ...
     `(#:configure-flags
       '("DISABLE_DEPRECATED_CFLAGS=-DGLIB_DISABLE_DEPRECATION_WARNINGS")
       ;; ... which they then completly ignore !!
       #:phases
       (modify-phases %standard-phases
         (add-before 'configure 'ignore-deprecations
           (lambda _
             (substitute* "activation-server/Makefile.in"
               (("-DG_DISABLE_DEPRECATED") "-DGLIB_DISABLE_DEPRECATION_WARNINGS"))
             #t)))

       ;; There's apparently a race condition between the server stub
       ;; generation and linking of the example under 'samples/echo' that can
       ;; lead do undefined references when building in parallel, as reported
       ;; at <https://forums.gentoo.org/viewtopic-t-223376-start-550.html>.
       ;; Thus, disable parallel builds.
       #:parallel-build? #f))
    (inputs `(("popt" ,popt)
              ("libxml2" ,libxml2)))
    ;; The following are Required by the .pc file
    (propagated-inputs
     `(("glib" ,glib)
       ("orbit2" ,orbit2)))
    (native-inputs
     `(("intltool" ,intltool)
       ("pkg-config" ,pkg-config)
       ("glib" ,glib "bin")             ; for glib-genmarshal, etc.
       ("flex" ,flex)
       ("bison" ,bison)))
    (home-page "https://developer.gnome.org/libbonobo/")
    (synopsis "Framework for creating reusable components for use in GNOME applications")
    (description "Bonobo is a framework for creating reusable components for
use in GNOME applications, built on top of CORBA.")
    ;; Licence not explicitly stated.  Source files contain no licence notices.
    ;; Tarball contains text of both GPLv2 and LGPLv2
    ;; GPLv2 covers both conditions
    (license license:gpl2+)))


(define-public gconf
  (package
    (name "gconf")
    (version "3.2.6")
    (source (origin
              (method url-fetch)
              (uri
               (let ((upstream-name "GConf"))
                 (string-append "mirror://gnome/sources/" upstream-name "/"
                                (version-major+minor version) "/"
                                upstream-name "-" version ".tar.xz")))
              (sha256
               (base32 "0k3q9nh53yhc9qxf1zaicz4sk8p3kzq4ndjdsgpaa2db0ccbj4hr"))))
    (build-system gnu-build-system)
    (inputs `(("dbus-glib" ,dbus-glib)
              ("libxml2" ,libxml2)))
    (propagated-inputs `(("glib" ,glib) ; referred to in the .pc file
                         ("orbit2" ,orbit2)))
    (native-inputs
     `(("intltool" ,intltool)
       ("glib" ,glib "bin")             ; for glib-genmarshal, etc.
       ("pkg-config" ,pkg-config)))
    (home-page "https://projects.gnome.org/gconf/")
    (synopsis "Store application preferences")
    (description "Gconf is a system for storing application preferences.  It
is intended for user preferences; not arbitrary data storage.")
    (license license:lgpl2.0+)
    (properties '((upstream-name . "GConf")))))


(define-public gnome-mime-data
  (package
    (name "gnome-mime-data")
    (version "2.18.0")
    (source (origin
              (method url-fetch)
              (uri (string-append "mirror://gnome/sources/" name "/"
                                  (version-major+minor version)  "/"
                                  name "-" version ".tar.bz2"))
              (sha256
               (base32
                "1mvg8glb2a40yilmyabmb7fkbzlqd3i3d31kbkabqnq86xdnn69p"))))
    (build-system gnu-build-system)
    (native-inputs
     `(("perl" ,perl)
       ("intltool" ,intltool)))
    (arguments
     '(#:phases (modify-phases %standard-phases
                  (add-after 'configure 'use-our-intltool
                    (lambda _
                      ;; Do not use the bundled intltool commands, which lack
                      ;; the "dotless @INC" fixes of our 'intltool' package.
                      (substitute* (find-files "." "^Makefile$")
                        (("^INTLTOOL_(EXTRACT|UPDATE|MERGE) = .*$" _ tool)
                         (string-append "INTLTOOL_" tool " = intltool-"
                                        (string-downcase tool) "\n")))
                      #t)))))
    (home-page "https://www.gnome.org")
    (synopsis "Base MIME and Application database for GNOME")
    (description  "GNOME Mime Data is a module which contains the base MIME
and Application database for GNOME.  The data stored by this module is
designed to be accessed through the MIME functions in GnomeVFS.")
    (license license:gpl2+)))


(define-public gnome-vfs
  (package
    (name "gnome-vfs")
    (version "2.24.4")
    (source (origin
              (method url-fetch)
              (uri (string-append "mirror://gnome/sources/" name "/"
                                  (version-major+minor version)  "/"
                                  name "-" version ".tar.bz2"))
              (sha256
               (base32
                "1ajg8jb8k3snxc7rrgczlh8daxkjidmcv3zr9w809sq4p2sn9pk2"))))
    (build-system gnu-build-system)
    (arguments
     `(#:phases
       (modify-phases %standard-phases
         (add-before 'configure 'ignore-deprecations
           (lambda _
             (substitute* '("libgnomevfs/Makefile.in"
                            "daemon/Makefile.in")
               (("-DG_DISABLE_DEPRECATED") "-DGLIB_DISABLE_DEPRECATION_WARNINGS"))
             #t))
         (add-before 'configure 'patch-test-async-cancel-to-never-fail
           (lambda _
             (substitute* "test/test-async-cancel.c"
               (("EXIT_FAILURE") "77"))
             #t)))))
    (inputs `(("libxml2" ,libxml2)
              ("dbus-glib" ,dbus-glib)
              ("gconf" ,gconf)
              ("gnome-mime-data" ,gnome-mime-data)
              ("zlib" ,zlib)))
    (native-inputs
     `(("glib" ,glib "bin")             ; for glib-mkenums, etc.
       ("intltool" ,intltool)
       ("pkg-config" ,pkg-config)))
    (home-page "https://developer.gnome.org/gnome-vfs/")
    (synopsis "Access files and folders in GNOME applications")
    (description
     "GnomeVFS is the core library used to access files and folders in GNOME
applications.  It provides a file system abstraction which allows applications
to access local and remote files with a single consistent API.")
    (license license:lgpl2.0+)))



(define-public libgnome
  (package
    (name "libgnome")
    (version "2.32.1")
    (source (origin
              (method url-fetch)
              (uri (string-append "mirror://gnome/sources/" name "/"
                                  (version-major+minor version)  "/"
                                  name "-" version ".tar.bz2"))
              (sha256
               (base32
                "197pnq8y0knqjhm2fg4j6hbqqm3qfzfnd0irhwxpk1b4hqb3kimj"))
              (patches (search-patches "libgnome-encoding.patch"))))
    (build-system gnu-build-system)
    (arguments
     `(#:phases
       (modify-phases %standard-phases
         (add-before 'configure 'enable-deprecated
           (lambda _
             (substitute* "libgnome/Makefile.in"
               (("-DG_DISABLE_DEPRECATED") "-DGLIB_DISABLE_DEPRECATION_WARNINGS"))
             #t)))))
    (inputs `(("libxml2" ,libxml2)))
    (native-inputs
     `(("glib" ,glib "bin")             ; for glib-mkenums, etc.
       ("intltool" ,intltool)
       ("pkg-config" ,pkg-config)))
    ;; The following are listed as Required in the .pc file
    ;; (except for libcanberra -- which seems to be oversight on the part
    ;; of the upstream developers -- anything that links against libgnome,
    ;; must also link against libcanberra
    (propagated-inputs
     `(("libcanberra" ,libcanberra)
       ("libbonobo" ,libbonobo)
       ("gconf" ,gconf)
       ("gnome-vfs" ,gnome-vfs)
       ("popt" ,popt)))                       ;gnome-program.h includes popt.h
    (home-page "https://developer.gnome.org/libgnome/")
    (synopsis "Useful routines for building applications")
    (description  "The libgnome library provides a number of useful routines
for building modern applications, including session management, activation of
files and URIs, and displaying help.")
    (license license:lgpl2.0+)))


(define-public libart-lgpl
  (package
    (name "libart-lgpl")
    (version "2.3.21")
    (source (origin
              (method url-fetch)
              (uri (let ((upstream-name "libart_lgpl"))
                     (string-append "mirror://gnome/sources/" upstream-name "/"
                                    (version-major+minor version) "/"
                                    upstream-name "-" version ".tar.bz2")))
              (sha256
               (base32
                "1yknfkyzgz9s616is0l9gp5aray0f2ry4dw533jgzj8gq5s1xhgx"))))
    (build-system gnu-build-system)
    (native-inputs
     `(("pkg-config" ,pkg-config)))
    (home-page "https://people.gnome.org/~mathieu/libart")
    (synopsis "2D drawing library")
    (description  "Libart is a 2D drawing library intended as a
high-quality vector-based 2D library with antialiasing and alpha composition.")
    (license license:lgpl2.0+)))



(define-public libgnomecanvas
  (package
    (name "libgnomecanvas")
    (version "2.30.3")
    (source (origin
              (method url-fetch)
              (uri (string-append "mirror://gnome/sources/" name "/"
                                  (version-major+minor version)  "/"
                                  name "-" version ".tar.gz"))
              (sha256
               (base32
                "1nhnq4lfkk8ljkdafscwaggx0h95mq0rxnd7zgqyq0xb6kkqbjm8"))))
    (build-system gnu-build-system)
    ;; Mentioned as Required in the .pc file
    (propagated-inputs `(("libart-lgpl" ,libart-lgpl)
                         ("gtk+" ,gtk+-2)))
    (native-inputs
     `(("intltool" ,intltool)
       ("glib" ,glib "bin")             ; for glib-genmarshal, etc.
       ("pkg-config" ,pkg-config)))
    (home-page "https://developer.gnome.org/libgnomecanvas/")
    (synopsis "Flexible widget for creating interactive structured graphics")
    (description  "The GnomeCanvas widget provides a flexible widget for
creating interactive structured graphics.")
    (license license:lgpl2.0+)))

(define-public libgnomecanvasmm
  (package
    (name "libgnomecanvasmm")
    (version "2.26.0")
    (source (origin
              (method url-fetch)
              (uri (string-append "mirror://gnome/sources/" name "/"
                                  (version-major+minor version)  "/"
                                  name "-" version ".tar.bz2"))
              (sha256
               (base32
                "0679hcnpam2gkag2i63sm0wdm35gwvzafnz1354mg6j5gzwpfrcr"))))
    (build-system gnu-build-system)
    (propagated-inputs `(("libgnomecanvas" ,libgnomecanvas)))
    (native-inputs
     `(("gtkmm-2" ,gtkmm-2)
       ("pkg-config" ,pkg-config)))
    (home-page "https://gtkmm.org")
    (synopsis "C++ bindings to the GNOME Canvas library")
    (description "C++ bindings to the GNOME Canvas library.")
    (license license:lgpl2.0+)))

(define-public libgnomeui
  (package
    (name "libgnomeui")
    (version "2.24.5")
    (source (origin
              (method url-fetch)
              (uri (string-append "mirror://gnome/sources/" name "/"
                                  (version-major+minor version)  "/"
                                  name "-" version ".tar.bz2"))
              (patches (search-patches "libgnomeui-utf8.patch"))
              (sha256
               (base32
                "03rwbli76crkjl6gp422wrc9lqpl174k56cp9i96b7l8jlj2yddf"))))
    (build-system gnu-build-system)
    ;; Mentioned as Required in the .pc file
    (propagated-inputs `(("libbonoboui" ,libbonoboui)
                         ("libgnome" ,libgnome)
                         ("libgnomecanvas" ,libgnomecanvas)
                         ("libgnome-keyring" ,libgnome-keyring)))
    (inputs `(("libjpeg" ,libjpeg-turbo)
              ("popt" ,popt)
              ("libbonobo" ,libbonobo)
              ("libxml2" ,libxml2)
              ("libglade" ,libglade)))
    (native-inputs
     `(("glib" ,glib "bin")             ; for glib-mkenums, etc.
       ("intltool" ,intltool)
       ("pkg-config" ,pkg-config)))
    (home-page "https://developer.gnome.org/libgnomeui/")
    (synopsis "Additional widgets for applications")
    (description "The libgnomeui library provides additional widgets for
applications.  Many of the widgets from libgnomeui have already been
ported to GTK+.")
    (license license:lgpl2.0+)))

(define-public libglade
  (package
    (name "libglade")
    (version "2.6.4")
    (source (origin
              (method url-fetch)
              (uri (string-append "mirror://gnome/sources/" name "/"
                                  (version-major+minor version)  "/"
                                  name "-" version ".tar.bz2"))
              (sha256
               (base32
                "1v2x2s04jry4gpabws92i0wq2ghd47yr5n9nhgnkd7c38xv1wdk4"))))
    (build-system gnu-build-system)
    (inputs
     `(("python" ,python))) ;; needed for the optional libglade-convert program
    (propagated-inputs
     `(("gtk+-2" ,gtk+-2)
       ("libxml2" ,libxml2))) ; required by libglade-2.0.pc
    (native-inputs
     `(("pkg-config" ,pkg-config)))
    (home-page "https://developer.gnome.org/libglade")
    (synopsis "Load glade interfaces and access the glade built widgets")
    (description "Libglade is a library that provides interfaces for loading
graphical interfaces described in glade files and for accessing the
widgets built in the loading process.")
    (license license:gpl2+))) ; This is correct.  GPL not LGPL

(define-public libgnomeprint
  ;; This library has been deprecated since 2006; see
  ;; <https://mail.gnome.org/archives/devel-announce-list/2006-August/msg00005.html>.
  (package
    (name "libgnomeprint")
    (version "2.18.8")
    (source (origin
              (method url-fetch)
              (uri (string-append "mirror://gnome/sources/" name "/"
                                  (version-major+minor version)  "/"
                                  name "-" version ".tar.bz2"))
              (sha256
               (base32
                "14cnimvlc7ky22g2snyf4362412k3jk1syjf8b9887q5a63fqd0h"))))
    (build-system gnu-build-system)
    (inputs
     `(("popt" ,popt)
       ("libart-lgpl" ,libart-lgpl)
       ("gtk+" ,gtk+-2)
       ("libxml2" ,libxml2)))
    (native-inputs
     `(("intltool" ,intltool)
       ("glib" ,glib "bin")             ; for glib-genmarshal, etc.
       ("pkg-config" ,pkg-config)))
    (home-page "https://projects.gnome.org/gnome-print/home/faq.html")
    (synopsis "Printing framework for GNOME")
    (description
     "GNOME-print was a printing framework for GNOME.  It has been deprecated
since ca. 2006, when GTK+ itself incorporated printing support.")
    (license license:lgpl2.0+)))


(define-public libgnomeprintui
  ;; Deprecated; see libgnomeprint.
  (package
    (name "libgnomeprintui")
    (version "2.18.6")
    (source (origin
              (method url-fetch)
              (uri (string-append "mirror://gnome/sources/" name "/"
                                  (version-major+minor version)  "/"
                                  name "-" version ".tar.bz2"))
              (sha256
               (base32
                "0spl8vinb5n6n1krnfnr61dwaxidg67h8j94z9p59k2xdsvfashm"))))
    (build-system gnu-build-system)
    ;; Mentioned as Required in the .pc file
    (propagated-inputs `(("libgnomeprint" ,libgnomeprint)))
    (inputs `(("gtk+" ,gtk+-2)
              ("glib" ,glib)
              ("gnome-icon-theme" ,gnome-icon-theme)
              ("libgnomecanvas" ,libgnomecanvas)
              ("libxml2" ,libxml2)))
    (native-inputs
     `(("intltool" ,intltool)
       ("pkg-config" ,pkg-config)))
    (home-page "https://projects.gnome.org/gnome-print/home/faq.html")
    (synopsis "Printing framework for GNOME")
    (description (package-description libgnomeprint))
    (license license:lgpl2.0+)))

(define-public libbonoboui
  (package
    (name "libbonoboui")
    (version "2.24.5")
    (source (origin
              (method url-fetch)
              (uri (string-append "mirror://gnome/sources/" name "/"
                                  (version-major+minor version)  "/"
                                  name "-" version ".tar.bz2"))
              (sha256
               (base32
                "1kbgqh7bw0fdx4f1a1aqwpff7gp5mwhbaz60c6c98bc4djng5dgs"))))
    (build-system gnu-build-system)
    (arguments
     `(#:phases
       (modify-phases %standard-phases
         (add-before 'check 'start-xserver
           (lambda* (#:key inputs #:allow-other-keys)
             (let ((xorg-server (assoc-ref inputs "xorg-server"))
                   (disp ":1"))

               (setenv "HOME" (getcwd))
               (setenv "DISPLAY" disp)
               ;; There must be a running X server and make check doesn't start one.
               ;; Therefore we must do it.
               (zero? (system (format #f "~a/bin/Xvfb ~a &" xorg-server disp)))))))))
    ;; Mentioned as Required by the .pc file
    (propagated-inputs `(("libxml2" ,libxml2)))
    (inputs
     `(("popt" ,popt)
       ("pangox-compat" ,pangox-compat)
       ("libgnome" ,libgnome)
       ("libgnomecanvas" ,libgnomecanvas)
       ("libglade" ,libglade)))
    (native-inputs
     `(("glib" ,glib "bin")             ; for glib-genmarshal, etc.
       ("intltool" ,intltool)
       ("xorg-server" ,xorg-server-for-tests) ; For running the tests
       ("pkg-config" ,pkg-config)))
    (home-page "https://developer.gnome.org/libbonoboui/")
    (synopsis "Some user interface controls using Bonobo")
    (description  "The Bonobo UI library provides a number of user interface
controls using the Bonobo component framework.")
    (license license:lgpl2.0+)))

(define-public libwnck
  (package
    (name "libwnck")
    (version "3.32.0")
    (source (origin
              (method url-fetch)
              (uri (string-append "mirror://gnome/sources/" name "/"
                                  (version-major+minor version) "/"
                                  name "-" version ".tar.xz"))
              (sha256
               (base32
                "1jp3p1lnwnwi6fxl2rz3166cmwzwy9vqz896anpwc3wdy9f875cm"))))
    (build-system meson-build-system)
    (native-inputs
     `(("pkg-config" ,pkg-config)
       ("glib" ,glib "bin") ; for glib-mkenums
       ("gobject-introspection" ,gobject-introspection) ; for g-ir-scanner
       ("intltool" ,intltool)))
    (propagated-inputs
     `(("gtk+" ,gtk+)
       ("libxres" ,libxres)
       ("startup-notification" ,startup-notification)))
    (home-page "https://developer.gnome.org/libwnck/")
    (synopsis "Window Navigator Construction Kit")
    (description
     "Libwnck is the Window Navigator Construction Kit, a library for use in
writing pagers, tasklists, and more generally applications that are dealing
with window management.  It tries hard to respect the Extended Window Manager
Hints specification (EWMH).")
    (license license:lgpl2.0+)))

;; stable version for gtk2, required by xfwm4.
(define-public libwnck-2
  (package (inherit libwnck)
    (name "libwnck")
    (version "2.30.7")
    (source (origin
              (method url-fetch)
              (uri (string-append "mirror://gnome/sources/" name "/"
                                  (version-major+minor version) "/"
                                  name "-" version ".tar.xz"))
              (sha256
               (base32
                "15713yl0f8f3p99jzqqfmbicrdswd3vwpx7r3bkf1bgh6d9lvs4b"))))
    (build-system gnu-build-system)
    (native-inputs
     `(("pkg-config" ,pkg-config)
       ("intltool" ,intltool)))
    (propagated-inputs
     `(("gtk+" ,gtk+-2)
       ("libxres" ,libxres)
       ("startup-notification" ,startup-notification)))))

(define-public goffice
  (package
    (name "goffice")
    (version "0.10.49")
    (source (origin
              (method url-fetch)
              (uri (string-append "mirror://gnome/sources/goffice/"
                                  (version-major+minor version)  "/"
                                  "goffice-" version ".tar.xz"))
              (sha256
               (base32 "1s87ngs3g3nfvcn96aq4lgzx5cscbfg4n9f6ns2zpvc5ngdiiz2z"))))
    (build-system gnu-build-system)
    (outputs '("out"
               "doc"))                  ; 4.0 MiB of gtk-doc
    (arguments
     '(#:configure-flags (list (string-append "--with-html-dir="
                                              (assoc-ref %outputs "doc")
                                              "/share/gtk-doc/html"))))
    (inputs
     `(("gtk+" ,gtk+)
       ("libgsf" ,libgsf)
       ("librsvg" ,librsvg)
       ("libxslt" ,libxslt)
       ("libxml2" ,libxml2)))
    (native-inputs
     `(("intltool" ,intltool)
       ("glib" ,glib "bin")
       ("pkg-config" ,pkg-config)))
    (home-page "https://developer.gnome.org/goffice/")
    (synopsis "Document-centric objects and utilities")
    (description "A GLib/GTK+ set of document-centric objects and utilities.")
    (license
     ;; Dual licensed under GPLv2 or GPLv3 (both without "or later")
     ;; Note: NOT LGPL
     (list license:gpl2 license:gpl3))))

(define-public goffice-0.8
  (package (inherit goffice)
    (version "0.8.17")
    (source (origin
              (method url-fetch)
              (uri (string-append "mirror://gnome/sources/" (package-name goffice) "/"
                                  (version-major+minor version)  "/"
                                  (package-name goffice) "-" version ".tar.xz"))
              (sha256
               (base32 "05fvzbs5bin05bbsr4dp79aiva3lnq0a3a40zq55i13vnsz70l0n"))))
    (arguments
     `(#:phases
       (modify-phases %standard-phases
         (add-after 'unpack 'fix-pcre-check
           (lambda _
             ;; Only glib.h can be included directly.  See
             ;; https://bugzilla.gnome.org/show_bug.cgi?id=670316
             (substitute* "configure"
               (("glib/gregex\\.h") "glib.h")) #t)))

       ,@(package-arguments goffice)))
    (propagated-inputs
     ;; libgoffice-0.8.pc mentions libgsf-1
     `(("libgsf" ,libgsf)))
    (inputs
     `(("gtk" ,gtk+-2)
       ,@(alist-delete "gtk" (package-inputs goffice))))))

(define-public gnumeric
  (package
    (name "gnumeric")
    (version "1.12.49")
    (source (origin
              (method url-fetch)
              (uri (string-append "mirror://gnome/sources/gnumeric/"
                                  (version-major+minor version)  "/"
                                  "gnumeric-" version ".tar.xz"))
              (sha256
               (base32
                "0mzdhhpa7kwkc51l344g6vgqwaxkjdf03s7zasqh0bn3jpn75h4i"))))
    (build-system glib-or-gtk-build-system)
    (arguments
     `(;; The gnumeric developers don't worry much about failing tests.
       ;; See https://bugzilla.gnome.org/show_bug.cgi?id=732387
       #:tests? #f
       #:phases
       (modify-phases %standard-phases
         (add-before
          'configure 'pre-conf
           (lambda* (#:key outputs #:allow-other-keys)
             ;; Make install tries to write into the directory of goffice
             ;; I am informed that this only affects the possibility to embed a
             ;; spreadsheet inside an Abiword document.   So presumably when we
             ;; package Abiword we'll have to refer it to this directory.
             (substitute* "configure"
               (("^GOFFICE_PLUGINS_DIR=.*")
                (string-append "GOFFICE_PLUGINS_DIR="
                               (assoc-ref outputs "out")
                               "/goffice/plugins"))))))))
    (inputs
     `(("glib" ,glib)
       ("gtk+" ,gtk+)
       ("goffice" ,goffice)
       ("libgsf" ,libgsf)
       ("librsvg" ,librsvg)
       ("libxml2" ,libxml2)
       ("libxslt" ,libxslt)
       ("python" ,python)
       ("python-pygobject" ,python-pygobject)
       ("zlib" ,zlib)))
    (native-inputs
     `(("bison" ,bison)
       ("docbook-xml" ,docbook-xml)
       ("intltool" ,intltool)
       ("itstool" ,itstool)
       ("glib:bin" ,glib "bin")
       ("pkg-config" ,pkg-config)))
    (home-page "http://www.gnumeric.org")
    (synopsis "Spreadsheet application")
    (description
     "GNUmeric is a GNU spreadsheet application, running under GNOME.  It is
interoperable with other spreadsheet applications.  It has a vast array of
features beyond typical spreadsheet functionality, such as support for linear
and non-linear solvers, statistical analysis, and telecommunication
engineering.")
    (license
    ;; Dual licensed under GPLv2 or GPLv3 (both without "or later")
     (list license:gpl2 license:gpl3))))

(define-public gnome-themes-standard
  (package
    (name "gnome-themes-standard")
    (version "3.22.3")
    (source
     (origin
       (method url-fetch)
       (uri (string-append "mirror://gnome/sources/" name "/"
                           (version-major+minor version) "/" name "-"
                           version ".tar.xz"))
       (sha256
        (base32
         "0smmiamrgcgf5sa88bsn8hwmvsyx4gczzs359nwxbkv14b2qgp31"))))
    (build-system gnu-build-system)
    (arguments
     '(#:configure-flags
       ;; Don't create 'icon-theme.cache'.
       (let* ((coreutils (assoc-ref %build-inputs "coreutils"))
              (true      (string-append coreutils "/bin/true")))
         (list (string-append "GTK_UPDATE_ICON_CACHE=" true)))))
    (inputs
     `(("gtk+" ,gtk+)
       ("gtk+-2" ,gtk+-2)
       ("librsvg" ,librsvg)
       ("libxml2" ,libxml2)
       ("glib" ,glib)))
    (native-inputs
     `(("intltool" ,intltool)
       ("glib:bin" ,glib "bin")
       ("pkg-config" ,pkg-config)))
    (home-page "https://launchpad.net/gnome-themes-standard")
    (synopsis "Default GNOME 3 themes")
    (description
     "The default GNOME 3 themes (Adwaita and some accessibility themes).")
    (license license:lgpl2.1+)))

(define-public seahorse
  (package
    (name "seahorse")
    (version "3.36.2")
    (source
     (origin
       (method url-fetch)
       (uri (string-append "mirror://gnome/sources/" name "/"
                           (version-major+minor version) "/" name "-"
                           version ".tar.xz"))
       (sha256
        (base32 "16wmxxppgcgfj8zkagcny5af1c81x32ysm9d6j9f2k7bmik21ss5"))))
    (build-system meson-build-system)
    (arguments
     '(#:glib-or-gtk? #t
       #:phases
       (modify-phases %standard-phases
         (add-after 'unpack 'skip-gtk-update-icon-cache
           ;; Don't create 'icon-theme.cache'.
           (lambda _
             (substitute* "build-aux/meson_post_install.py"
               (("gtk-update-icon-cache") "true"))
             #t)))))
    (inputs
     `(("gtk+" ,gtk+)
       ("gcr" ,gcr)
       ("gnupg" ,gnupg)
       ("gpgme" ,gpgme)
       ("openldap" ,openldap)
       ("openssh" ,openssh)
       ("avahi" ,avahi)
       ("libhandy" ,libhandy-0.0)
       ("libpwquality" ,libpwquality)
       ("libsecret" ,libsecret)
       ("libsoup" ,libsoup)))
    (native-inputs
     `(("gettext" ,gettext-minimal)
       ("glib:bin" ,glib "bin")
       ("itstool" ,itstool)
       ("pkg-config" ,pkg-config)
       ("vala" ,vala)
       ("xmllint" ,libxml2)))
    (home-page "https://wiki.gnome.org/Apps/Seahorse")
    (synopsis "Manage encryption keys and passwords in the GNOME keyring")
    (description
     "Seahorse is a GNOME application for managing encryption keys and
passwords in the GNOME keyring.")
    (license license:gpl2+)))

(define-public vala
  (package
    (name "vala")
    (version "0.50.3")
    (source (origin
              (method url-fetch)
              (uri (string-append "mirror://gnome/sources/vala/"
                                  (version-major+minor version) "/"
                                  "vala-" version ".tar.xz"))
              (sha256
               (base32
                "1nx5xjarpkl9hgy0qbqfczx7d7clh5g1r8xr5xp8b97c5fsc2rb1"))))
    (build-system gnu-build-system)
    (arguments
     '(#:phases
       (modify-phases %standard-phases
         (add-before 'check 'pre-check
                     (lambda _
                       (setenv "CC" "gcc")
                       (substitute* "valadoc/tests/libvaladoc\
/tests-extra-environment.sh"
                         (("export PKG_CONFIG_PATH=" m)
                          (string-append m "$PKG_CONFIG_PATH:"))))))))
    (native-inputs
     `(("pkg-config" ,pkg-config)
       ("flex" ,flex)
       ("bison" ,bison)
       ("xsltproc" ,libxslt)
       ("dbus" ,dbus)                                     ; for dbus tests
       ("gobject-introspection" ,gobject-introspection))) ; for gir tests
    (inputs
     `(("graphviz" ,graphviz)))
    (propagated-inputs
     `(("glib" ,glib))) ; required by libvala-0.40.pc
    (home-page "https://wiki.gnome.org/Projects/Vala/")
    (synopsis "Compiler for the GObject type system")
    (description
     "Vala is a programming language that aims to bring modern programming
language features to GNOME developers without imposing any additional runtime
requirements and without using a different ABI compared to applications and
libraries written in C.")
    (license license:lgpl2.1+)))

(define-public vte
  (package
    (name "vte")
    (version "0.60.3")
    (source (origin
              (method url-fetch)
              (uri (string-append "mirror://gnome/sources/vte/"
                                  (version-major+minor version) "/"
                                  "vte-" version ".tar.xz"))
              (sha256
               (base32
                "0al2v6fn061v4j1wwvppim1q283y2a6s0iyl29hxhmx3h48nxdzy"))))
    (build-system meson-build-system)
    (arguments
     `(#:configure-flags
       '("-Dvapi=true"
         "-D_systemd=false")))
    (native-inputs
     `(("pkg-config" ,pkg-config)
       ("gettext" ,gettext-minimal)
       ("vala" ,vala)
       ("gobject-introspection" ,gobject-introspection)
       ("glib" ,glib "bin")             ; for glib-genmarshal, etc.
       ("gperf" ,gperf)
       ("xmllint" ,libxml2)))
    (propagated-inputs
     `(("gtk+" ,gtk+)                   ; required by vte-2.91.pc
       ("gnutls" ,gnutls)               ; ditto
       ("pcre2" ,pcre2)))               ; ditto
    (home-page "https://www.gnome.org/")
    (synopsis "Virtual Terminal Emulator")
    (description
     "VTE is a library (libvte) implementing a terminal emulator widget for
GTK+, and a minimal sample application (vte) using that.  Vte is mainly used in
gnome-terminal, but can also be used to embed a console/terminal in games,
editors, IDEs, etc.")
    (license license:lgpl2.1+)))

(define-public vte-ng
  (package
    (inherit vte)
    (name "vte-ng")
    (version "0.58.2.a")
    (home-page "https://github.com/thestinger/vte-ng")
    (source (origin
              (method git-fetch)
              (uri (git-reference (url home-page) (commit version)))
              (file-name (git-file-name name version))
              (sha256
               (base32
                "0rnm5c6m3abbm81jsfdas0y80z299ny54gr4syn4bfrms3s4g19l"))))
    (build-system meson-build-system)
    (native-inputs
     `(("gtk-doc" ,gtk-doc)
       ,@(package-native-inputs vte)))
    (arguments
     `(#:configure-flags '("-Ddocs=true")))
  (synopsis "Enhanced VTE terminal widget")
  (description
   "VTE is a library (libvte) implementing a terminal emulator widget for
GTK+, this fork provides additional functions exposed for keyboard text
selection and URL hints.")))

;; Stable version for gtk2, required by gnurobots and lxterminal as of 2020-07.
(define-public vte/gtk+-2
  (package (inherit vte)
    (name "vte")
    (version "0.28.2")
    (source (origin
              (method url-fetch)
              (uri (string-append "mirror://gnome/sources/" name "/"
                                  (version-major+minor version) "/"
                                  name "-" version ".tar.xz"))
              (sha256
               (base32
                "1bmhahkf8wdsra9whd3k5l5z4rv7r58ksr8mshzajgq2ma0hpkw6"))
              (patches (search-patches
                         "vte-CVE-2012-2738-pt1.patch"
                         "vte-CVE-2012-2738-pt2.patch"))))
    (build-system gnu-build-system)
    (arguments
     '(#:configure-flags '("--disable-python")))
    (native-inputs
     `(("pkg-config" ,pkg-config)
       ("intltool" ,intltool)
       ("glib" ,glib "bin")))   ; for glib-genmarshal, etc.
    (propagated-inputs
     `(("gtk+" ,gtk+-2)         ; required by libvte.pc
       ("ncurses" ,ncurses))))) ; required by libvte.la

(define-public vinagre
  (package
    (name "vinagre")
    (version "3.22.0")
    (source (origin
              (method url-fetch)
              (uri (string-append "mirror://gnome/sources/" name "/"
                                  (version-major+minor version) "/"
                                  name "-" version ".tar.xz"))
              (patches (search-patches "vinagre-newer-freerdp.patch"
                                       "vinagre-newer-rdp-parameters.patch"))
              (sha256
               (base32
                "10jya3jyrm18nbw3v410gbkc7677bqamax44pzgd3j15randn76d"))))
    (build-system glib-or-gtk-build-system)
    (arguments
     ;; Disable -Werror and such, to avoid build failures on compilation
     ;; warnings.
     '(#:configure-flags '("--enable-compile-warnings=minimum")
       #:phases
       (modify-phases %standard-phases
         (add-before 'install 'skip-gtk-update-icon-cache
           (lambda _
             ;; Don't create 'icon-theme.cache'
             (substitute* (find-files "." "^Makefile$")
               (("gtk-update-icon-cache") (which "true")))
             #t))
         (add-after 'unpack 'patch-configure
           (lambda _
             (substitute* "configure"
               (("freerdp") "freerdp2"))
             #t)))))
    (native-inputs
     `(("pkg-config" ,pkg-config)
       ("intltool" ,intltool)
       ("itstool" ,itstool)
       ("glib-bin" ,glib "bin")))                 ;for glib-compile-schemas
    (inputs
     `(("libxml2" ,libxml2)
       ("gtk-vnc" ,gtk-vnc)
       ("gnome-keyring" ,gnome-keyring)
       ("libsecret" ,libsecret)
       ("freerdp" ,freerdp)
       ("spice" ,spice)
       ("spice-gtk" ,spice-gtk)
       ("telepathy-glib" ,telepathy-glib)
       ("vte" ,vte)))
    (home-page "https://wiki.gnome.org/Apps/Vinagre")
    (synopsis "Remote desktop viewer for GNOME")
    (description "Vinagre is a remote display client supporting the VNC, SPICE
and RDP protocols.")
    (license license:gpl3+)))

(define-public dconf
  (package
    (name "dconf")
    (version "0.36.0")
    (source (origin
              (method url-fetch)
              (uri (string-append
                    "mirror://gnome/sources/" name "/"
                    (version-major+minor version) "/"
                    name "-" version ".tar.xz"))
              (sha256
               (base32
                "0bfs069pjv6lhp7xrzmrhz3876ay2ryqxzc6mlva1hhz34ibprlz"))))
    (build-system meson-build-system)
    (propagated-inputs
     ;; In Requires of dconf.pc.
     `(("glib" ,glib)))
    (inputs
     `(("gtk+" ,gtk+)
       ("dbus" ,dbus)))
    (native-inputs
     `(("bash-completion" ,bash-completion)
       ("libxslt" ,libxslt)                     ;for xsltproc
       ("libxml2" ,libxml2)                     ;for XML_CATALOG_FILES
       ("docbook-xml" ,docbook-xml-4.2)
       ("docbook-xsl" ,docbook-xsl)
       ("glib:bin" ,glib "bin")
       ("gtk-doc" ,gtk-doc)
       ("pkg-config" ,pkg-config)
       ("vala" ,vala)))
    (arguments
     `(#:glib-or-gtk? #t
       #:configure-flags '("-Denable-gtk-doc=true")
       #:phases (modify-phases %standard-phases
                  (add-after 'unpack 'increase-test-timeout
                    (lambda _
                      ;; On big-memory systems, the engine test may take
                      ;; much longer than the default of 30 seconds.
                      (substitute* "tests/meson.build"
                        (("test\\(unit_test\\[0\\], exe" all)
                         (string-append all ", timeout : 90")))
                      #t)))))
    (home-page "https://developer.gnome.org/dconf/")
    (synopsis "Low-level GNOME configuration system")
    (description "Dconf is a low-level configuration system.  Its main purpose
is to provide a backend to GSettings on platforms that don't already have
configuration storage systems.")
    (license license:lgpl2.1+)))

(define-public json-glib
  (package
    (name "json-glib")
    (version "1.4.4")
    (source (origin
              (method url-fetch)
              (uri (string-append "mirror://gnome/sources/" name "/"
                                  (version-major+minor version) "/"
                                  name "-" version ".tar.xz"))
              (sha256
               (base32
                "0ixwyis47v5bkx6h8a1iqlw3638cxcv57ivxv4gw2gaig51my33j"))))
    (build-system meson-build-system)
    (native-inputs
     `(("gettext" ,gettext-minimal)
       ("glib" ,glib "bin")              ;for glib-mkenums and glib-genmarshal
       ("gobject-introspection" ,gobject-introspection)
       ("pkg-config" ,pkg-config)))
    (propagated-inputs
     `(("glib" ,glib)))                         ;according to json-glib-1.0.pc
    (home-page "https://wiki.gnome.org/Projects/JsonGlib")
    (synopsis "Compiler for the GObject type system")
    (description
     "JSON-GLib is a C library based on GLib providing serialization and
deserialization support for the JavaScript Object Notation (JSON) format
described by RFC 4627.  It provides parser and generator GObject classes and
various wrappers for the complex data types employed by JSON, such as arrays
and objects.")
    (license license:lgpl2.1+)))

(define-public libxklavier
  (package
    (name "libxklavier")
    (version "5.4")
    (source (origin
              ;; Note: There's no tarball at ftp.gnome.org for this version.
              (method git-fetch)
              (uri (git-reference
                    (url "https://anongit.freedesktop.org/git/libxklavier")
                    (commit (string-append "libxklavier-" version))))
              (sha256
               (base32
                "1w1x5mrgly2ldiw3q2r6y620zgd89gk7n90ja46775lhaswxzv7a"))
              (file-name (git-file-name name version))))
    (build-system gnu-build-system)
    (arguments
     '(#:configure-flags
       (list (string-append "--with-xkb-base="
                            (assoc-ref %build-inputs "xkeyboard-config")
                            "/share/X11/xkb")
             "--disable-xmodmap-support")))
    (native-inputs
     `(("glib:bin"              ,glib "bin") ; for glib-mkenums, etc.
       ("gobject-introspection" ,gobject-introspection)
       ("pkg-config"            ,pkg-config)
       ("gtk-doc" ,gtk-doc)
       ("intltool" ,intltool)
       ("which" ,which)
       ("autoconf" ,autoconf)
       ("automake" ,automake)
       ("libtool" ,libtool)))
    (propagated-inputs
     ;; Required by libxklavier.pc.
     `(("glib"    ,glib)
       ("libxml2" ,libxml2)))
    (inputs
     `(("iso-codes"        ,iso-codes)
       ("libxi"            ,libxi)
       ("libxkbfile"       ,libxkbfile)
       ("xkbcomp"          ,xkbcomp)
       ("xkeyboard-config" ,xkeyboard-config)))
    (home-page "https://www.freedesktop.org/wiki/Software/LibXklavier/")
    (synopsis "High-level API for X Keyboard Extension")
    (description
     "LibXklavier is a library providing high-level API for X Keyboard
Extension known as XKB.  This library is intended to support XFree86 and other
commercial X servers.  It is useful for creating XKB-related software (layout
indicators etc).")
    (license license:lgpl2.0+)))

(define-public python2-rsvg
  ;; XXX: This is actually a subset of gnome-python-desktop.
  (package
    (name "python2-rsvg")
    (version "2.32.0")
    (source
     (origin
       (method url-fetch)
       (uri (string-append
             "mirror://gnome/sources/gnome-python-desktop/2.32/gnome-python-desktop-"
             version ".tar.bz2"))
       (sha256
        (base32
         "1s8f9rns9v7qlwjv9qh9lr8crp88dpzfm45hj47zc3ivpy0dbnq9"))))
    (build-system gnu-build-system)
    (native-inputs
     `(("pkg-config" ,pkg-config)))
    (inputs
     `(("python" ,python-2)
       ("python2-pygtk" ,python2-pygtk)
       ("librsvg" ,librsvg)))
    (home-page "https://www.gnome.org")
    (synopsis "Python bindings to librsvg")
    (description
     "This package provides Python bindings to librsvg, the SVG rendering
library.")

    ;; This is the license of the rsvg bindings.  The license of each module
    ;; of gnome-python-desktop is given in 'COPYING'.
    (license license:lgpl2.1+)))

(define-public glib-networking
  (package
    (name "glib-networking")
    (version "2.62.2")
    (source (origin
              (method url-fetch)
              (uri (string-append "mirror://gnome/sources/glib-networking/"
                                  (version-major+minor version) "/"
                                  "glib-networking-" version ".tar.xz"))
              (sha256
               (base32
                "0i2mw75297ql72h47vyvff3hqa0kcmqybblj52fqrarb0kfbhi06"))))
    (build-system meson-build-system)
    (arguments
     `(#:configure-flags '("-Dlibproxy_support=false")))
    (native-inputs
     `(("pkg-config" ,pkg-config)
       ("intltool" ,intltool)))
    (inputs
     `(("glib" ,glib)
       ("gnutls" ,gnutls)
       ("gsettings-desktop-schemas" ,gsettings-desktop-schemas)))
    (home-page "https://www.gnome.org")
    (synopsis "Network-related GIO modules")
    (description
     "This package contains various network related extensions for the GIO
library.")
    (license license:lgpl2.0+)))

(define-public rest
  (package
    (name "rest")
    (version "0.8.1")
    (source (origin
              (method url-fetch)
              (uri (string-append "mirror://gnome/sources/rest/"
                                  (version-major+minor version) "/"
                                  name "-" version ".tar.xz"))
              (sha256
               (base32
                "1j81bgqmd55s5lxyaxcplym9n6xywcs1cm9wmvafsg2xiv9sl4q5"))))
    (build-system gnu-build-system)
    (arguments
     '(#:tests? #f ; tests require internet connection
       #:configure-flags
       '("--with-ca-certificates=/etc/ssl/certs/ca-certificates.crt")))
    (native-inputs
     `(("glib-mkenums" ,glib "bin")
       ("gobject-introspection" ,gobject-introspection)
       ("pkg-config" ,pkg-config)))
    (propagated-inputs
     ;; rest-0.7.pc refers to all these.
     `(("glib"    ,glib)
       ("libsoup" ,libsoup)
       ("libxml2" ,libxml2)))
    (home-page "https://www.gtk.org/")
    (synopsis "RESTful web api query library")
    (description
     "This library was designed to make it easier to access web services that
claim to be \"RESTful\".  It includes convenience wrappers for libsoup and
libxml to ease remote use of the RESTful API.")
    (license license:lgpl2.1+)))

(define-public libsoup
  (package
    (name "libsoup")
    (version "2.72.0")
    (source (origin
              (method url-fetch)
              (uri (string-append "mirror://gnome/sources/libsoup/"
                                  (version-major+minor version) "/"
                                  "libsoup-" version ".tar.xz"))
              (sha256
               (base32
                "11skbyw2pw32178q3h8pi7xqa41b2x4k6q4k9f75zxmh8s23y30p"))))
    (build-system meson-build-system)
    (outputs '("out" "doc"))
    (arguments
     `(#:modules ((guix build utils)
                  (guix build meson-build-system)
                  (ice-9 popen))

       #:configure-flags '("-Dgtk_doc=true")
       #:phases
       (modify-phases %standard-phases
         (add-after 'unpack 'patch-docbook-xml
           (lambda* (#:key inputs #:allow-other-keys)
             (let ((xmldoc (string-append (assoc-ref inputs "docbook-xml")
                                          "/xml/dtd/docbook")))
               (substitute* (find-files "docs/reference")
                 (("http://.*/docbookx\\.dtd")
                  (string-append xmldoc "/docbookx.dtd")))
               #t)))
         (add-after 'unpack 'adjust-tests
           (lambda _
             ;; This test fails due to missing /etc/nsswitch.conf
             ;; in the build environment.
             (substitute* "tests/socket-test.c"
               ((".*/sockets/unconnected.*") ""))

             ;; These fail because "subdomain.localhost" does not resolve in
             ;; the build environment.
             (substitute* "tests/hsts-test.c"
               ((".*/hsts/basic.*") "")
               ((".*/hsts/subdomains.*") "")
               ((".*/hsts/superdomain.*") "")
               ((".*/hsts/utf8-address.*") ""))
             (substitute* "tests/hsts-db-test.c"
               ((".*/hsts-db/subdomains.*") ""))

             ;; Generate a self-signed certificate that has "localhost" as its
             ;; 'dnsName'.  Failing to do that, and starting with GnuTLS
             ;; 3.5.12, tests such as "ssl-tests" fail:
             ;;
             ;; ERROR:ssl-test.c:406:do_tls_interaction_test: Unexpected status 6 Unacceptable TLS certificate (expected 200 OK)
             ;;
             ;; 'certtool' is interactive so we have to pipe it the answers.
             ;; Reported at <https://bugzilla.gnome.org/show_bug.cgi?id=784696>.
             (let ((pipe (open-output-pipe "certtool --generate-self-signed \
 --load-privkey tests/test-key.pem --outfile tests/test-cert.pem")))
               (for-each (lambda (line)
                           (display line pipe)
                           (newline pipe))
                         '(""               ;Common name
                           ""               ;UID
                           "Guix"           ;Organizational unit name
                           "GNU"            ;Organization name
                           ""               ;Locality name
                           ""               ;State or province
                           ""               ;Country
                           ""               ;subject's domain component (DC)
                           ""               ;E-mail
                           ""               ;serial number
                           "-1"             ;expiration time
                           "N"              ;belong to authority?
                           "N"              ;web client certificate?
                           "N"              ;IPsec IKE?
                           "Y"              ;web server certificate?
                           "localhost"      ;dnsName of subject
                           ""               ;dnsName of subject (end)
                           ""               ;URI of subject
                           "127.0.0.1"      ;IP address of subject
                           ""               ;signing?
                           ""               ;encryption (RSA)?
                           ""               ;data encryption?
                           ""               ;sign OCSP requests?
                           ""               ;sign code?
                           ""               ;time stamping?
                           ""               ;email protection?
                           ""               ;URI of the CRL distribution point
                           "y"              ;above info OK?
                           ))
               (close-pipe pipe))
             #t))
         (add-after 'install 'move-doc
           (lambda* (#:key outputs #:allow-other-keys)
             (let ((out (assoc-ref outputs "out"))
                   (doc (assoc-ref outputs "doc")))
               (mkdir-p (string-append doc "/share"))
               (copy-recursively (string-append out "/share/gtk-doc")
                                 (string-append doc "/share/gtk-doc"))
               (delete-file-recursively (string-append out "/share/gtk-doc"))
               #t))))))
    (native-inputs
     `(("docbook-xml" ,docbook-xml-4.1.2)
       ("glib:bin" ,glib "bin")                   ; for glib-mkenums
       ("gobject-introspection" ,gobject-introspection)
       ("gtk-doc" ,gtk-doc)
       ("intltool" ,intltool)
       ("pkg-config" ,pkg-config)
       ("python" ,python-wrapper)
       ("vala" ,vala)
       ("php" ,php)
       ("curl" ,curl)
       ("gnutls" ,gnutls)                         ;for 'certtool'
       ("httpd" ,httpd)))
    (propagated-inputs
     ;; libsoup-2.4.pc refers to all these.
     `(("brotli" ,google-brotli)
       ("glib" ,glib)
       ("libpsl" ,libpsl)
       ("libxml2" ,libxml2)
       ("sqlite" ,sqlite)
       ("zlib" ,zlib)))
    (inputs
     `(("glib-networking" ,glib-networking)
       ("mit-krb5" ,mit-krb5)))
    (home-page "https://live.gnome.org/LibSoup/")
    (synopsis "GLib-based HTTP Library")
    (description
     "LibSoup is an HTTP client/server library for GNOME.  It uses GObjects
and the GLib main loop, to integrate well with GNOME applications.")
    (license license:lgpl2.0+)))


;;; A minimal version of libsoup used to prevent a cycle with Inkscape.
(define-public libsoup-minimal
  (package/inherit libsoup
    (name "libsoup-minimal")
    (outputs (delete "doc" (package-outputs libsoup)))
    (arguments
     (substitute-keyword-arguments (package-arguments libsoup)
       ((#:configure-flags configure-flags)
        `(delete "-Dgtk_doc=true" ,configure-flags))
       ((#:phases phases)
        `(modify-phases ,phases
           (delete 'move-doc)))))
    (native-inputs (alist-delete "gtk-doc" (package-native-inputs libsoup)))))

(define-public libsecret
  (package
    (name "libsecret")
    (version "0.20.4")
    (source (origin
              (method url-fetch)
              (uri (string-append
                    "mirror://gnome/sources/libsecret/"
                    (version-major+minor version) "/"
                    "libsecret-" version ".tar.xz"))
              (sha256
               (base32
                "0a4xnfmraxchd9cq5ai66j12jv2vrgjmaaxz25kl031jvda4qnij"))))
    (build-system gnu-build-system)
    (outputs '("out" "doc"))
    (arguments
     `(#:tests? #f ; FIXME: Testing hangs.
       #:configure-flags
       (list (string-append "--with-html-dir="
                            (assoc-ref %outputs "doc")
                            "/share/gtk-doc/html"))))
    (native-inputs
     `(("gettext" ,gettext-minimal)
       ("glib:bin" ,glib "bin") ; for gdbus-codegen, etc.
       ("gobject-introspection" ,gobject-introspection)
       ("pkg-config" ,pkg-config)
       ("vala" ,vala)
       ("xsltproc" ,libxslt)))
       ;; These are needed for the tests.
       ;; FIXME: Add gjs once available.
       ;("dbus" ,dbus)
       ;("python2" ,python-2)
       ;("python2-dbus" ,python2-dbus)
       ;("python2-pygobject" ,python2-pygobject)
       ;("python2-pygobject-2" ,python2-pygobject-2)))
    (propagated-inputs
     `(("glib" ,glib))) ; required by libsecret-1.pc
    (inputs
     ;; The ‘build’ phase complains about missing docbook-xml-4.2 but adding it
     ;; doesn't seem to affect the build result.
     `(("docbook-xsl" ,docbook-xsl)
       ("libgcrypt" ,libgcrypt)
       ("libxml2" ,libxml2))) ; for XML_CATALOG_FILES
    (home-page "https://wiki.gnome.org/Projects/Libsecret/")
    (synopsis "GObject bindings for \"Secret Service\" API")
    (description
     "Libsecret is a GObject based library for storing and retrieving passwords
and other secrets.  It communicates with the \"Secret Service\" using DBus.")
    (license license:lgpl2.1+)))

(define-public five-or-more
  (package
    (name "five-or-more")
    (version "3.32.2")
    (source
     (origin
       (method url-fetch)
       (uri (string-append "mirror://gnome/sources/five-or-more/"
                           (version-major+minor version) "/"
                           "five-or-more-" version ".tar.xz"))
       (sha256
        (base32 "19pf8wzbf3ciqf2k4bj9sddvyhckfd62x86pnqr6s8h4vn9jc6ii"))))
    (build-system meson-build-system)
    (arguments
     '(#:glib-or-gtk? #t
       #:phases
       (modify-phases %standard-phases
         (add-after 'unpack 'skip-gtk-update-icon-cache
           (lambda _
             (substitute* "meson_post_install.py"
               (("gtk-update-icon-cache") (which "true")))
             #t)))))
    (native-inputs
     `(("pkg-config" ,pkg-config)
       ("appstream-glib" ,appstream-glib)
       ("desktop-file-utils" ,desktop-file-utils)
       ("glib:bin" ,glib "bin") ; for glib-compile-resources
       ("intltool" ,intltool)
       ("itstool" ,itstool)
       ("vala" ,vala)
       ("xmllint" ,libxml2)))
    (inputs
     `(("gtk+" ,gtk+)
       ("libgnome-games-support" ,libgnome-games-support)
       ("librsvg" ,librsvg)))
    (home-page "https://wiki.gnome.org/Apps/Five%20or%20more")
    (synopsis "Logic puzzle game")
    (description "Five or More is a game where you try to align
 five or more objects of the same color and shape causing them to disappear.
 On every turn more objects will appear, until the board is full.
 Try to last as long as possible.")
    (license license:gpl2+)))

(define-public gnome-mines
  (package
    (name "gnome-mines")
    (version "3.36.1")
    (source
     (origin
       (method url-fetch)
       (uri (string-append "mirror://gnome/sources/" name "/"
                           (version-major+minor version) "/"
                           name "-" version ".tar.xz"))
       (sha256
        (base32 "0m2680r94nk61imym4x73j03jwfjd8cxm592m5ybiqdfdw6i723i"))))
    (build-system meson-build-system)
    (arguments
     '(#:glib-or-gtk? #t
       #:phases
       (modify-phases %standard-phases
         (add-after 'unpack 'skip-gtk-update-icon-cache
           (lambda _
             (substitute* "build-aux/meson_post_install.py"
               (("gtk-update-icon-cache") (which "true")))
             #t)))))
    (native-inputs
     `(("glib:bin" ,glib "bin")       ; for glib-compile-resources
       ("pkg-config" ,pkg-config)
       ("desktop-file-utils" ,desktop-file-utils)
       ("intltool" ,intltool)
       ("itstool" ,itstool)
       ("vala" ,vala)
       ("yelp" ,yelp)
       ("appstream-glib" ,appstream-glib)))
    (inputs
     `(("gtk+" ,gtk+)
       ("libgnome-games-support" ,libgnome-games-support)
       ("librsvg" ,librsvg)))
    (home-page "https://wiki.gnome.org/Apps/Mines")
    (synopsis "Minesweeper game")
    (description
     "Mines (previously gnomine) is a puzzle game where you locate mines
floating in an ocean using only your brain and a little bit of luck.")
    (license license:gpl2+)))

(define-public gnome-multi-writer
  (package
    (name "gnome-multi-writer")
    (version "3.35.90")
    (source
     (origin
       (method url-fetch)
       (uri (string-append "mirror://gnome/sources/gnome-multi-writer/"
                           (version-major+minor version) "/"
                           "gnome-multi-writer-" version ".tar.xz"))
       (sha256
        (base32
         "07vgzjjdrxcp7h73z13h9agafxb4vmqx5i81bcfyw0ilw9kkdzmp"))))
    (build-system meson-build-system)
    (arguments
     '(#:glib-or-gtk? #t
       #:phases
       (modify-phases %standard-phases
         (add-after 'unpack 'skip-post-install
           (lambda _
             (substitute* "meson.build"
               (("meson.add_install_script" &) (string-append "# " &)))
             #t)))))
    (native-inputs
     `(("glib:bin" ,glib "bin")
       ("pkg-config" ,pkg-config)))
    (inputs
     `(("gtk+" ,gtk+)
       ("glib" ,glib)                   ; for gio
       ("gusb" ,gusb)
       ("udisks" ,udisks)
       ("libgudev" ,libgudev)
       ("libcanberra" ,libcanberra)
       ("polkit" ,polkit)))
    (home-page "https://wiki.gnome.org/Apps/MultiWriter")
    (synopsis "Write to multiple USB devices at once")
    (description
     "MultiWriter can be used to write an ISO file to multiple USB devices at
once.")
    (license license:gpl2+)))

(define-public gnome-sudoku
  (package
    (name "gnome-sudoku")
    (version "3.34.1")
    (source
     (origin
       (method url-fetch)
       (uri (string-append "mirror://gnome/sources/" name "/"
                           (version-major+minor version) "/"
                           name "-" version ".tar.xz"))
       (sha256
        (base32
         "025y85r4qqardivvwiwhbmgarziykdy224m8zlrq8b79zv82793b"))))
    (build-system meson-build-system)
    (arguments
     '(#:glib-or-gtk? #t
       #:phases
       (modify-phases %standard-phases
         (add-after 'unpack 'skip-gtk-update-icon-cache
           (lambda _
             (substitute* "build-aux/post_install.py"
               (("gtk-update-icon-cache") (which "true")))
             #t)))))
    (native-inputs
     `(("pkg-config" ,pkg-config)
       ("desktop-file-utils" ,desktop-file-utils)
       ("glib:bin" ,glib "bin") ; for glib-compile-resources
       ("intltool" ,intltool)
       ("itstool" ,itstool)
       ("vala" ,vala)
       ("xmllint" ,libxml2)))
    (inputs
     `(("gtk+" ,gtk+)
       ("json-glib" ,json-glib)
       ("libgee" ,libgee)
       ("librsvg" ,librsvg)
       ("qqwing" ,qqwing)))
    (home-page "https://wiki.gnome.org/Apps/Sudoku")
    (synopsis "Japanese logic game")
    (description
     "Sudoku is a Japanese logic game that exploded in popularity in 2005.
GNOME Sudoku is meant to have an interface as simple and unobstrusive as
possible while still providing features that make playing difficult Sudoku
more fun.")
    (license license:gpl2+)))

(define-public gnome-terminal
  (package
    (name "gnome-terminal")
    (version "3.34.2")
    (source
     (origin
       (method url-fetch)
       (uri (string-append "mirror://gnome/sources/" name "/"
                           (version-major+minor version) "/"
                           name "-" version ".tar.xz"))
       (sha256
        (base32
         "0gc004f9b5k94gkdanmqjz3wqgnpny0l3nqm8zd19h4f0ps27mrv"))))
    (build-system glib-or-gtk-build-system)
    (arguments
     '(#:configure-flags
       (list "--disable-migration" "--disable-search-provider"
             "--without-nautilus-extension")
       #:phases
       (modify-phases %standard-phases
         (add-before 'configure 'patch-/bin/true
                     (lambda _
                       (substitute* "configure"
                         (("/bin/true") (which "true"))))))))
    (native-inputs
     `(("pkg-config" ,pkg-config)
       ("desktop-file-utils" ,desktop-file-utils)
       ("intltool" ,intltool)
       ("itstool" ,itstool)
       ("xmllint" ,libxml2)))
    (propagated-inputs
     `(("dconf" ,dconf)))
    (inputs
     `(("gtk+" ,gtk+)
       ("vte" ,vte)
       ("gnutls" ,gnutls)
       ("gsettings-desktop-schemas" ,gsettings-desktop-schemas)
       ("util-linux" ,util-linux "lib")
       ("vala" ,vala)))
    (home-page "https://wiki.gnome.org/Apps/Terminal")
    (synopsis "Terminal emulator")
    (description
     "GNOME Terminal is a terminal emulator application for accessing a
UNIX shell environment which can be used to run programs available on
your system.

It supports several profiles, multiple tabs and implements several
keyboard shortcuts.")
    (license license:gpl3+)))

(define-public colord
  (package
    (name "colord")
    (version "1.4.5")
    (source
     (origin
       (method url-fetch)
       (uri (string-append "https://www.freedesktop.org/software/colord/releases/"
                           "colord-" version ".tar.xz"))
       (sha256
        (base32 "05sydi6qqqx1rrqwnga1vbg9srkf89wdcfw5w4p4m7r37m2flx5p"))))
    (build-system meson-build-system)
    (arguments
     '(;; FIXME: One test fails:
       ;; /colord/icc-store (in lib/colord/colord-self-test-private):
       ;; Incorrect content type for /tmp/colord-vkve/already-exists.icc, got
       ;; application/x-zerosize
       #:tests? #f
       #:glib-or-gtk? #t
       #:configure-flags (list "-Dlocalstatedir=/var"
                               ;; No dep on systemd.
                               "-Dsystemd=false"
                               ;; Wants to install to global completion dir;
                               ;; punt.
                               "-Dbash_completion=false"
                               "-Ddaemon_user=colord"
                               "-Dsane=true"
                               "-Dvapi=true"
                               ;; Requires spotread.
                               "-Dargyllcms_sensor=false"
                               ;; TODO: Requires docbook2x.
                               "-Dman=false")
       #:phases
       (modify-phases %standard-phases
         (add-before 'configure 'patch-build-system
           (lambda* (#:key outputs #:allow-other-keys)
             (substitute* "rules/meson.build"
               (("udev.get_pkgconfig_variable\\('udevdir'\\)")
                (string-append "'" (assoc-ref outputs "out") "/lib/udev'")))
             #t))
         (add-before 'configure 'set-sqlite3-file-name
           (lambda* (#:key inputs #:allow-other-keys)
             ;; "colormgr dump" works by invoking the "sqlite3" command.
             ;; Record its absolute file name.
             (let ((sqlite (assoc-ref inputs "sqlite")))
               (substitute* "client/cd-util.c"
                 (("\"sqlite3\"")
                  (string-append "\"" sqlite "/bin/sqlite3\"")))
               #t))))))
    (native-inputs
     `(("glib:bin" ,glib "bin")         ; for glib-compile-resources, etc.
       ("gettext" ,gettext-minimal)
       ("gobject-introspection" ,gobject-introspection)
       ("gtk-doc" ,gtk-doc)
       ("pkg-config" ,pkg-config)
       ("vala" ,vala)))
    (propagated-inputs
     ;; colord.pc refers to all these.
     `(("glib" ,glib)
       ("lcms" ,lcms)
       ("udev" ,eudev)))
    (inputs
     `(("dbus-glib" ,dbus-glib)
       ("gusb" ,gusb)
       ("libgudev" ,libgudev)
       ("libusb" ,libusb)
       ("polkit" ,polkit)
       ("python" ,python-wrapper)
       ("sqlite" ,sqlite)
       ("sane-backends" ,sane-backends)))
    (home-page "https://www.freedesktop.org/software/colord/")
    (synopsis "Color management service")
    (description "Colord is a system service that makes it easy to manage,
install and generate color profiles to accurately color manage input and
output devices.")
    (license license:gpl2+)))

(define-public geoclue
  (package
    (name "geoclue")
    (version "2.5.7")
    (source
     (origin
       (method url-fetch)
       (uri
        (string-append "https://gitlab.freedesktop.org/geoclue/geoclue/-/archive/"
                       version "/geoclue-" version ".tar.bz2"))
       (sha256
        (base32 "09ww26a76kanldhgwnn5sqy9ly2940k45zpp68spykkv2zjdpivc"))
       (patches (search-patches "geoclue-config.patch"))))
    (build-system meson-build-system)
    (arguments
     '(#:configure-flags (list "-Dbus-srv-user=geoclue")))
    (native-inputs
     `(("pkg-config" ,pkg-config)
       ("gobject-introspection" ,gobject-introspection)
       ("modem-manager" ,modem-manager)
       ("libnotify" ,libnotify)
       ("gtk-doc" ,gtk-doc)
       ("intltool" ,intltool)))
    (inputs
     `(("avahi" ,avahi)
       ("glib:bin" ,glib "bin")
       ("glib-networking" ,glib-networking)
       ("json-glib" ,json-glib)
       ("libsoup" ,libsoup)))
    (home-page "https://gitlab.freedesktop.org/geoclue/geoclue/-/wikis/home")
    (synopsis "Geolocation service")
    (description "Geoclue is a D-Bus service that provides location
information.  The primary goal of the Geoclue project is to make creating
location-aware applications as simple as possible, while the secondary goal is
to ensure that no application can access location information without explicit
permission from user.")
    (license license:gpl2+)))

(define-public geocode-glib
  (package
    (name "geocode-glib")
    (version "3.26.2")
    (source (origin
              (method url-fetch)
              (uri (string-append "mirror://gnome/sources/geocode-glib/"
                                  (version-major+minor version) "/"
                                  "geocode-glib-" version ".tar.xz"))
              (sha256
               (base32
                "1l8g0f13xgkrk335afr9w8k46mziwb2jnyhl07jccl5yl37q9zh1"))))
    (build-system meson-build-system)
    (arguments
     `(#:phases
       (modify-phases %standard-phases
         ;; The tests require a bunch of locales.
         (add-before 'check 'set-locales
           (lambda* (#:key inputs #:allow-other-keys)
             (setenv "GUIX_LOCPATH"
                     (string-append (assoc-ref inputs "glibc-locales")
                                    "/lib/locale"))
             #t)))))
    (native-inputs
     `(("glib:bin" ,glib "bin") ; for glib-mkenums
       ("glibc-locales" ,glibc-locales) ; for tests
       ("gettext" ,gettext-minimal)
       ("gobject-introspection" ,gobject-introspection)
       ("gtk-doc" ,gtk-doc)
       ("pkg-config" ,pkg-config)
       ("json-glib" ,json-glib)))
    (propagated-inputs
     ;; geocode-glib-1.0.pc refers to GIO.
     `(("glib" ,glib)))
    (inputs
     `(("libsoup" ,libsoup)))
    (home-page "https://github.com/GNOME/geocode-glib/")
    (synopsis "Geocoding and reverse-geocoding library")
    (description
     "geocode-glib is a convenience library for geocoding (finding longitude,
and latitude from an address) and reverse geocoding (finding an address from
coordinates) using the Nominatim service.  geocode-glib caches requests for
faster results and to avoid unnecessary server load.")
    (license license:lgpl2.0+)))

(define-public upower
  (package
    (name "upower")
    (version "0.99.11")
    (source (origin
              (method url-fetch)
              (uri (string-append "https://upower.freedesktop.org/releases/"
                                  "upower-" version ".tar.xz"))
              (sha256
               (base32
                "1vxxvmz2cxb1qy6ibszaz5bskqdy9nd9fxspj9fv3gfmrjzzzdb4"))
              (patches (search-patches "upower-builddir.patch"))
              (modules '((guix build utils)))
              (snippet
               '(begin
                  ;; Upstream commit
                  ;; <https://cgit.freedesktop.org/upower/commit/?id=18457c99b68786cd729b315723d680e6860d9cfa>
                  ;; moved 'dbus-1/system.d' from etc/ to share/.  However,
                  ;; 'dbus-configuration-directory' in (gnu services dbus)
                  ;; expects it in etc/.  Thus, move it back to its previous
                  ;; location.
                  (substitute* "src/Makefile.in"
                    (("^dbusconfdir =.*$")
                     "dbusconfdir = $(sysconfdir)/dbus-1/system.d\n"))
                  #t))))
    (build-system glib-or-gtk-build-system)
    (arguments
     '(#:phases
       (modify-phases %standard-phases
         (add-before 'check 'pre-check
           (lambda* (#:key inputs #:allow-other-keys)
             (let ((umockdev (string-append (assoc-ref inputs "umockdev")
                                            "/lib")))
               (setenv "LD_LIBRARY_PATH" umockdev))
             #t)))
       #:configure-flags (list "--localstatedir=/var"
                               (string-append "--with-udevrulesdir="
                                              (assoc-ref %outputs "out")
                                              "/lib/udev/rules.d"))))
    (native-inputs
     `(("gobject-introspection" ,gobject-introspection)
       ("pkg-config" ,pkg-config)
       ("intltool" ,intltool)
       ("python" ,python)

       ;; For tests.
       ("python-dbus" ,python-dbus)
       ("python-dbusmock" ,python-dbusmock)
       ("python-pygobject" ,python-pygobject)
       ("umockdev" ,umockdev)

       ;; For man pages.
       ("libxslt" ,libxslt)                       ;for 'xsltproc'
       ("libxml2" ,libxml2)                       ;for 'XML_CATALOG_FILES'
       ("docbook-xsl" ,docbook-xsl)))
    (inputs
     `(("dbus-glib" ,dbus-glib)
       ("libgudev" ,libgudev)
       ("libusb" ,libusb)))
    (propagated-inputs
     ;; In Requires of upower-glib.pc.
     `(("glib" ,glib)))
    (home-page "https://upower.freedesktop.org/")
    (synopsis "System daemon for managing power devices")
    (description
     "UPower is an abstraction for enumerating power devices,
listening to device events and querying history and statistics.  Any
application or service on the system can access the org.freedesktop.UPower
service via the system message bus.")
    (license license:gpl2+)))

(define-public libgweather
  (package
    (name "libgweather")
    (version "3.34.0")
    (source (origin
              (method url-fetch)
              (uri (string-append "mirror://gnome/sources/" name "/"
                                  (version-major+minor version) "/"
                                  name "-" version ".tar.xz"))
              (sha256
               (base32
                "1fgiqswkhiaijanml3mb16ajn5aanrk7x6yiwagp9n9rssam6902"))))
    (build-system meson-build-system)
    (arguments
     `(#:tests? #f ; one of two tests requires network access
       #:configure-flags
       `(,(string-append "-Dzoneinfo_dir="
                         (assoc-ref %build-inputs "tzdata")
                         "/share/zoneinfo"))))
    (native-inputs
     `(("glib:bin" ,glib "bin") ; for glib-mkenums
       ("gobject-introspection" ,gobject-introspection)
       ("pkg-config" ,pkg-config)
       ("vala" ,vala)
       ("intltool" ,intltool)))
    (propagated-inputs
     ;; gweather-3.0.pc refers to GTK+, GDK-Pixbuf, GLib/GObject, libxml, and
     ;; libsoup.
     `(("gtk+" ,gtk+)
       ("gdk-pixbuf" ,gdk-pixbuf)
       ("libxml2" ,libxml2)
       ("libsoup" ,libsoup)
       ("geocode-glib" ,geocode-glib)))
    (inputs
     `(("tzdata" ,tzdata)))
    (home-page "https://wiki.gnome.org/action/show/Projects/LibGWeather")
    (synopsis "Location, time zone, and weather library for GNOME")
    (description
     "libgweather is a library to access weather information from online
services for numerous locations.")
    (license license:gpl2+)))

(define-public gnome-settings-daemon
  (package
    (name "gnome-settings-daemon")
    (version "3.34.1")
    (source
     (origin
       (method url-fetch)
       (uri (string-append "mirror://gnome/sources/" name "/"
                           (version-major+minor version) "/"
                           name "-" version ".tar.xz"))
       (sha256
        (base32
         "07y1gbicz0pbxmdgwrdzyc4byy30wfwpbqgvnx27gnpqmc5s50cr"))
       (patches (search-patches "gnome-settings-daemon-gc.patch"))))
    (build-system meson-build-system)
    (arguments
     `(#:glib-or-gtk? #t
       #:configure-flags
       (list (string-append "-Dudev_dir="
                            (assoc-ref %outputs "out")
                            "/lib/udev/rules.d/")
             "-Dsystemd=false"
             ;; Otherwise, the RUNPATH will lack the final path component.
             (string-append "-Dc_link_args=-Wl,-rpath="
                            (assoc-ref %outputs "out")
                            "/lib/gnome-settings-daemon-3.0"))

       #:phases (modify-phases %standard-phases
                  (add-before 'configure 'set-baobab-file-name
                    (lambda* (#:key inputs #:allow-other-keys)
                      ;; Hard-code the file name of Baobab instead of looking
                      ;; it up in $PATH.  This ensures users get the "Examine"
                      ;; button in the low disk space notification of GDM even
                      ;; if they don't have GNOME in their main profile.
                      (let ((baobab (assoc-ref inputs "baobab")))
                        (substitute* "plugins/housekeeping/gsd-disk-space.c"
                          (("g_find_program_in_path \\(DISK_SPACE_ANALYZER\\)")
                           (string-append "g_strdup (\"" baobab
                                          "/bin/baobab\")")))
                        #t))))

       ;; Color management test can't reach the colord system service.
       #:tests? #f))
    (native-inputs
     `(("glib:bin" ,glib "bin")     ; for glib-mkenums
       ("pkg-config" ,pkg-config)
       ("intltool" ,intltool)
       ("xsltproc" ,libxslt)
       ("libxml2" ,libxml2)                       ;for XML_CATALOG_FILES
       ("docbook-xml" ,docbook-xml-4.2)
       ("docbook-xsl" ,docbook-xsl)))
    (inputs
     `(("alsa-lib" ,alsa-lib)
       ("baobab" ,baobab)
       ("colord" ,colord)
       ("libgudev" ,libgudev)
       ("upower" ,upower)
       ("polkit" ,polkit)
       ("pulseaudio" ,pulseaudio)
       ("libcanberra" ,libcanberra)
       ("libx11" ,libx11)
       ("libxtst" ,libxtst)
       ("lcms" ,lcms)
       ("libnotify" ,libnotify)
       ("geoclue" ,geoclue)
       ("geocode-glib" ,geocode-glib)
       ("libgweather" ,libgweather)
       ("gnome-desktop" ,gnome-desktop)
       ("nss" ,nss)
       ("cups" ,cups)
       ("gsettings-desktop-schemas" ,gsettings-desktop-schemas)
       ("libwacom" ,libwacom)
       ("librsvg" ,librsvg)
       ("xf86-input-wacom" ,xf86-input-wacom)
       ("wayland" ,wayland)
       ("network-manager" ,network-manager)
       ("gcr" ,gcr)
       ("modem-manager" ,modem-manager)))
    (home-page "https://www.gnome.org")
    (synopsis "GNOME settings daemon")
    (description
     "This package contains the daemon responsible for setting the various
parameters of a GNOME session and the applications that run under it.  It
handles settings such keyboard layout, shortcuts, and accessibility, clipboard
settings, themes, mouse settings, and startup of other daemons.")
    (license license:gpl2+)))

(define-public totem-pl-parser
 (package
   (name "totem-pl-parser")
   (version "3.26.5")
   (source (origin
            (method url-fetch)
            (uri (string-append "mirror://gnome/sources/totem-pl-parser/"
                                (version-major+minor version) "/"
                                "totem-pl-parser-" version ".tar.xz"))
            (sha256
             (base32
              "132jihnf51zs98yjkc6jxyqib4f3dawpjm17g4bj4j78y93dww2k"))))
   (build-system meson-build-system)
   (arguments
    ;; FIXME: Tests require gvfs.
    `(#:tests? #f))
   (native-inputs
    `(("intltool" ,intltool)
      ("glib" ,glib "bin")
      ("gobject-introspection" ,gobject-introspection)
      ("pkg-config" ,pkg-config)))
   (propagated-inputs
    `(("glib" ,glib)
      ("gmime" ,gmime)
      ("libarchive" ,libarchive)
      ("libgcrypt" ,libgcrypt)
      ("libxml2" ,libxml2)))
   (inputs
    `(("libsoup" ,libsoup)))
   (home-page "https://projects.gnome.org/totem")
   (synopsis "Library to parse and save media playlists for GNOME")
   (description "Totem-pl-parser is a GObjects-based library to parse and save
playlists in a variety of formats.")
   (license license:lgpl2.0+)))

(define-public aisleriot
  (package
    (name "aisleriot")
    (version "3.22.9")
    (source (origin
              (method url-fetch)
              (uri (string-append "mirror://gnome/sources/aisleriot/"
                                  (version-major+minor version) "/"
                                  "aisleriot-" version ".tar.xz"))
              (sha256
               (base32
                "0yzdh9cw5cjjgvfh75bihl968czlgfmpmn1z0fdk88sgvpjgzwji"))))
    (build-system glib-or-gtk-build-system)
    (arguments
     '(#:configure-flags
       '("--with-platform=gtk-only"
         "--with-card-theme-formats=svg")))
    (native-inputs
     `(("desktop-file-utils" ,desktop-file-utils)
       ("glib:bin" ,glib "bin") ; for glib-compile-schemas, etc.
       ("intltool" ,intltool)
       ("itstool" ,itstool)
       ("pkg-config" ,pkg-config)
       ("xmllint" ,libxml2)))
    (inputs
     `(("gtk+" ,gtk+)
       ("guile" ,guile-2.2)
       ("libcanberra" ,libcanberra)
       ("librsvg" ,librsvg)))
    (home-page "https://wiki.gnome.org/Apps/Aisleriot")
    (synopsis "Solitaire card games")
    (description
     "Aisleriot (also known as Solitaire or sol) is a collection of card games
which are easy to play with the aid of a mouse.")
    (license license:gpl3+)))

(define-public amtk
  (package
    (name "amtk")
    (version "5.0.2")
    (source (origin
              (method url-fetch)
              (uri (string-append "mirror://gnome/sources/amtk/"
                                  (version-major+minor version) "/"
                                  "amtk-" version ".tar.xz"))
              (sha256
               (base32
                "11jgz2i9wjzv4alrxl1qyxiapb52w7vs5ygfgsw0qgdap8gqkk3i"))))
    (build-system gnu-build-system)
    (arguments
     '(#:configure-flags '("--enable-gtk-doc")))
    (native-inputs
     `(("gobject-introspection" ,gobject-introspection)
       ("glib:bin" ,glib "bin")         ; for glib-mkenums
       ("gtk-doc" ,gtk-doc)
       ("pkg-config" ,pkg-config)))
    (inputs
     `(("glib" ,glib)
       ("gtk+" ,gtk+)))
    (home-page "https://wiki.gnome.org/Projects/Amtk")
    (synopsis "Actions, Menus and Toolbars Kit for GTK+ applications")
    (description
     "Amtk is the acronym for @acronym{Amtk, Actions Menus and Toolbars Kit}.
It is a basic GtkUIManager replacement based on GAction.  It is suitable for
both a traditional UI or a modern UI with a GtkHeaderBar.")
    (license license:lgpl2.1+)))

(define-public devhelp
  (package
    (name "devhelp")
    (version "3.34.0")
    (source (origin
              (method url-fetch)
              (uri (string-append "mirror://gnome/sources/" name "/"
                                  (version-major+minor version) "/"
                                  name "-" version ".tar.xz"))
              (sha256
               (base32
                "0zpmn6fgkgiayvn4diia5df0s6s7dqrdnp3nrvpavsmgn0vhb4pg"))))
    (build-system meson-build-system)
    (arguments
     '(#:glib-or-gtk? #t
       #:phases
       (modify-phases %standard-phases
         (add-after 'unpack 'skip-gtk-update-icon-cache
           ;; Don't create 'icon-theme.cache'.
           (lambda _
             (substitute* "meson_post_install.py"
               (("gtk-update-icon-cache") "true"))
             #t)))))
    (native-inputs
     `(("intltool" ,intltool)
       ("itstool" ,itstool)
       ("gobject-introspection" ,gobject-introspection)
       ("glib:bin" ,glib "bin") ; for glib-mkmenus
       ("pkg-config" ,pkg-config)))
    (inputs
     `(("amtk" ,amtk)
       ("gsettings-desktop-schemas" ,gsettings-desktop-schemas)
       ("webkitgtk" ,webkitgtk)))
    (home-page "https://wiki.gnome.org/Apps/Devhelp")
    (synopsis "API documentation browser for GNOME")
    (description
     "Devhelp is an API documentation browser for GTK+ and GNOME.  It works
natively with GTK-Doc (the API reference system developed for GTK+ and used
throughout GNOME for API documentation).")
    (license license:gpl2+)))

(define-public cogl
  (package
    (name "cogl")
    (version "1.22.8")
    (source
     (origin
       (method url-fetch)
       (uri (string-append "mirror://gnome/sources/cogl/"
                           (version-major+minor version) "/"
                           "cogl-" version ".tar.xz"))
       (sha256
        (base32 "0nfph4ai60ncdx7hy6hl1i1cmp761jgnyjfhagzi0iqq36qb41d8"))))
    ;; NOTE: mutter exports a bundled fork of cogl, so when making changes to
    ;; cogl, corresponding changes may be appropriate in mutter as well.
    (build-system gnu-build-system)
    (native-inputs
     `(("glib:bin" ,glib "bin")     ; for glib-mkenums
       ("gobject-introspection" ,gobject-introspection)
       ("xorg-server" ,xorg-server-for-tests)
       ("pkg-config" ,pkg-config)))
    (propagated-inputs
     `(("glib" ,glib)
       ("gdk-pixbuf" ,gdk-pixbuf)
       ("libx11" ,libx11)
       ("libxext" ,libxext)
       ("libxfixes" ,libxfixes)
       ("libxdamage" ,libxdamage)
       ("libxcomposite" ,libxcomposite)
       ("libxrandr" ,libxrandr)))
    (inputs
     `(("mesa" ,mesa)
       ("cairo" ,cairo)
       ("pango" ,pango)
       ("gstreamer" ,gstreamer)
       ("gst-plugins-base" ,gst-plugins-base)
       ("wayland" ,wayland)))
    (arguments
     `(#:disallowed-references (,xorg-server-for-tests)
       #:configure-flags (list "--enable-cogl-gst"
                               "--enable-wayland-egl-platform"
                               "--enable-wayland-egl-server"

                               ;; Arrange to pass an absolute file name to
                               ;; dlopen for libGL.so.
                               (string-append "--with-gl-libname="
                                              (assoc-ref %build-inputs "mesa")
                                              "/lib/libGL.so"))
       #:phases
       (modify-phases %standard-phases
         (add-after 'unpack 'fix-build-with-mesa-20
           (lambda _
             ;; Work around a problem with Mesa 20 where some macros used by
             ;; Cogl went missing from eglext.h.  This can likely be removed
             ;; for newer versions of Cogl or Mesa.
             ;; https://gitlab.gnome.org/GNOME/cogl/-/merge_requests/19
             (substitute* '("configure"
                            "cogl/winsys/cogl-winsys-egl-kms.c")
               (("#include <EGL/eglext.h>" all)
                (string-append all "\n#include <EGL/eglmesaext.h>\n")))
             #t))
         (add-before 'check 'start-xorg-server
                     (lambda* (#:key tests? inputs #:allow-other-keys)
                       (if tests?
                           (begin
                             ;; The test suite requires a running X server.
                             (system (format #f "~a/bin/Xvfb :1 +extension GLX &"
                                             (assoc-ref inputs "xorg-server")))
                             (setenv "DISPLAY" ":1")
                             #t)
                           (format #t "test suite not run~%"))
                       #t)))))
    (home-page "https://www.cogl3d.org")
    (synopsis "Object oriented GL/GLES Abstraction/Utility Layer")
    (description
     "Cogl is a small library for using 3D graphics hardware to draw pretty
pictures.  The API departs from the flat state machine style of OpenGL and is
designed to make it easy to write orthogonal components that can render
without stepping on each others toes.")
    (license (list license:expat       ; most of the code
                   license:bsd-3       ; cogl/cogl-point-in-poly.c
                   license:sgifreeb2.0 ; cogl-path/tesselator/
                   license:asl2.0))))  ; examples/android/

(define-public clutter
  (package
    (name "clutter")
    (version "1.26.2")
    (source
     (origin
       (method url-fetch)
       (uri (string-append "mirror://gnome/sources/" name "/"
                           (version-major+minor version) "/"
                           name "-" version ".tar.xz"))
       (sha256
        (base32
         "0mif1qnrpkgxi43h7pimim6w6zwywa16ixcliw0yjm9hk0a368z7"))))
    ;; NOTE: mutter exports a bundled fork of clutter, so when making changes
    ;; to clutter, corresponding changes may be appropriate in mutter as well.
    (build-system gnu-build-system)
    (outputs '("out"
               "doc"))                            ;9 MiB of gtk-doc HTML pages
    (native-inputs
     `(("glib:bin" ,glib "bin")     ; for glib-genmarshal
       ("gobject-introspection" ,gobject-introspection)
       ("pkg-config" ,pkg-config)
       ("xsltproc" ,libxslt)))
    (propagated-inputs
     `(("cogl" ,cogl)
       ("cairo" ,cairo)
       ("atk" ,atk)
       ("gtk+" ,gtk+)
       ("json-glib" ,json-glib)
       ("glib" ,glib)
       ("libxcomposite" ,libxcomposite)
       ("libxdamage" ,libxdamage)
       ("libxext" ,libxext)
       ("xinput" ,xinput)))
    (inputs
     `(("libxkbcommon" ,libxkbcommon)
       ("udev" ,eudev)))
    (arguments
     `(#:configure-flags (list "--enable-x11-backend=yes"

                               ;; This produces share/doc/{clutter,cally}.
                               (string-append "--with-html-dir="
                                              (assoc-ref %outputs "doc")
                                              "/share/doc"))
       ;; XXX FIXME: Get test suite working.  It would probably fail in the
       ;; same way the cogl tests fail, since clutter is based on cogl.
       #:tests? #f))
    (home-page "http://www.clutter-project.org")
    (synopsis "OpenGL-based interactive canvas library")
    (description
     "Clutter is an OpenGL-based interactive canvas library, designed for
creating fast, mainly 2D single window applications such as media box UIs,
presentations, kiosk style applications and so on.")
    (license license:lgpl2.0+)))

(define-public clutter-gtk
  (package
    (name "clutter-gtk")
    (version "1.8.4")
    (source
     (origin
       (method url-fetch)
       (uri (string-append "mirror://gnome/sources/" name "/"
                           (version-major+minor version) "/"
                           name "-" version ".tar.xz"))
       (sha256
        (base32
         "01ibniy4ich0fgpam53q252idm7f4fn5xg5qvizcfww90gn9652j"))))
    (build-system gnu-build-system)
    (native-inputs
     `(("pkg-config" ,pkg-config)
       ("gobject-introspection" ,gobject-introspection)))
    (propagated-inputs
     ;; clutter-gtk.pc refers to all these.
     `(("clutter" ,clutter)
       ("gtk+" ,gtk+)))
    (home-page "http://www.clutter-project.org")
    (synopsis "OpenGL-based interactive canvas library GTK+ widget")
    (description
     "Clutter is an OpenGL-based interactive canvas library, designed for
creating fast, mainly 2D single window applications such as media box UIs,
presentations, kiosk style applications and so on.")
    (license license:lgpl2.0+)))

(define-public clutter-gst
  (package
    (name "clutter-gst")
    (version "3.0.27")
    (source
     (origin
       (method url-fetch)
       (uri (string-append "mirror://gnome/sources/clutter-gst/"
                           (version-major+minor version) "/"
                           "clutter-gst-" version ".tar.xz"))
       (sha256
        (base32 "17czmpl92dzi4h3rn5rishk015yi3jwiw29zv8qan94xcmnbssgy"))))
    (build-system gnu-build-system)
    (native-inputs
     `(("glib:bin" ,glib "bin")         ; for glib-mkenums
       ("pkg-config" ,pkg-config)
       ("gobject-introspection" ,gobject-introspection)))
    (inputs
     `(("clutter" ,clutter)
       ("gstreamer" ,gstreamer)
       ("gst-plugins-base" ,gst-plugins-base)))
    (home-page "http://www.clutter-project.org")
    (synopsis "Integration library for using GStreamer with Clutter")
    (description
     "Clutter-Gst is an integration library for using GStreamer with Clutter.
It provides a GStreamer sink to upload frames to GL and an actor that
implements the ClutterGstPlayer interface using playbin.  Clutter is an
OpenGL-based interactive canvas library.")
    (license license:lgpl2.0+)))

(define-public libchamplain
  (package
    (name "libchamplain")
    (version "0.12.16")
    (source (origin
              (method url-fetch)
              (uri (string-append
                    "mirror://gnome/sources/libchamplain/0.12/libchamplain-"
                    version ".tar.xz"))
              (sha256
               (base32
                "13chvc2n074i0jw5jlb8i7cysda4yqx58ca6y3mrlrl9g37k2zja"))))
    (build-system gnu-build-system)
    (arguments '(#:configure-flags '("--enable-vala")))
    (native-inputs
     `(("gobject-introspection" ,gobject-introspection)
       ("pkg-config" ,pkg-config)
       ("vala" ,vala)))
    (propagated-inputs
     `(("libsoup" ,libsoup)
       ("sqlite" ,sqlite)
       ("clutter" ,clutter)
       ("clutter-gtk" ,clutter-gtk)
       ("glib:bin" ,glib "bin")                   ;glib-mkenums, etc.
       ("cairo" ,cairo)
       ("gtk+3" ,gtk+)
       ("glib" ,glib)))
    (home-page "https://projects.gnome.org/libchamplain/")
    (synopsis "C library providing a ClutterActor to display maps")
    (description
     "libchamplain is a C library providing a ClutterActor to display maps.
It also provides a Gtk+ widget to display maps in Gtk+ applications.  Python
and Perl bindings are also available.  It supports numerous free map sources
such as OpenStreetMap, OpenCycleMap, OpenAerialMap, and Maps for free.")
    (license license:lgpl2.1+)))

(define-public gom
  (package
    (name "gom")
    (version "0.3.2")
    (source
     (origin
       (method url-fetch)
       (uri (string-append "mirror://gnome/sources/gom/"
                           (version-major+minor version) "/"
                           "gom-" version ".tar.xz"))
       (sha256
        (base32
         "1zaqqwwkyiswib3v1v8wafpbifpbpak0nn2kp13pizzn9bwz1s5w"))))
    (build-system gnu-build-system)
    (native-inputs
     `(("intltool" ,intltool)
       ("pkg-config" ,pkg-config)
       ("gobject-introspection" ,gobject-introspection)))
    (inputs
     `(("glib" ,glib)
       ("gdk-pixbuf" ,gdk-pixbuf)
       ("sqlite" ,sqlite)))
    ;; XXX TODO: Figure out how to run the test suite.
    (arguments `(#:tests? #f))
    (home-page "https://wiki.gnome.org/Projects/Gom")
    (synopsis "Object mapper from GObjects to SQLite")
    (description
     "Gom provides an object mapper from GObjects to SQLite.  It helps you
write applications that need to store structured data as well as make complex
queries upon that data.")
    (license license:lgpl2.1+)))

(define-public libgnome-games-support
  (package
    (name "libgnome-games-support")
    (version "1.4.4")
    (source (origin
              (method url-fetch)
              (uri (string-append "mirror://gnome/sources/libgnome-games-support/"
                                  (version-major+minor version) "/"
                                  "libgnome-games-support-" version ".tar.xz"))
              (sha256
               (base32
                "1zkbmnrn161p74qg6jhsn9f66yjjzxfm13pl1klv9av8k1bax9pq"))))
    (build-system gnu-build-system)
    (arguments
     '(#:phases
       (modify-phases %standard-phases
         (add-before 'check 'pre-check
           (lambda _
             ;; Tests require a writable HOME.
             (setenv "HOME" (getcwd))
             #t)))))
    (native-inputs
     `(("intltool" ,intltool)
       ("pkg-config" ,pkg-config)
       ("vala" ,vala)))
    (propagated-inputs
     ;; Required by libgnome-games-support-1.0.pc
     `(("gtk+" ,gtk+)
       ("libgee" ,libgee)))
    (home-page "https://www.gnome.org/")
    (synopsis "Useful functionality shared among GNOME games")
    (description
     "libgnome-games-support is a small library intended for internal use by
GNOME Games, but it may be used by others.")
    (license license:lgpl3+)))

(define-public gnome-klotski
  (package
    (name "gnome-klotski")
    (version "3.34.0")
    (source (origin
              (method url-fetch)
              (uri (string-append "mirror://gnome/sources/" name "/"
                                  (version-major+minor version) "/"
                                  name "-" version ".tar.xz"))
              (sha256
               (base32
                "0sbx0bzy32lh2c9jp8v7gz788wn9y1la8mr5a7gf7370szsl4d4f"))))
    (build-system meson-build-system)
    (arguments
     '(#:glib-or-gtk? #t
       #:phases
       (modify-phases %standard-phases
         (add-after 'unpack 'skip-gtk-update-icon-cache
           ;; Don't create 'icon-theme.cache'.
           (lambda _
             (substitute* "build-aux/meson_post_install.py"
               (("gtk-update-icon-cache") (which "true")))
             #t)))))
    (native-inputs
     `(("desktop-file-utils" ,desktop-file-utils)
       ("glib:bin" ,glib "bin") ; for glib-compile-resources
       ("intltool" ,intltool)
       ("itstool" ,itstool)
       ("pkg-config" ,pkg-config)
       ("vala" ,vala)
       ("xmllint" ,libxml2)))
    (inputs
     `(("gtk+" ,gtk+)
       ("libgnome-games-support" ,libgnome-games-support)
       ("librsvg" ,librsvg)))
    (home-page "https://wiki.gnome.org/Apps/Klotski")
    (synopsis "Sliding block puzzles")
    (description
     "GNOME Klotski is a set of block sliding puzzles.  The objective is to move
the patterned block to the area bordered by green markers.  To do so, you will
need to slide other blocks out of the way.  Complete each puzzle in as few moves
as possible!")
    (license license:gpl2+)))

(define-public grilo
  (package
    (name "grilo")
    (version "0.3.12")
    (source
     (origin
       (method url-fetch)
       (uri (string-append "mirror://gnome/sources/grilo/"
                           (version-major+minor version) "/"
                           "grilo-" version ".tar.xz"))
       (sha256
        (base32 "0w8sq5g6g1rg85h53vbll8va70fcp6082mlpmy98aa03444ddyyv"))))
    (build-system meson-build-system)
    (native-inputs
     `(("glib:bin" ,glib "bin")         ; for glib-mkenums and glib-genmarshal
       ("intltool" ,intltool)
       ("pkg-config" ,pkg-config)
       ("gobject-introspection" ,gobject-introspection)
       ("gtk-doc" ,gtk-doc)
       ("vala" ,vala)))
    (inputs
     `(("cyrus-sasl" ,cyrus-sasl)
       ("glib" ,glib)
       ("gtk+" ,gtk+)
       ("libxml2" ,libxml2)
       ("liboauth" ,liboauth)
       ("libsoup" ,libsoup)
       ("totem-pl-parser" ,totem-pl-parser)))
    (native-search-paths
     (list (search-path-specification
            (variable "GRL_PLUGIN_PATH")
            (files (list (string-append "lib/grilo-"
                                        (version-major+minor version)))))))
    (home-page "https://wiki.gnome.org/action/show/Projects/Grilo")
    (synopsis "Framework for discovering and browsing media")
    (description
     "Grilo is a framework focused on making media discovery and browsing easy
for application developers.")
    (license license:lgpl2.1+)))

(define-public grilo-plugins
  (package
    (name "grilo-plugins")
    (version "0.3.11")
    (source
     (origin
       (method url-fetch)
       (uri (string-append "mirror://gnome/sources/" name "/"
                           (version-major+minor version) "/"
                           name "-" version ".tar.xz"))
       (sha256
        (base32 "0wyd3n5mn7b77hxylkc3f62v01mlavh96901pz342hwrn42ydqnx"))))
    (build-system meson-build-system)
    (native-inputs
     `(("gettext" ,gettext-minimal)
       ("glib:bin" ,glib "bin")
       ("gtk+:bin" ,gtk+ "bin")
       ("itstool" ,itstool)
       ("pkg-config" ,pkg-config)))
    ;; TODO: ahavi, gstreamer
    (inputs
     `(("grilo" ,grilo)
       ;("gmime" ,gmime) ; unused
       ("gnome-online-accounts:lib" ,gnome-online-accounts "lib")
       ("gom" ,gom)
       ;("gssdp" ,gssdp) ; unused
       ;("gupnp" ,gupnp) ; unused
       ;("gupnp-av" ,gupnp-av) ; unused
       ("json-glib" ,json-glib)
       ("avahi" ,avahi)
       ("libgdata" ,libgdata)
       ("libmediaart" ,libmediaart)
       ;("librest" ,rest) ; unused
       ("libsoup" ,libsoup)
       ("totam-pl-parser" ,totem-pl-parser)
       ("tracker" ,tracker))) ; unused because it's too old
    (arguments
     `(#:glib-or-gtk? #t
       ;;Disable lua-factory as it needs missing dependencies
       #:configure-flags '("-Denable-lua-factory=no")))
    (home-page "https://live.gnome.org/Grilo")
    (synopsis "Plugins for the Grilo media discovery library")
    (description
     "Grilo is a framework focused on making media discovery and browsing easy
for application developers.  This package provides plugins for common media
discovery protocols.")
    (license license:lgpl2.1+)))

(define-public totem
  (package
    (name "totem")
    (version "3.38.0")
    (source
     (origin
       (method url-fetch)
       (uri (string-append "mirror://gnome/sources/totem/"
                           (version-major+minor version) "/"
                           "totem-" version ".tar.xz"))
       (sha256
        (base32
         "0bs33ijvxbr2prb9yj4dxglsszslsn9k258n311sld84masz4ad8"))))
    (build-system meson-build-system)
    (native-inputs
     `(("pkg-config" ,pkg-config)
       ("desktop-file-utils" ,desktop-file-utils)
       ("gettext" ,gettext-minimal)
       ("gobject-introspection" ,gobject-introspection)
       ("glib:bin" ,glib "bin")                   ;for 'glib-mkenums'
       ("itstool" ,itstool)
       ("xmllint" ,libxml2)
       ("xorg-server" ,xorg-server-for-tests)))
    (propagated-inputs
     `(("dconf" ,dconf)))
    (inputs
     `(("gtk+" ,gtk+)
       ("gdk-pixbuf" ,gdk-pixbuf)
       ("atk" ,atk)
       ("cairo" ,cairo)
       ("dbus-glib" ,dbus-glib)
       ("clutter" ,clutter)
       ("clutter-gtk" ,clutter-gtk)
       ("clutter-gst" ,clutter-gst)
       ("xorgproto" ,xorgproto)
       ("libxxf86vm" ,libxxf86vm)
       ("libxtst" ,libxtst)
       ("libxrandr" ,libxrandr)
       ("libxml2" ,libxml2)
       ("libsoup" ,libsoup)
       ("libpeas" ,libpeas)
       ("librsvg" ,librsvg)
       ("lirc" ,lirc)
       ("gnome-desktop" ,gnome-desktop)
       ("gstreamer" ,gstreamer)
       ("gst-plugins-base" ,gst-plugins-base)
       ("gst-plugins-good" ,gst-plugins-good)
       ("gsettings-desktop-schemas" ,gsettings-desktop-schemas)
       ("adwaita-icon-theme" ,adwaita-icon-theme)
       ("python" ,python)
       ("python-pygobject" ,python-pygobject)
       ("totem-pl-parser" ,totem-pl-parser)
       ("grilo" ,grilo)
       ("grilo-plugins" ,grilo-plugins)
       ("vala" ,vala)))
    (arguments
     `(#:glib-or-gtk? #t

       ;; Disable automatic GStreamer plugin installation via PackageKit and
       ;; all that.
       #:configure-flags '("-D" "enable-easy-codec-installation=no"

                           ;; Do not build .a files for the plugins, it's
                           ;; completely useless.  This saves 2 MiB.
                           "--default-library" "shared")
       #:phases
       (modify-phases %standard-phases
         (add-after 'unpack 'skip-gtk-update-icon-cache
           ;; Don't create 'icon-theme.cache'.
           (lambda _
             (substitute* "meson_post_install.py"
               (("gtk-update-icon-cache") "true"))
             #t))
         (add-after 'unpack 'patch-failing-test
           (lambda _
             ;; Work around test failure with GStreamer 1.18, because the test
             ;; relies on "und" not being mapped to a particular language:
             ;; https://gitlab.gnome.org/GNOME/totem/-/issues/450
            (substitute* "src/test-totem.c"
              (("und") "nosuchlang"))
            #t))
         (add-before
          'install 'disable-cache-generation
          (lambda _
            (setenv "DESTDIR" "/")
            #t))
         (add-before
          'check 'pre-check
          (lambda _
            ;; Tests require a running X server.
            (system "Xvfb :1 &")
            (setenv "DISPLAY" ":1")
            #t))
         (add-after
          'install 'wrap-totem
          (lambda* (#:key inputs outputs #:allow-other-keys)
            (let ((out             (assoc-ref outputs "out"))
                  (gst-plugin-path (getenv "GST_PLUGIN_SYSTEM_PATH"))
                  (grl-plugin-path (getenv "GRL_PLUGIN_PATH")))
              (wrap-program (string-append out "/bin/totem")
                `("GST_PLUGIN_SYSTEM_PATH" ":" prefix (,gst-plugin-path))
                `("GRL_PLUGIN_PATH"        ":" prefix (,grl-plugin-path)))
              (wrap-program (string-append out "/bin/totem-video-thumbnailer")
                `("GST_PLUGIN_SYSTEM_PATH" ":" prefix (,gst-plugin-path))))
            #t)))))
    (home-page "https://wiki.gnome.org/Apps/Videos")
    (synopsis "Simple media player for GNOME based on GStreamer")
    (description "Totem is a simple yet featureful media player for GNOME
which can read a large number of file formats.")
    ;; GPL2+ with an exception clause for non-GPL compatible GStreamer plugins
    ;; to be used and distributed together with GStreamer and Totem.  See
    ;; file://COPYING in the source distribution for details.
    (license license:gpl2+)))

(define-public rhythmbox
 (package
   (name "rhythmbox")
   (version "3.4.4")
   (source (origin
            (method url-fetch)
            (uri (string-append "mirror://gnome/sources/rhythmbox/"
                                (version-major+minor version) "/"
                                "rhythmbox-" version ".tar.xz"))
            (sha256
             (base32
              "142xcvw4l19jyr5i72nbnrihs953pvrrzcbijjn9dxmxszbv03pf"))))
   (build-system glib-or-gtk-build-system)
   (arguments
    `(#:configure-flags
      (list "--enable-lirc"
            "--enable-python"
            "--enable-vala"
            "--with-brasero"
            "--with-gudev"
            "--with-libsecret")
      #:phases
      (modify-phases %standard-phases
        (add-after
         'install 'wrap-rhythmbox
         (lambda* (#:key inputs outputs #:allow-other-keys)
           (let ((out               (assoc-ref outputs "out"))
                 (gi-typelib-path   (getenv "GI_TYPELIB_PATH"))
                 (gst-plugin-path   (getenv "GST_PLUGIN_SYSTEM_PATH"))
                 (grl-plugin-path   (getenv "GRL_PLUGIN_PATH"))
                 (python-path       (getenv "GUIX_PYTHONPATH")))
             (wrap-program (string-append out "/bin/rhythmbox")
               `("GI_TYPELIB_PATH"        ":" prefix (,gi-typelib-path))
               `("GST_PLUGIN_SYSTEM_PATH" ":" prefix (,gst-plugin-path))
               `("GRL_PLUGIN_PATH"        ":" prefix (,grl-plugin-path))
               `("GUIX_PYTHONPATH"             ":" prefix (,python-path))))
           #t)))))
   (propagated-inputs
    `(("dconf" ,dconf)))
   (native-inputs
    `(("itstool" ,itstool)
      ("intltool" ,intltool)
      ("glib" ,glib "bin")
      ("gobject-introspection" ,gobject-introspection)
      ("desktop-file-utils" ,desktop-file-utils)
      ("pkg-config" ,pkg-config)
      ("xmllint" ,libxml2)))
   (inputs
    `(("json-glib" ,json-glib)
      ("tdb" ,tdb)
      ("gnome-desktop" ,gnome-desktop)
      ("python" ,python)
      ("python-pygobject" ,python2-pygobject)
      ("vala" ,vala)
      ("gmime" ,gmime)
      ("adwaita-icon-theme" ,adwaita-icon-theme)
      ("grilo" ,grilo)
      ("grilo-plugins" ,grilo-plugins)
      ("gstreamer" ,gstreamer)
      ("gst-plugins-base" ,gst-plugins-base)
      ("gst-plugins-good" ,gst-plugins-good)
      ("totem-pl-parser" ,totem-pl-parser)
      ("libgudev" ,libgudev)
      ;;("libmtp" ,libmtp) FIXME: Not detected
      ("libsecret" ,libsecret)
      ("libsoup" ,libsoup)
      ("libnotify" ,libnotify)
      ("libpeas" ,libpeas)
      ("lirc" ,lirc)
      ;; TODO: clutter* only used by visualizer plugin, which also requires mx
      ;;("clutter" ,clutter)
      ;;("clutter-gtk" ,clutter-gtk)
      ;;("clutter-gst" ,clutter-gst)
      ("gsettings-desktop-schemas" ,gsettings-desktop-schemas)
      ("atk" ,atk)
      ("pango" ,pango)
      ("gtk+" ,gtk+)
      ;; TODO:
      ;;  * libgpod
      ;;  * mx
      ("brasero" ,brasero)))
   (home-page "https://wiki.gnome.org/Apps/Rhythmbox")
   (synopsis "Music player for GNOME")
   (description "Rhythmbox is a music playing application for GNOME.  It
supports playlists, song ratings, and any codecs installed through gstreamer.")
   (license license:gpl2+)))

(define-public eog
 (package
   (name "eog")
   (version "3.34.1")
   (source (origin
            (method url-fetch)
            (uri (string-append "mirror://gnome/sources/" name "/"
                                (version-major+minor version) "/"
                                name "-" version ".tar.xz"))
            (sha256
             (base32
              "0b7ld4azs9xbdjsk9b91ywhdzvxgajhndiwiivxjzbr0hjgp7c7x"))))
   (build-system meson-build-system)
   (arguments
    `(#:configure-flags
      ;; Otherwise, the RUNPATH will lack the final 'eog' path component.
      (list (string-append "-Dc_link_args=-Wl,-rpath="
                           (assoc-ref %outputs "out") "/lib/eog"))
      #:phases
      (modify-phases %standard-phases
         (add-after 'unpack 'skip-gtk-update-icon-cache
           ;; Don't create 'icon-theme.cache'.
           (lambda _
             (substitute* "meson_post_install.py"
               (("gtk-update-icon-cache") "true"))
             #t))
        (add-after 'install 'wrap-eog
          (lambda* (#:key outputs #:allow-other-keys)
            (let ((out               (assoc-ref outputs "out"))
                  (gi-typelib-path   (getenv "GI_TYPELIB_PATH")))
              (wrap-program (string-append out "/bin/eog")
                `("GI_TYPELIB_PATH" ":" prefix (,gi-typelib-path))))
            #t)))))
   (propagated-inputs
    `(("dconf" ,dconf)))
   (native-inputs
    `(("intltool" ,intltool)
      ("itstool" ,itstool)
      ("glib" ,glib "bin")
      ("gobject-introspection" ,gobject-introspection)
      ("pkg-config" ,pkg-config)
      ("xmllint" ,libxml2)))
   (inputs
    `(("gnome-desktop" ,gnome-desktop)
      ("shared-mime-info" ,shared-mime-info)
      ("adwaita-icon-theme" ,adwaita-icon-theme)
      ("exempi" ,exempi)
      ("lcms" ,lcms)
      ("libexif" ,libexif)
      ("libpeas" ,libpeas)
      ("libjpeg" ,libjpeg-turbo)
      ("librsvg" ,librsvg)
      ("gsettings-desktop-schemas" ,gsettings-desktop-schemas)
      ("gtk+" ,gtk+)))
   (home-page "https://wiki.gnome.org/Apps/EyeOfGnome")
   (synopsis "GNOME image viewer")
   (description "Eye of GNOME is the GNOME image viewer.  It
supports image conversion, rotation, and slideshows.")
   (license license:gpl2+)))

(define-public eog-plugins
  ;; Note: EOG looks for its plugins (via libpeas) in ~/.local as well as
  ;; $DATA/lib/eog/plugins, where DATA is one of the entries in
  ;; $XDG_DATA_DIRS.  Thus, for EOG to find these, you have to have
  ;; 'XDG_DATA_DIRS' appropriately set.
  (package
    (name "eog-plugins")
    (version "3.26.4")
    (source (origin
              (method url-fetch)
              (uri (string-append "mirror://gnome/sources/eog-plugins/"
                                  (version-major+minor version) "/"
                                  "eog-plugins-" version ".tar.xz"))
              (sha256
               (base32
                "0pd7fqa4ciy5844k5s1c6rlsqkk8pxd8cchxjcjhxlsngm9lynnx"))))
    (build-system gnu-build-system)
    (home-page "https://wiki.gnome.org/Apps/EyeOfGnome/Plugins")
    (synopsis "Extensions for the Eye of GNOME image viewer")
    (native-inputs
     `(("pkg-config" ,pkg-config)
       ("gettext" ,gettext-minimal)))
    (inputs
     `(("eog" ,eog)
       ("glib" ,glib)
       ("gtk+" ,gtk+)
       ("libpeas" ,libpeas)
       ("libexif" ,libexif)
       ("libchamplain" ,libchamplain)))
    (description
     "This package provides plugins for the Eye of GNOME (EOG) image viewer,
notably:

@itemize
@item @dfn{EXIF Display}, which displays camera (EXIF) information;
@item @dfn{Map}, which displays a map of where the picture was taken on the
side panel;
@item @dfn{Slideshow Shuffle}, to shuffle images in slideshow mode.
@end itemize\n")

    ;; XXX: eog-postasa-plugin-resources.c (which we don't build) contains a
    ;; long suspicious byte stream that goes to a
    ;; ".gresource.eog_postasa_plugin" ELF section.
    (license license:gpl2+)))

(define-public libgudev
  (package
    (name "libgudev")
    (version "232")
    (source (origin
              (method url-fetch)
              (uri (string-append "mirror://gnome/sources/" name "/"
                                  version "/" name "-" version ".tar.xz"))
              (sha256
               (base32
                "0q3qki451zzgdjazlgshsfzbbm0in40lyx7dyrag7kbkqnwv4k7f"))))
    (build-system gnu-build-system)
    (arguments
     '(#:configure-flags
       ;; umockdev depends on libgudev.
       (list "--disable-umockdev")))
    (native-inputs
     `(("glib:bin" ,glib "bin") ; for glib-genmarshal, etc.
       ("gobject-introspection" ,gobject-introspection)
       ("pkg-config" ,pkg-config)))
    (propagated-inputs
     `(("glib" ,glib))) ; required by gudev-1.0.pc
    (inputs
     `(("udev" ,eudev)))
    (home-page "https://wiki.gnome.org/Projects/libgudev")
    (synopsis "GObject bindings for libudev")
    (description
     "This library provides GObject bindings for libudev.  It was originally
part of udev-extras, then udev, then systemd.  It's now a project on its own.")
    (license license:lgpl2.1+)))

(define-public gvfs
  (package
    (name "gvfs")
    (version "1.40.2")
    (source (origin
              (method url-fetch)
              (uri (string-append "mirror://gnome/sources/gvfs/"
                                  (version-major+minor version) "/"
                                  "gvfs-" version ".tar.xz"))
              (sha256
               (base32
                "07lpcfric3h0302n9b1pwa38mjb76r9s98kg2867y2d1qvzfivxx"))
              ;; This patch may be removed when upgrading to version 1.46.x.
              (patches
               (search-patches "gvfs-add-support-for-libplist-2.2.patch"))))
    (build-system meson-build-system)
    (arguments
     '(#:glib-or-gtk? #t
       #:configure-flags
       (list "-Dsystemduserunitdir=no"
             "-Dtmpfilesdir=no"
             ;; Otherwise, the RUNPATH will lack the final path component.
             (string-append "-Dc_link_args=-Wl,-rpath="
                            (assoc-ref %outputs "out") "/lib/gvfs"))))
    (native-inputs
     `(("glib:bin" ,glib "bin") ; for glib-genmarshal, etc.
       ("gettext" ,gettext-minimal)
       ("gtk-doc" ,gtk-doc)
       ("pkg-config" ,pkg-config)
       ("xsltproc" ,libxslt)))
    (inputs
     `(("avahi" ,avahi)
       ("docbook-xml" ,docbook-xml-4.2)
       ("docbook-xsl" ,docbook-xsl)
       ("dbus" ,dbus)
       ("elogind" ,elogind)
       ("fuse" ,fuse)
       ("gcr" ,gcr)
       ("glib" ,glib)
       ("gnome-online-accounts" ,gnome-online-accounts)
       ("libarchive" ,libarchive)
       ("libbluray" ,libbluray)
       ("libcap" ,libcap)
       ("libcdio-paranoia" ,libcdio-paranoia)
       ("libgcrypt" ,libgcrypt)
       ("libgdata" ,libgdata)
       ("libgphoto2" ,libgphoto2)
       ("libgudev" ,libgudev)
       ("libimobiledevice" ,libimobiledevice)
       ("libmtp" ,libmtp)
       ("libnfs" ,libnfs)
       ("libsecret" ,libsecret)
       ("libsmbclient" ,samba)
       ("libsoup" ,libsoup)
       ("libxml2" ,libxml2)
       ("openssh" ,openssh)
       ("polkit" ,polkit)
       ("udisks" ,udisks)))
    ;; CVE-2019-{12447,12448,12449} are fixed in the 1.40.2 release.
    (properties '((lint-hidden-cve . ("CVE-2019-12447"
                                      "CVE-2019-12448"
                                      "CVE-2019-12449"))))
    (home-page "https://wiki.gnome.org/gvfs/")
    (synopsis "Userspace virtual file system for GIO")
    (description
     "GVFS is a userspace virtual file system designed to work with the I/O
abstraction of GIO.  It contains a GIO module that seamlessly adds GVFS support
to all applications using the GIO API.  It also supports exposing the GVFS
mounts to non-GIO applications using FUSE.

GVFS comes with a set of backends, including trash support, SFTP, SMB, HTTP,
DAV, and others.")
    (license license:lgpl2.0+)))

(define-public gusb
  (package
    (name "gusb")
    (version "0.3.5")
    (source (origin
              (method git-fetch)
              (uri (git-reference
                     (url "https://github.com/hughsie/libgusb")
                     (commit version)))
              (file-name (git-file-name name version))
              (sha256
               (base32
                "0ifhdqhpyxwsg0z9s1anj7cf5pya5qsqyp5ksh9n7mqwa4lrjkl8"))))
    (build-system meson-build-system)
    (native-inputs
     `(("gobject-introspection" ,gobject-introspection)
       ("pkg-config" ,pkg-config)
       ("vala" ,vala)
       ("gtk-doc" ,gtk-doc)))
    (propagated-inputs
     ;; Both of these are required by gusb.pc.
     `(("glib" ,glib)
       ("libusb" ,libusb)))
    (arguments
     `(#:tests? #f)) ;libusb fails to initialize.  Wonder what that is.
    (home-page "https://github.com/hughsie/libgusb")
    (synopsis "GLib binding for libusb1")
    (description
     "GUsb is a GObject wrapper for libusb1 that makes it easy to do
asynchronous control, bulk and interrupt transfers with proper cancellation
and integration into a mainloop.  This makes it easy to integrate low level
USB transfers with your high-level application or system daemon.")
    (license license:lgpl2.1+)))

(define-public simple-scan
  (package
    (name "simple-scan")
    (version "3.38.2")
    (source
     (origin
       (method url-fetch)
       (uri (string-append "mirror://gnome/sources/simple-scan/"
                           (version-major+minor version) "/"
                           "simple-scan-" version ".tar.xz"))
       (sha256
        (base32 "02sdkhxgr6i7iy481h4xavgaqd0a5dlsipzwrm4qd242jrr813d8"))))
    (build-system meson-build-system)
    ;; TODO: Fix icons in home screen, About dialogue, and scan menu.
    (arguments
     '(#:glib-or-gtk? #t))
    (inputs
     `(("gtk" ,gtk+)
       ("zlib" ,zlib)
       ("cairo" ,cairo)
       ("colord" ,colord)
       ("gdk-pixbuf" ,gdk-pixbuf)
       ("gusb" ,gusb)
       ("libsane" ,sane-backends)))
    (native-inputs
     `(("gettext" ,gettext-minimal)
       ("itstool" ,itstool)
       ("glib" ,glib "bin")             ; glib-compile-schemas, etc.
       ("pkg-config" ,pkg-config)
       ("vala" ,vala)
       ("xmllint" ,libxml2)))
    (home-page "https://gitlab.gnome.org/GNOME/simple-scan")
    (synopsis "Document and image scanner")
    (description
     "Document Scanner is an easy-to-use application that lets you connect your
scanner and quickly capture images and documents in an appropriate format.  It
supports any scanner for which a suitable SANE driver is available, which is
almost all of them.")
    (license license:gpl3+)))

(define-public eolie
  (package
    (name "eolie")
    (version "0.9.101")
    (source (origin
              (method url-fetch)
              (uri (string-append "https://adishatz.org/eolie/eolie-"
                                  version ".tar.xz"))
              (sha256
               (base32
                "1v8n21y75abdzsnx5idyd0q6yfb6cd0sqbknlbkwh5fdgvjzyvwn"))))
    (build-system meson-build-system)
    (arguments
     `(#:glib-or-gtk? #t
       #:phases
       (modify-phases %standard-phases
         (add-after 'unpack 'skip-gtk-update-icon-cache
           ;; Don't create 'icon-theme.cache'.
           (lambda _
             (substitute* "meson_post_install.py"
               (("gtk-update-icon-cache") "true"))
             #t))
         (add-after 'wrap 'wrap-more
           (lambda* (#:key inputs outputs #:allow-other-keys)
             (let* ((out  (assoc-ref outputs "out"))
                    ;; These libraries must be on LD_LIBRARY_PATH.
                    (libs '("gtkspell3" "webkitgtk" "libsoup" "libsecret"
                            "atk" "gtk+" "gsettings-desktop-schemas"
                            "gobject-introspection"))
                    (path (string-join
                           (map (lambda (lib)
                                  (string-append (assoc-ref inputs lib) "/lib"))
                                libs)
                           ":")))
               (wrap-program (string-append out "/bin/eolie")
                 `("LD_LIBRARY_PATH" ":" prefix (,path))
                 `("GUIX_PYTHONPATH" ":" prefix (,(getenv "GUIX_PYTHONPATH")))
                 `("GI_TYPELIB_PATH" = (,(getenv "GI_TYPELIB_PATH")))))
             #t)))))
    (native-inputs
     `(("intltool" ,intltool)
       ("itstool" ,itstool)
       ("pkg-config" ,pkg-config)
       ("python" ,python)
       ("glib:bin" ,glib "bin")))
    (inputs
     `(("gobject-introspection" ,gobject-introspection)
       ("glib-networking" ,glib-networking)
       ("cairo" ,cairo)
       ("gtk+" ,gtk+)
       ("atk" ,atk)    ; propagated by gtk+, but we need it in LD_LIBRARY_PATH
       ("python" ,python-wrapper)
       ("python-dateutil" ,python-dateutil)
       ("python-pyfxa" ,python-pyfxa)
       ("python-pygobject" ,python-pygobject)
       ("python-pycairo" ,python-pycairo)
       ("python-pycrypto" ,python-pycrypto)
       ("libsecret" ,libsecret)
       ("gtkspell3" ,gtkspell3)
       ("gsettings-desktop-schemas" ,gsettings-desktop-schemas)
       ("webkitgtk" ,webkitgtk)))
    (home-page "https://wiki.gnome.org/Apps/Eolie")
    (synopsis "Web browser for GNOME")
    (description
     "Eolie is a new web browser for GNOME.  It features Firefox sync support,
a secret password store, an adblocker, and a modern UI.")
    (license license:gpl3+)))

(define-public epiphany
  (package
    (name "epiphany")
    (version "3.34.4")
    (source (origin
              (method url-fetch)
              (uri (string-append "mirror://gnome/sources/epiphany/"
                                  (version-major+minor version) "/"
                                  "epiphany-" version ".tar.xz"))
              (sha256
               (base32
                "13ar3s40cds1rplwbzx0fzigf120w0rydiv05r3k6zpc0zy91qb0"))))

    (build-system meson-build-system)
    (arguments
     '(#:glib-or-gtk? #t
       #:phases
       (modify-phases %standard-phases
         (add-after 'unpack 'skip-gtk-update-icon-cache
           ;; Don't create 'icon-theme.cache'.
           (lambda _
             (substitute* "post_install.py"
               (("gtk-update-icon-cache") "true"))
             #t))
         (add-after 'unpack 'disable-failing-tests
           (lambda _
             (substitute* "tests/meson.build"
               ;; embed_shell fails, because webkitgtk apparently no longer supports
               ;; overriding the ftp schema
               ;; web_app_utils fails due to missing network access
               (("(embed_shell|web_app_utils)_test,")
                "find_program('sh'), args: ['-c', 'exit 77'],"))
             #t))
         (add-before 'check 'pre-check
           (lambda _
             ;; Tests require a running X server.
             (system "Xvfb :1 &")
             (setenv "DISPLAY" ":1")
             #t)))
       #:configure-flags
       ;; Otherwise, the RUNPATH will lack the final 'epiphany' path component.
       (list (string-append "-Dc_link_args=-Wl,-rpath="
                            (assoc-ref %outputs "out") "/lib/epiphany"))))
    (propagated-inputs
     `(("dconf" ,dconf)))
    (native-inputs
     `(("desktop-file-utils" ,desktop-file-utils) ; for update-desktop-database
       ("glib:bin" ,glib "bin") ; for glib-mkenums
       ("intltool" ,intltool)
       ("itstool" ,itstool)
       ("pkg-config" ,pkg-config)
       ("xmllint" ,libxml2)
       ("xorg-server" ,xorg-server-for-tests)))
    (inputs
     `(("avahi" ,avahi)
       ("gcr" ,gcr)
       ("gdk-pixbuf+svg" ,gdk-pixbuf+svg) ; for loading SVG files
       ("glib-networking" ,glib-networking)
       ("gnome-desktop" ,gnome-desktop)
       ("gsettings-desktop-schemas" ,gsettings-desktop-schemas)
       ("json-glib" ,json-glib)
       ("iso-codes" ,iso-codes)
       ("libdazzle" ,libdazzle)
       ("libnotify" ,libnotify)
       ("libsecret" ,libsecret)
       ("libxslt" ,libxslt)
       ("nettle" ,nettle) ; for hogweed
       ("sqlite" ,sqlite)
       ("webkitgtk" ,webkitgtk)))
    (home-page "https://wiki.gnome.org/Apps/Web")
    (synopsis "GNOME web browser")
    (description
     "Epiphany is a GNOME web browser targeted at non-technical users.  Its
principles are simplicity and standards compliance.")
    (license license:gpl2+)))

(define-public d-feet
  (package
    (name "d-feet")
    (version "0.3.14")
    (source (origin
              (method url-fetch)
              (uri (string-append "mirror://gnome/sources/" name "/"
                                  (version-major+minor version) "/"
                                  name "-" version ".tar.xz"))
              (sha256
               (base32
                "1m8lwiwl5jhi0x7y6x5zmd3hjplgvdjrb8a8jg74rvkygslj1p7f"))))
    (build-system glib-or-gtk-build-system)
    (arguments
     '(#:out-of-source? #f ; tests need to run in the source directory.
       #:phases
       (modify-phases %standard-phases
         (add-before
          'check 'pre-check
          (lambda _
            ;; The test suite requires a running X server.
            (system "Xvfb :1 &")
            (setenv "DISPLAY" ":1")
            ;; Don't fail on missing '/etc/machine-id'.
            (setenv "DBUS_FATAL_WARNINGS" "0")
            ;; tests.py and window.py don't meet E402:
            ;;   E402 module level import not at top of file
            (substitute* "src/tests/Makefile"
              (("--ignore=E123") "--ignore=E123,E402"))
            #t))
         (add-after
          'install 'wrap-program
          (lambda* (#:key outputs #:allow-other-keys)
            (let ((prog (string-append (assoc-ref outputs "out")
                                       "/bin/d-feet")))
              (wrap-program prog
                `("GUIX_PYTHONPATH" = (,(getenv "GUIX_PYTHONPATH")))
                `("GI_TYPELIB_PATH" = (,(getenv "GI_TYPELIB_PATH"))))
              #t))))))
    (native-inputs
     `(("intltool" ,intltool)
       ("itstool" ,itstool)
       ("pkg-config" ,pkg-config)
       ("python-pep8" ,python-pep8)
       ("xmllint" ,libxml2)
       ("xorg-server" ,xorg-server-for-tests)))
    (inputs
     `(("gobject-introspection" ,gobject-introspection)
       ("gtk+" ,gtk+)
       ("python" ,python-wrapper)
       ("hicolor-icon-theme" ,hicolor-icon-theme)
       ("python-pygobject" ,python-pygobject)))
    (home-page "https://wiki.gnome.org/Apps/DFeet")
    (synopsis "D-Bus debugger")
    (description
     "D-Feet is a D-Bus debugger, which can be used to inspect D-Bus interfaces
of running programs and invoke methods on those interfaces.")
    (license license:gpl2+)))

(define-public yelp-xsl
  (package
    (name "yelp-xsl")
    (version "3.34.2")
    (source
     (origin
       (method url-fetch)
       (uri
        (string-append "mirror://gnome/sources/" name "/"
                       (version-major+minor version) "/"
                       name "-" version ".tar.xz"))
       (sha256
        (base32 "1bdpgkzawhqmw52l6zx8czzg1ndfgcf1p44m2bxjdpqkc4afcgqc"))))
    (build-system gnu-build-system)
    (native-inputs
     `(("gettext-minimal" ,gettext-minimal)
       ("itstool" ,itstool)
       ("xmllint" ,libxml2)))
    (synopsis "XSL stylesheets for Yelp")
    (description "Yelp-XSL is a collection of programs and data files to help
you build, maintain, and distribute documentation.  It provides XSLT stylesheets
that can be built upon for help viewers and publishing systems.  These
stylesheets output JavaScript and CSS content, and reference images
provided by yelp-xsl. It also redistributes copies of the jQuery and
jQuery.Syntax JavaScript libraries.")
    (home-page "https://wiki.gnome.org/Apps/Yelp")
    (license
     (list
      ;; XSLT
      license:gpl2+
      ;; Images
      license:lgpl2.1+
      ;; JavaScript
      license:expat))))

(define-public yelp
  (package
    (name "yelp")
    (version "3.32.2")
    (source (origin
              (method url-fetch)
              (uri (string-append "mirror://gnome/sources/" name "/"
                                  (version-major+minor version) "/"
                                  name "-" version ".tar.xz"))
              (sha256
               (base32
                "0yrl96icmmrxvg7sxl519gzg9qb368cmzgrr9ddh181ignkxzx7f"))))
    (build-system glib-or-gtk-build-system)
    (native-inputs
     `(("glib:bin" ,glib "bin") ; for glib-genmarshal, etc.
       ("intltool" ,intltool)
       ("itstool" ,itstool)
       ("pkg-config" ,pkg-config)))
    (propagated-inputs
     `(("dconf" ,dconf)))
    (inputs
     `(("gsettings-desktop-schemas" ,gsettings-desktop-schemas)
       ("libxslt" ,libxslt)
       ("sqlite" ,sqlite)
       ("webkitgtk" ,webkitgtk)
       ("yelp-xsl" ,yelp-xsl)))
    (home-page "https://wiki.gnome.org/Apps/Yelp")
    (synopsis "GNOME help browser")
    (description
     "Yelp is the help viewer in Gnome.  It natively views Mallard, DocBook,
man, info, and HTML documents.  It can locate documents according to the
freedesktop.org help system specification.")
    (license license:gpl2+)))

(define-public yelp-tools
  (package
    (name "yelp-tools")
    (version "3.32.2")
    (source
     (origin
       (method url-fetch)
       (uri
        (string-append "mirror://gnome/sources/" name "/"
                       (version-major+minor version) "/"
                       name "-" version ".tar.xz"))
       (sha256
        (base32 "1yg8f5g5wadhmy4yfd9yjhvd8vll4gq4l86ibp0b42qbxnsmcf0q"))))
    (build-system gnu-build-system)
    (native-inputs
     `(("pkg-config" ,pkg-config)))
    (inputs
     `(("yelp-xsl" ,yelp-xsl)))
    (propagated-inputs
     ;; Needed by `yelp-build', `yelp-check' or 'yelp.m4'.
     `(("itstool" ,itstool)
       ("xmllint" ,libxml2)
       ("xsltproc" ,libxslt)))
    (synopsis "Yelp documentation tools")
    (description
     "Yelp-tools is a collection of scripts and build utilities to help create,
manage, and publish documentation for Yelp and the web.  Most of the heavy
lifting is done by packages like yelp-xsl and itstool.  This package just
wraps things up in a developer-friendly way.")
    (home-page "https://wiki.gnome.org/Apps/Yelp/Tools")
    (license license:gpl2+)))

(define-public libgee
  (package
    (name "libgee")
    (version "0.20.3")
    (source (origin
              (method url-fetch)
              (uri (string-append "mirror://gnome/sources/libgee/"
                                  (version-major+minor version) "/"
                                  "libgee-" version ".tar.xz"))
              (sha256
               (base32
                "1pm525wm11dhwz24m8bpcln9547lmrigl6cxf3qsbg4cr3pyvdfh"))))
    (build-system gnu-build-system)
    (arguments
     `(#:phases
       (modify-phases %standard-phases
         (add-after 'unpack 'fix-introspection-install-dir
          (lambda* (#:key outputs #:allow-other-keys)
            (let ((out (assoc-ref outputs "out")))
              (substitute* "gee/Makefile.in"
                (("@INTROSPECTION_GIRDIR@")
                 (string-append out "/share/gir-1.0/"))
                (("@INTROSPECTION_TYPELIBDIR@")
                 (string-append out "/lib/girepository-1.0/")))))))))
    (native-inputs
     `(("glib" ,glib "bin")
       ("pkg-config" ,pkg-config)))
    (inputs
     `(("glib" ,glib)
       ("gobject-introspection" ,gobject-introspection)))
    (home-page "https://wiki.gnome.org/Projects/Libgee")
    (synopsis "GObject collection library")
    (description
     "Libgee is a utility library providing GObject-based interfaces and
classes for commonly used data structures.")
    (license license:lgpl2.1+)))

(define-public gexiv2
  (package
    (name "gexiv2")
    (version "0.12.2")
    (source (origin
              (method url-fetch)
              (uri (string-append "mirror://gnome/sources/" name "/"
                                  (version-major+minor version) "/"
                                  name "-" version ".tar.xz"))
              (sha256
               (base32
                "0k4ljzzz5dwqndw8awvlw3ala8rh3b2rk9i4jzvywc53mi9ba8i3"))))
    (build-system meson-build-system)
    (native-inputs
     `(("gcr" ,gcr)
       ("glib" ,glib "bin")
       ("pkg-config" ,pkg-config)
       ("vala" ,vala)))
    (propagated-inputs
     ;; Listed in "Requires" section of gexiv2.pc
     `(("exiv2" ,exiv2)))
    (inputs
     `(("glib" ,glib)
       ("gobject-introspection" ,gobject-introspection)))
    (home-page "https://wiki.gnome.org/Projects/gexiv2")
    (synopsis "GObject wrapper around the Exiv2 photo metadata library")
    (description
     "Gexiv2 is a GObject wrapper around the Exiv2 photo metadata library.  It
allows for GNOME applications to easily inspect and update EXIF, IPTC, and XMP
metadata in photo and video files of various formats.")
    (license license:gpl2+)))

(define-public shotwell
  (package
    (name "shotwell")
    (version "0.30.11")
    (source (origin
              (method url-fetch)
              (uri (string-append "mirror://gnome/sources/shotwell/"
                                  (version-major+minor version) "/"
                                  "shotwell-" version ".tar.xz"))
              (sha256
               (base32
                "12d26y40kjlv5x8f5g04wff33vh7mdjb8c41ydqbrwdip0jwy2n2"))))
    (build-system meson-build-system)
    (arguments
     '(#:glib-or-gtk? #t
       #:phases
       (modify-phases %standard-phases
         (add-after 'unpack 'skip-gtk-update-icon-cache
           (lambda _
             (substitute* "build-aux/meson/postinstall.py"
               (("gtk-update-icon-cache") (which "true"))
               (("update-desktop-database") (which "true")))
             #t)))))
    (propagated-inputs
     `(("dconf" ,dconf)))
    (native-inputs
     `(("gettext" ,gettext-minimal)
       ("glib:bin" ,glib "bin")
       ("itstool" ,itstool)
       ("pkg-config" ,pkg-config)
       ("vala" ,vala)))
    (inputs
     `(("gcr" ,gcr)
       ("gexiv2" ,gexiv2)
       ("gst-plugins-base" ,gst-plugins-base)
       ("gstreamer" ,gstreamer)
       ("json-glib" ,json-glib)
       ("libgdata" ,libgdata)
       ("libgee" ,libgee)
       ("libgphoto2" ,libgphoto2)
       ("libgudev" ,libgudev)
       ("libraw" ,libraw)
       ("libsoup" ,libsoup)
       ("libxml2" ,libxml2)
       ("sqlite" ,sqlite)
       ("webkitgtk" ,webkitgtk)))
    (home-page "https://wiki.gnome.org/Apps/Shotwell")
    (synopsis "Photo manager for GNOME 3")
    (description
     "Shotwell is a digital photo manager designed for the GNOME desktop
environment.  It allows you to import photos from disk or camera, organize
them by keywords and events, view them in full-window or fullscreen mode, and
share them with others via social networking and more.")
    (license license:lgpl2.1+)))

(define-public file-roller
  (package
    (name "file-roller")
    (version "3.38.0")
    (source (origin
              (method url-fetch)
              (uri (string-append "mirror://gnome/sources/file-roller/"
                                  (version-major+minor version) "/"
                                  "file-roller-" version ".tar.xz"))
              (sha256
               (base32
                "06ikvjjcgb8nxabkn2rywy76a1c7s6w8dszaxvaxldbxarp1qgbj"))))
    (build-system meson-build-system)
    (native-inputs
     `(("desktop-file-utils" ,desktop-file-utils) ; for update-desktop-database
       ("intltool" ,intltool)
       ("itstool" ,itstool)
       ("pkg-config" ,pkg-config)
       ("gtk+" ,gtk+ "bin") ; gtk-update-icon-cache
       ("glib:bin" ,glib "bin")))
    ;; TODO: Add libnautilus.
    (inputs
     `(("gtk+" ,gtk+)
       ("gdk-pixbuf" ,gdk-pixbuf)
       ("json-glib" ,json-glib)
       ("libarchive" ,libarchive)
       ("libnotify" ,libnotify)
       ("nettle" ,nettle)
       ("libxml2" ,libxml2)))
    (synopsis "Graphical archive manager for GNOME")
    (description "File Roller is an archive manager for the GNOME desktop
environment that allows users to view, unpack, and create compressed archives
such as gzip tarballs.")
    (home-page "http://fileroller.sourceforge.net/")
    (license license:gpl2+)))

(define-public gnome-session
  (package
    (name "gnome-session")
    (version "3.34.2")
    (source (origin
              (method url-fetch)
              (uri (string-append "mirror://gnome/sources/" name "/"
                                  (version-major+minor version) "/"
                                  name "-" version ".tar.xz"))
              (sha256
               (base32
                "1qgqp97f8k2zi2ydvhds14zsjzfj7cv521r6wx5sw0qacn0p7dwb"))))
    (arguments
     '(#:glib-or-gtk? #t
       #:phases
       (modify-phases %standard-phases
         (add-before 'configure 'pre-configure
           (lambda* (#:key outputs #:allow-other-keys)
             ;; Use elogind instead of systemd.
             (substitute* "meson.build"
               (("libsystemd-login") "libelogind")
               (("and libsystemd_daemon_dep.found.*") ","))
             (substitute* "gnome-session/gsm-systemd.c"
               (("#include <systemd/sd-login.h>")
                "#include <elogind/sd-login.h>"))
             ;; Remove uses of the systemd daemon.
             (substitute* "gnome-session/gsm-autostart-app.c"
               (("#ifdef HAVE_SYSTEMD") "#if 0"))
             #t))
         (add-after 'install 'wrap-gnome-session
           (lambda* (#:key inputs outputs #:allow-other-keys)
             ;; Make sure 'gnome-session' finds the 'gsettings' program.
             (let ((glib (assoc-ref inputs "glib:bin"))
                   (out  (assoc-ref outputs "out")))
               (wrap-program (string-append out "/bin/gnome-session")
                 `("PATH" ":" prefix (,(string-append glib "/bin"))))
               #t))))

       #:configure-flags
       '("-Ddocbook=false" ; FIXME: disabled because of docbook validation error
         "-Dman=false" ; FIXME: disabled because of docbook validation error
         "-Dsystemd_journal=false")))
    (build-system meson-build-system)
    (native-inputs
     `(("glib:bin" ,glib "bin") ; for glib-compile-schemas, etc.
       ("pkg-config" ,pkg-config)
       ("intltool" ,intltool)
       ("xsltproc" ,libxslt)
       ("libxml2" ,libxml2) ;for 'XML_CATALOG_FILES'
       ("docbook-xsl" ,docbook-xsl)
       ("docbook-xml" ,docbook-xml)
       ("xmlto" ,xmlto)))
    (inputs
     `(("elogind" ,elogind)
       ("gnome-desktop" ,gnome-desktop)
       ("gsettings-desktop-schemas" ,gsettings-desktop-schemas)
       ("gtk+" ,gtk+)
       ("json-glib" ,json-glib)
       ("libsm" ,libsm)
       ("libxcomposite" ,libxcomposite)
       ("libxtst" ,libxtst)
       ("mesa" ,mesa)
       ("upower" ,upower)
       ("xtrans" ,xtrans)))
    (synopsis "Session manager for GNOME")
    (description
     "This package contains the GNOME session manager, as well as a
configuration program to choose applications starting on login.")
    (home-page "https://wiki.gnome.org/Projects/SessionManagement")
    (license license:gpl2+)))

(define-public gjs
  (package
    (name "gjs")
    (version "1.58.3")
    (source (origin
              (method url-fetch)
              (uri (string-append "mirror://gnome/sources/" name "/"
                                  (version-major+minor version) "/"
                                  name "-" version ".tar.xz"))
              (sha256
               (base32
                "1bkksx362007zs8c31ydygb29spwa5g5kch1ad2grc2sp53wv7ya"))))
    (build-system gnu-build-system)
    (arguments
     '(#:phases
       (modify-phases %standard-phases
         (add-before
          'check 'pre-check
          (lambda _
            ;; The test suite requires a running X server.
            (system "Xvfb :1 &")
            (setenv "DISPLAY" ":1")

            ;; For the missing /etc/machine-id.
            (setenv "DBUS_FATAL_WARNINGS" "0")

            ;; Our mozjs-38 package does not compile the required Intl API
            ;; support for these failing tests.
            (substitute* "installed-tests/js/testLocale.js"
              ((".*toBeDefined.*") "")
              ((".*expect\\(datestr\\).*") ""))
            (substitute* "installed-tests/scripts/testCommandLine.sh"
              (("Valentín") "")
              (("☭") ""))
            #t)))))
    (native-inputs
     `(("glib:bin" ,glib "bin")       ; for glib-compile-resources
       ("pkg-config" ,pkg-config)
       ("xmllint" ,libxml2)
       ;; For testing
       ("dbus-launch" ,dbus)
       ("dconf" ,dconf) ; required to properly store settings
       ("uuidgen" ,util-linux)
       ("xvfb" ,xorg-server-for-tests)))
    (propagated-inputs
     ;; These are all in the Requires.private field of gjs-1.0.pc.
     `(("cairo" ,cairo)
       ("gobject-introspection" ,gobject-introspection)
       ("mozjs" ,mozjs-60)))
    (inputs
     `(("gtk+" ,gtk+)
       ("readline" ,readline)))
    (synopsis "Javascript bindings for GNOME")
    (home-page "https://live.gnome.org/Gjs")
    (description
     "Gjs is a javascript binding for GNOME.  It's mainly based on spidermonkey
javascript engine and the GObject introspection framework.")
    (license license:gpl2+)))

(define-public gedit
  (package
    (name "gedit")
    (version "3.34.1")
    (source (origin
              (method url-fetch)
              (uri (string-append "mirror://gnome/sources/" name "/"
                                  (version-major+minor version) "/"
                                  name "-" version ".tar.xz"))
              (sha256
               (base32
                "1inm50sdfw63by1lf4f1swb59mpyxlly0g5rdg99j5l3357fzygb"))))
    (build-system meson-build-system)
    (arguments
     `(#:glib-or-gtk? #t
       #:configure-flags
       ;; Otherwise, the RUNPATH will lack the final path component.
       (list (string-append "-Dc_link_args=-Wl,-rpath="
                            (assoc-ref %outputs "out") "/lib/gedit"))

       ;; XXX: Generated .h files are sometimes used before being built.
       #:parallel-build? #f

       #:phases
       (modify-phases %standard-phases
         (add-after 'unpack 'skip-gtk-update-icon-cache
           ;; Don't create 'icon-theme.cache'.
           (lambda _
             (substitute* "build-aux/meson/post_install.py"
               (("gtk-update-icon-cache") (which "true")))
             #t))
         (add-after 'unpack 'patch-libgd-fetch
           (lambda* (#:key inputs #:allow-other-keys)
             (let ((libgd (assoc-ref inputs "libgd")))
               ;; Calling git is unnecessary because libgd is fetched as a
               ;; native input to this package.
               (substitute* "meson.build"
                 ((".*git.*") ""))
               (copy-recursively libgd "subprojects/libgd")
               #t)))
         (add-after 'install 'wrap-gedit
           (lambda* (#:key inputs outputs #:allow-other-keys)
             (let ((out               (assoc-ref outputs "out"))
                   (gtksourceview     (assoc-ref inputs "gtksourceview"))
                   (gi-typelib-path   (getenv "GI_TYPELIB_PATH"))
                   (python-path       (getenv "GUIX_PYTHONPATH")))
               (wrap-program (string-append out "/bin/gedit")
                 ;; For plugins.
                 `("GI_TYPELIB_PATH" ":" prefix (,gi-typelib-path))
                 `("GUIX_PYTHONPATH" ":" prefix (,python-path))
                 ;; For language-specs.
                 `("XDG_DATA_DIRS" ":" prefix (,(string-append gtksourceview
                                                               "/share")))))
             #t)))))
    (propagated-inputs
     `(("dconf" ,dconf)))
    (native-inputs
     `(("desktop-file-utils" ,desktop-file-utils) ; for update-desktop-database
       ("intltool" ,intltool)
       ("itstool" ,itstool)
       ("glib:bin" ,glib "bin") ; for glib-mkenums, etc.
       ("gobject-introspection" ,gobject-introspection)
       ("libgd"
        ,(origin
           (method git-fetch)
           (uri (git-reference
                 (url "https://gitlab.gnome.org/GNOME/libgd")
                 (commit "c7c7ff4e05d3fe82854219091cf116cce6b19de0")))
           (file-name (git-file-name "libgd" version))
           (sha256
            (base32 "16yld0ap7qj1n96h4f2sqkjmibg7xx5xwkqxdfzam2nmyfdlrrrs"))))
       ("pkg-config" ,pkg-config)))
    (inputs
     `(("glib" ,glib)
       ("gspell" ,gspell)
       ("gtk+" ,gtk+)
       ("gtksourceview" ,gtksourceview)
       ("libpeas" ,libpeas)
       ("libxml2" ,libxml2)
       ("iso-codes" ,iso-codes)
       ("python-pygobject" ,python-pygobject)
       ("python" ,python)
       ("gsettings-desktop-schemas" ,gsettings-desktop-schemas)
       ("libx11" ,libx11)
       ("vala" ,vala)
       ("adwaita-icon-theme" ,adwaita-icon-theme)
       ("libsoup" ,libsoup)
       ("gnome-desktop" ,gnome-desktop)))
    (home-page "https://wiki.gnome.org/Apps/Gedit")
    (synopsis "GNOME text editor")
    (description "While aiming at simplicity and ease of use, gedit is a
powerful general purpose text editor.")
    (license license:gpl2+)))

(define-public zenity
  (package
    (name "zenity")
    (version "3.32.0")
    (source (origin
              (method url-fetch)
              (uri (string-append "mirror://gnome/sources/zenity/"
                                  (version-major+minor version) "/"
                                  "zenity-" version ".tar.xz"))
              (sha256
               (base32
                "15fdh8xfdhnwcynyh4byx3mrjxbyprqnwxzi7qn3g5wwaqryg1p7"))))
    (build-system gnu-build-system)
    (native-inputs
     `(("gettext" ,gettext-minimal)
       ("itstool" ,itstool)
       ("pkg-config" ,pkg-config)))
    (inputs
     `(("libnotify" ,libnotify)
       ("webkitgtk" ,webkitgtk)))
    (synopsis "Display graphical dialog boxes from shell scripts")
    (home-page "https://www.gnome.org")
    (description
     "Zenity is a rewrite of gdialog, the GNOME port of dialog which allows you
to display dialog boxes from the commandline and shell scripts.")
    (license license:lgpl2.0+)))

(define-public mutter
  (package
    (name "mutter")
    (version "3.34.2")
    (source (origin
              (method url-fetch)
              (uri (string-append "mirror://gnome/sources/" name "/"
                                  (version-major+minor version) "/"
                                  name "-" version ".tar.xz"))
              (sha256
               (base32
                "0b8bz5kvs7rlwvqsg87cf6jhrrj95vgd1l235mjx8rip35ipfvrd"))))
    ;; NOTE: Since version 3.21.x, mutter now bundles and exports forked
    ;; versions of cogl and clutter.  As a result, many of the inputs,
    ;; propagated-inputs, and configure flags used in cogl and clutter are
    ;; needed here as well.
    (build-system meson-build-system)
    (arguments
     '(;; XXX: All mutter tests fail with the following error:
       ;;   Settings schema 'org.gnome.mutter' is not installed
       #:tests? #f
       #:glib-or-gtk? #t
       #:configure-flags
       ;; TODO: Enable profiler when Sysprof is packaged.
       (list "-Dprofiler=false"
             ;; Otherwise, the RUNPATH will lack the final path component.
             (string-append "-Dc_link_args=-Wl,-rpath="
                            (assoc-ref %outputs "out") "/lib:"
                            (assoc-ref %outputs "out") "/lib/mutter-5")

             ;; The following flags are needed for the bundled clutter
             (string-append "-Dxwayland_path="
                            (assoc-ref %build-inputs "xorg-server-xwayland")
                            "/bin/Xwayland")

             ;; the remaining flags are needed for the bundled cogl
             (string-append "-Dopengl_libname="
                            (assoc-ref %build-inputs "mesa")
                            "/lib/libGL.so"))
       #:phases (modify-phases %standard-phases
                  (add-after 'unpack 'fix-build-with-mesa-20
                    (lambda _
                      ;; Mimic upstream commit a444a4c5f58ea516ad for
                      ;; compatibility with Mesa 20.  Remove for 3.36.
                      (substitute* '("src/backends/meta-egl-ext.h"
                                     "src/backends/meta-egl.c"
                                     "src/backends/meta-egl.h")
                        (("#include <EGL/eglext\\.h>" all)
                         (string-append all "\n#include <EGL/eglmesaext.h>")))
                      (substitute* "cogl/cogl/meson.build"
                        (("#include <EGL/eglext\\.h>" all)
                         (string-append all "\\n#include <EGL/eglmesaext.h>")))
                      #t)))))
    (native-inputs
     `(("desktop-file-utils" ,desktop-file-utils) ; for update-desktop-database
       ("glib:bin" ,glib "bin") ; for glib-compile-schemas, etc.
       ("gobject-introspection" ,gobject-introspection)
       ("intltool" ,intltool)
       ("pkg-config" ,pkg-config)
       ("xorg-server" ,xorg-server-for-tests)
       ;; For git build
       ("autoconf" ,autoconf)
       ("automake" ,automake)
       ("libtool" ,libtool)))
    (propagated-inputs
     `(;; libmutter.pc refers to these:
       ("gsettings-desktop-schemas" ,gsettings-desktop-schemas)
       ("gtk+" ,gtk+)
       ;; mutter-clutter-1.0.pc and mutter-cogl-1.0.pc refer to these:
       ("atk" ,atk)
       ("cairo" ,cairo)
       ("gdk-pixbuf" ,gdk-pixbuf)
       ("glib" ,glib)
       ("json-glib" ,json-glib)
       ("libinput" ,libinput)
       ("libx11" ,libx11)
       ("libxcomposite" ,libxcomposite)
       ("libxdamage" ,libxdamage)
       ("libxext" ,libxext)
       ("libxfixes" ,libxfixes)
       ("libxkbcommon" ,libxkbcommon)
       ("libxrandr" ,libxrandr)
       ("mesa" ,mesa)
       ("pango" ,pango)
       ("udev" ,eudev)
       ("xinput" ,xinput)))
    (inputs
     `(("elogind" ,elogind)
       ("gnome-desktop" ,gnome-desktop)
       ("gnome-settings-daemon" ,gnome-settings-daemon)
       ("libcanberra-gtk" ,libcanberra)
       ("libgudev" ,libgudev)
       ("libice" ,libice)
       ("libsm" ,libsm)
       ("libwacom" ,libwacom)
       ("libxkbfile" ,libxkbfile)
       ("libxrandr" ,libxrandr)
       ("libxtst" ,libxtst)
       ("pipewire" ,pipewire)
       ("startup-notification" ,startup-notification)
       ("upower-glib" ,upower)
       ("xkeyboard-config" ,xkeyboard-config)
       ("xorg-server-xwayland" ,xorg-server-xwayland)
       ("zenity" ,zenity)))
    (synopsis "Window and compositing manager")
    (home-page "https://www.gnome.org")
    (description
     "Mutter is a window and compositing manager that displays and manages your
desktop via OpenGL.  Mutter combines a sophisticated display engine using the
Clutter toolkit with solid window-management logic inherited from the Metacity
window manager.")
    (license license:gpl2+)))

(define-public gnome-online-accounts
  (package
    (name "gnome-online-accounts")
    (version "3.36.0")
    (source (origin
              (method url-fetch)
              (uri (string-append "mirror://gnome/sources/" name "/"
                                  (version-major+minor version) "/"
                                  name "-" version ".tar.xz"))
              (sha256
               (base32
                "0bigfi225g1prnxpb9lcc1i7mdcrkplwb05vilc43jik12cn53qw"))))
    (outputs '("out" "lib"))
    (build-system glib-or-gtk-build-system)
    (arguments
     `(#:configure-flags
       (list (string-append "--libdir=" (assoc-ref %outputs "out") "/lib"))
       #:phases
       (modify-phases %standard-phases
         (add-before 'configure 'patch-libgoa-output
           (lambda* (#:key outputs #:allow-other-keys)
             (let ((lib (assoc-ref outputs "lib")))
               (substitute* '("src/goa/Makefile.in" "src/goa/goa-1.0.pc.in")
                 (("@prefix@") lib)
                 (("@exec_prefix@") lib)
                 (("@libdir@") (string-append lib "/lib"))
                 (("@includedir@") (string-append lib "/include"))
                 (("@datadir@") (string-append lib "/share")))
               ;; Make sure gobject-introspection knows about the output
               ;; too (see <https://bugs.gnu.org/36535>).
               (setenv "outputs" "out lib")
               #t))))))
    (native-inputs
     `(("glib:bin" ,glib "bin") ; for glib-compile-schemas, etc.
       ("gobject-introspection" ,gobject-introspection)
       ("intltool" ,intltool)
       ("pkg-config" ,pkg-config)
       ("vala" ,vala)
       ("xsltproc" ,libxslt)))
    (propagated-inputs
     `(("glib" ,glib)           ; required by goa-1.0.pc
       ("gtk+" ,gtk+)))         ; required by goa-backend-1.0.pc
    (inputs
     `(("docbook-xsl" ,docbook-xsl)
       ("json-glib" ,json-glib)
       ("libsecret" ,libsecret)
       ("rest" ,rest)
       ("webkitgtk" ,webkitgtk)))
    (synopsis "Single sign-on framework for GNOME")
    (home-page "https://wiki.gnome.org/Projects/GnomeOnlineAccounts")
    (description
     "GNOME Online Accounts provides interfaces so that applications and
libraries in GNOME can access the user's online accounts.  It has providers for
Google, ownCloud, Facebook, Flickr, Windows Live, Pocket, Foursquare, Microsoft
Exchange, Last.fm, IMAP/SMTP, Jabber, SIP and Kerberos.")
    (license license:lgpl2.0+)))

(define-public evolution-data-server
  (package
    (name "evolution-data-server")
    (version "3.34.2")
    (source (origin
              (method url-fetch)
              (uri (string-append "mirror://gnome/sources/" name "/"
                                  (version-major+minor version) "/"
                                  name "-" version ".tar.xz"))
              (patches (search-patches "evolution-data-server-locales.patch"
                                       "evolution-data-server-libical-compat.patch"
                                       "evolution-data-server-CVE-2020-14928.patch"
                                       "evolution-data-server-CVE-2020-16117.patch"))
              (sha256
               (base32
                "16z85y6hhazcrp5ngw47w4x9r0j8zrj7awv5im58hhp0xs19zf1y"))))
    (build-system cmake-build-system)
    (arguments
     '(#:configure-flags
       (let* ((lib (string-append (assoc-ref %outputs "out") "/lib"))
              (runpaths (map (lambda (s)
                               (string-append lib "/evolution-data-server/" s))
                             '("addressbook-backends" "calendar-backends"
                               "camel-providers" "credential-modules"
                               "registry-modules"))))
         (list "-DENABLE_UOA=OFF"             ;disable Ubuntu Online Accounts support
               "-DENABLE_GOOGLE=OFF"          ;disable Google Contacts support
               "-DENABLE_GOOGLE_AUTH=OFF"     ;disable Google authentication
               "-DENABLE_VALA_BINDINGS=ON"
               (string-append "-DCMAKE_INSTALL_RPATH=" lib ";"
                              (string-append lib "/evolution-data-server;")
                              (string-join runpaths ";"))
               "-DENABLE_INTROSPECTION=ON"))  ;required for Vala bindings
       #:phases
       (modify-phases %standard-phases
         (add-after 'unpack 'disable-failing-tests
           (lambda _
             ;; tests/book-migration/test-migration.c:160:test_fetch_contacts:
             ;; assertion failed (g_slist_length (contacts) == 20): (0 == 20)
             (delete-file-recursively "tests/book-migration")
             (substitute* "tests/CMakeLists.txt"
               (("add_subdirectory\\(book-migration\\)") ""))
             #t))
         (add-after 'unpack 'patch-paths
          (lambda _
            (substitute* '("tests/test-server-utils/e-test-server-utils.c"
                           "tests/libedata-book/data-test-utils.c"
                           "tests/libedata-book/test-book-cache-utils.c"
                           "tests/libedata-cal/test-cal-cache-utils.c")
              (("/bin/rm") (which "rm")))
            #t))
         (add-before 'configure 'dont-override-rpath
           (lambda _
             (substitute* "CMakeLists.txt"
               ;; CMakeLists.txt hard-codes runpath to just the libdir.
               ;; Remove it so the configure flag is respected.
               (("SET\\(CMAKE_INSTALL_RPATH .*") ""))
             #t)))))
    (native-inputs
     `(("glib:bin" ,glib "bin") ; for glib-mkenums, etc.
       ("gobject-introspection" ,gobject-introspection)
       ("gperf" ,gperf)
       ("intltool" ,intltool)
       ("pkg-config" ,pkg-config)
       ("vala" ,vala)
       ("python" ,python-wrapper)))
    (propagated-inputs
     ;; These are all in the Requires field of .pc files.
     `(("gtk+" ,gtk+)
       ("libical" ,libical)
       ("libsecret" ,libsecret)
       ("libsoup" ,libsoup)
       ("nss" ,nss)
       ("sqlite" ,sqlite)))
    (inputs
     `(("bdb" ,bdb)
       ("gcr" ,gcr)
       ("gnome-online-accounts:lib" ,gnome-online-accounts "lib")
       ("json-glib" ,json-glib)
       ("libcanberra" ,libcanberra)
       ("libgweather" ,libgweather)
       ("mit-krb5" ,mit-krb5)
       ("openldap" ,openldap)
       ("webkitgtk" ,webkitgtk)))
    (synopsis "Store address books and calendars")
    (home-page "https://wiki.gnome.org/Apps/Evolution")
    (description
     "This package provides a unified backend for programs that work with
contacts, tasks, and calendar information.  It was originally developed for
Evolution (hence the name), but is now used by other packages as well.")
    (license license:lgpl2.0)))

(define-public caribou
  (package
    (name "caribou")
    (version "0.4.21")
    (source (origin
              (method url-fetch)
              (uri (string-append "mirror://gnome/sources/" name "/"
                                  (version-major+minor version) "/"
                                  name "-" version ".tar.xz"))
              (sha256
               (base32
                "0mfychh1q3dx0b96pjz9a9y112bm9yqyim40yykzxx1hppsdjhww"))))
    (build-system glib-or-gtk-build-system)
    (arguments
     '(#:phases
       (modify-phases %standard-phases
         (add-before
          'build 'pre-build
          (lambda* (#:key outputs #:allow-other-keys)
            (let ((out (assoc-ref outputs "out")))
              ;; Use absolute shared library path in Caribou-1.0.typelib.
              (substitute* "libcaribou/Makefile"
                (("--shared-library=libcaribou.so")
                 (string-append "--shared-library="
                                out "/lib/libcaribou.so")))
              #t)))
         (add-after 'install 'wrap-programs
          (lambda* (#:key outputs #:allow-other-keys)
            (let* ((out (assoc-ref outputs "out"))
                   (python-path (getenv "GUIX_PYTHONPATH"))
                   (gi-typelib-path (getenv "GI_TYPELIB_PATH")))
              (for-each
               (lambda (prog)
                 (wrap-program prog
                   `("GUIX_PYTHONPATH"      ":" prefix (,python-path))
                   `("GI_TYPELIB_PATH" ":" prefix (,gi-typelib-path))))
               (list (string-append out "/bin/caribou-preferences")
                     (string-append out "/libexec/antler-keyboard"))))
            #t)))))
    (native-inputs
     `(("glib:bin" ,glib "bin") ; for glib-compile-schemas, etc.
       ("gobject-introspection" ,gobject-introspection)
       ("intltool" ,intltool)
       ("pkg-config" ,pkg-config)
       ("python" ,python)
       ("vala" ,vala)
       ("xsltproc" ,libxslt)))
    (propagated-inputs
     ;; caribou-1.0.pc refers to all these.
     `(("libgee" ,libgee)
       ("libxklavier" ,libxklavier)
       ("libxtst" ,libxtst)
       ("gtk+" ,gtk+)))
    (inputs
     `(("clutter" ,clutter)
       ("dconf" ,dconf)
       ("gtk+-2" ,gtk+-2)
       ("python-pygobject" ,python-pygobject)))
    (synopsis "Text entry and UI navigation application")
    (home-page "https://wiki.gnome.org/Projects/Caribou")
    (description
     "Caribou is an input assistive technology intended for switch and pointer
users.")
    (license license:lgpl2.1)))

(define-public network-manager
  (package
    (name "network-manager")
    (version "1.24.0")
    (source (origin
              (method url-fetch)
              (uri (string-append "mirror://gnome/sources/NetworkManager/"
                                  (version-major+minor version) "/"
                                  "NetworkManager-" version ".tar.xz"))
              (patches (search-patches "network-manager-plugin-path.patch"))
              (sha256
               (base32
                "06044fl60bjlj7c6rqqfbm5795h61h6yzp7ch392hzcnm46wwhn3"))
              (modules '((guix build utils)))
              (snippet
               '(begin
                  (substitute* "src/devices/wwan/nm-modem-manager.c"
                    (("systemd") "elogind"))
                  #t))))
    (build-system meson-build-system)
    (outputs '("out"
               "doc")) ; 8 MiB of gtk-doc HTML
    (arguments
     `(#:configure-flags
       (let ((out      (assoc-ref %outputs "out"))
             (dhclient (string-append (assoc-ref %build-inputs "isc-dhcp")
                                      "/sbin/dhclient")))
         (list
          ;; Otherwise, the RUNPATH will lack the final 'NetworkManager' path
          ;; component.
          (string-append "-Dc_link_args=-Wl,-rpath="
                         out "/lib:"
                         out "/lib/NetworkManager/" ,version)
          "-Dsystemd_journal=false"
          "-Dsession_tracking=elogind"
          "-Dsuspend_resume=elogind"
          "-Dsystemdsystemunitdir=no"
          "-Dsession_tracking_consolekit=false"
          "-Ddhcpcd=no"
          "-Ddhcpcanon=no"
          "-Dcrypto=gnutls"
          "-Diwd=true"
          "-Dlibaudit=yes"
          "-Dqt=false"
          "-Ddocs=true"
          "--sysconfdir=/etc"
          "--localstatedir=/var"
          (string-append "-Dudev_dir="
                         out "/lib/udev")
          (string-append "-Ddbus_conf_dir="
                         out "/etc/dbus-1/system.d")

          (string-append "-Ddhclient=" dhclient)))
       #:phases
       (modify-phases %standard-phases
         (add-before 'configure 'pre-configure
           (lambda _
             ;; These tests try to test aspects of network-manager's
             ;; functionality within restricted containers, but they don't
             ;; cope with being already in the Guix build jail as that jail
             ;; lacks some features that they would like to proxy over (like
             ;; a /sys mount).
             (substitute* "src/platform/tests/meson.build"
               ((".*test-address-linux.*") "")
               ((".*test-cleanup-linux.*") "")
               ((".*test-link-linux.*") "")
               ((".*test-route-linux.*") ""))
             (substitute* "src/devices/tests/meson.build"
               ((".*test-acd.*") "")
               ((".*test-lldp.*") ""))
             #t))
         (add-after 'unpack 'patch-docbook-xml
           (lambda* (#:key inputs #:allow-other-keys)
             (let ((xmldoc (string-append (assoc-ref inputs "docbook-xml")
                                          "/xml/dtd/docbook")))
               (substitute* (find-files "." ".*\\.(xsl|xml)")
                 (("http://.*/docbookx\\.dtd")
                  (string-append xmldoc "/docbookx.dtd")))
               #t)))
         (add-before 'check 'pre-check
           (lambda _
             ;; For the missing /etc/machine-id.
             (setenv "DBUS_FATAL_WARNINGS" "0")
             #t))
         (add-before 'install 'no-polkit-magic
           ;; Meson ‘magically’ invokes pkexec, which fails (not setuid).
           (lambda _
             (setenv "PKEXEC_UID" "something")
             #t))
         (add-after 'install 'move-doc
           (lambda* (#:key outputs #:allow-other-keys)
             (let ((out (assoc-ref outputs "out"))
                   (doc (assoc-ref outputs "doc")))
               (mkdir-p (string-append doc "/share"))
               (for-each (lambda (directory)
                           (copy-recursively (string-append out directory)
                                             (string-append doc directory))
                           (delete-file-recursively
                            (string-append out directory)))
                         '("/share/doc" "/share/gtk-doc"))
               #t))))))
    (propagated-inputs
     `(("glib" ,glib)))
    (native-inputs
     `(("glib:bin" ,glib "bin")         ; for gdbus-codegen
       ("gtk-doc" ,gtk-doc)
       ("gobject-introspection" ,gobject-introspection)
       ("docbook-xml" ,docbook-xml)
       ("docbook-xsl" ,docbook-xsl)
       ("intltool" ,intltool)
       ("libxslt" ,libxslt)
       ("libxml2" ,libxml2)
       ("pkg-config" ,pkg-config)
       ("vala" ,vala)
       ;; For testing.
       ("python" ,python-wrapper)
       ("python-dbus" ,python-dbus)
       ("python-pygobject" ,python-pygobject)))
    (inputs
     `(("curl" ,curl)
       ("cyrus-sasl" ,cyrus-sasl)
       ("dbus-glib" ,dbus-glib)
       ("dnsmasq" ,dnsmasq)
       ("eudev" ,eudev)
       ("gnutls" ,gnutls)
       ("iptables" ,iptables)
       ("isc-dhcp" ,isc-dhcp)
       ("iwd" ,iwd)                     ; wpa_supplicant alternative
       ("jansson" ,jansson)
       ("libaudit" ,audit)
       ("libgcrypt" ,libgcrypt)
       ("libgudev" ,libgudev)
       ("libndp" ,libndp)
       ("libnl" ,libnl)
       ("libsoup" ,libsoup)
       ("mobile-broadband-provider-info" ,mobile-broadband-provider-info)
       ("modem-manager" ,modem-manager)
       ("newt" ,newt)                       ;for the 'nmtui' console interface
       ("openresolv" ,openresolv)           ; alternative resolv.conf manager
       ("polkit" ,polkit)
       ("ppp" ,ppp)
       ("readline" ,readline)
       ("util-linux" ,util-linux)
       ("elogind" ,elogind)))
    (synopsis "Network connection manager")
    (home-page "https://wiki.gnome.org/Projects/NetworkManager")
    (description
     "NetworkManager is a system network service that manages your network
devices and connections, attempting to keep active network connectivity when
available.  It manages ethernet, WiFi, mobile broadband (WWAN), and PPPoE
devices, and provides VPN integration with a variety of different VPN
services.")
    ;; “This NetworkManager project consists of the daemon, client tools, and
    ;; libnm. libnm is licensed LGPL-2.1+, while the rest is licensed under
    ;; GPL-2.0+.”
    (license (list license:gpl2+
                   license:lgpl2.1+))
    (properties '((upstream-name . "NetworkManager")))))

(define-public network-manager-openvpn
  (package
    (name "network-manager-openvpn")
    (version "1.8.12")
    (source (origin
              (method url-fetch)
              (uri (string-append
                    "mirror://gnome/sources/NetworkManager-openvpn/"
                    (version-major+minor version)
                    "/NetworkManager-openvpn-" version ".tar.xz"))
              (sha256
               (base32
                "062kh4zj7jfbwy4zzcwpq2m457bzbpm3l18s0ysnw3mgia3siz8f"))))
    (build-system gnu-build-system)
    (arguments
     `(#:configure-flags '("--enable-absolute-paths" "--localstatedir=/var")
       #:phases
       (modify-phases %standard-phases
         (add-after 'configure 'patch-path
           (lambda* (#:key inputs outputs #:allow-other-keys #:rest args)
             (let* ((ovpn (string-append (assoc-ref inputs "openvpn")
                                         "/sbin/openvpn"))
                    (modprobe (string-append (assoc-ref inputs "kmod")
                                             "/bin/modprobe"))
                    (pretty-ovpn (string-append "\"" ovpn "\"")))
               (for-each
                (lambda (file)
                  (substitute* file
                    (("\"/usr/local/sbin/openvpn\"") pretty-ovpn)
                    (("\"/usr/sbin/openvpn\"") pretty-ovpn)
                    (("\"/sbin/openvpn\"") pretty-ovpn)
                    (("/sbin/modprobe") modprobe)))
                '("src/nm-openvpn-service.c" "properties/nm-openvpn-editor.c")))
             #t)))))
    (native-inputs
     `(("pkg-config" ,pkg-config)
       ("intltool" ,intltool)))
    (inputs
     `(("gtk+" ,gtk+)
       ("kmod" ,kmod)
       ("openvpn" ,openvpn)
       ("network-manager" ,network-manager)
       ("libnma" ,libnma)
       ("libsecret" ,libsecret)))
    (home-page "https://wiki.gnome.org/Projects/NetworkManager/VPN")
    (synopsis "OpenVPN plug-in for NetworkManager")
    (description
     "This extension of NetworkManager allows it to take care of connections
to virtual private networks (VPNs) via OpenVPN.")
    (license license:gpl2+)
    (properties `((upstream-name . "NetworkManager-openvpn")))))

(define-public network-manager-vpnc
  (package
    (name "network-manager-vpnc")
    (version "1.2.6")
    (source (origin
              (method url-fetch)
              (uri (string-append
                    "mirror://gnome/sources/NetworkManager-vpnc/"
                    (version-major+minor version)
                    "/NetworkManager-vpnc-" version ".tar.xz"))
              (sha256
               (base32
                "1js5lwcsqws4klgypfxl4ikmakv7v7xgddij1fj6b0y0qicx0kyy"))))
    (build-system gnu-build-system)
    (arguments
     `(#:configure-flags '("--enable-absolute-paths"
                           "--localstatedir=/var"
                           ;; libnm-glib has been removed from network-manager
                           ;; 1de8383ad9fdfc8f552117e5d109bdfa7005634b
                           "--with-libnm-glib=no")
       #:phases
       (modify-phases %standard-phases
         (add-after 'configure 'patch-path
           (lambda* (#:key inputs outputs #:allow-other-keys #:rest args)
             (let* ((vpnc (string-append (assoc-ref inputs "vpnc")
                                         "/sbin/vpnc"))
                    (modprobe (string-append (assoc-ref inputs "kmod")
                                             "/bin/modprobe"))
                    (pretty-ovpn (string-append "\"" vpnc "\"")))
               (substitute* "src/nm-vpnc-service.c"
                    (("\"/usr/local/sbin/vpnc\"") pretty-ovpn)
                    (("\"/usr/sbin/vpnc\"") pretty-ovpn)
                    (("\"/sbin/vpnc\"") pretty-ovpn)
                    (("/sbin/modprobe") modprobe)))
             #t)))))
    (native-inputs
     `(("pkg-config" ,pkg-config)
       ("intltool" ,intltool)))
    (inputs
     `(("gtk+" ,gtk+)
       ("kmod" ,kmod)
       ("vpnc" ,vpnc)
       ("network-manager" ,network-manager)
       ("libnma" ,libnma)
       ("libsecret" ,libsecret)))
    (home-page "https://wiki.gnome.org/Projects/NetworkManager/VPN")
    (synopsis "VPNC plug-in for NetworkManager")
    (description
     "Support for configuring virtual private networks based on VPNC.
Compatible with Cisco VPN concentrators configured to use IPsec.")
    (license license:gpl2+)
    (properties `((upstream-name . "NetworkManager-vpnc")))))

(define-public network-manager-openconnect
  (package
    (name "network-manager-openconnect")
    (version "1.2.6")
    (source (origin
              (method url-fetch)
              (uri (string-append
                    "mirror://gnome/sources/NetworkManager-openconnect/"
                    (version-major+minor version)
                    "/NetworkManager-openconnect-" version ".tar.xz"))
              (sha256
               (base32
                "0nlp290nkawc4wqm978n4vhzg3xdqi8kpjjx19l855vab41rh44m"))))
    (build-system gnu-build-system)
    (arguments
     `(#:configure-flags '("--enable-absolute-paths" "--localstatedir=/var")
       #:phases
       (modify-phases %standard-phases
         (add-after 'configure 'patch-path
           (lambda* (#:key inputs outputs #:allow-other-keys #:rest args)
             (let* ((openconnect (string-append (assoc-ref inputs "openconnect")
                                         "/sbin/openconnect"))
                    (modprobe (string-append (assoc-ref inputs "kmod")
                                             "/bin/modprobe"))
                    (pretty-ovpn (string-append "\"" openconnect "\"")))
               (substitute* "src/nm-openconnect-service.c"
                 (("\"/usr(/local)?/s?bin/openconnect\"") pretty-ovpn)
                 (("/sbin/modprobe") modprobe)))
             #t)))))
    (native-inputs
     `(("intltool" ,intltool)
       ("libnma" ,libnma)
       ("pkg-config" ,pkg-config)))
    (inputs
     `(("gcr" ,gcr)
       ("gtk+" ,gtk+)
       ("kmod" ,kmod)
       ("libsecret" ,libsecret)
       ("libxml2" ,libxml2)
       ("lz4" ,lz4)
       ("network-manager" ,network-manager)
       ("openconnect" ,openconnect)))
    (home-page "https://wiki.gnome.org/Projects/NetworkManager/VPN")
    (synopsis "OpenConnect plug-in for NetworkManager")
    (description
     "This extension of NetworkManager allows it to take care of connections
to @acronym{VPNs, virtual private networks} via OpenConnect, an open client for
Cisco's AnyConnect SSL VPN.")
    (license license:gpl2+)
    (properties `((upstream-name . "NetworkManager-openconnect")

                  ;; The 'etc/dbus-1/system.d/nm-openconnect-service.conf'
                  ;; file refers to account "nm-openconnect".  Specify it here
                  ;; so that 'network-manager-service-type' creates it.
                  (user-accounts . ("nm-openconnect"))))))

(define-public mobile-broadband-provider-info
  (package
    (name "mobile-broadband-provider-info")
    (version "20190116")
    (source (origin
              (method url-fetch)
              (uri (string-append
                    "mirror://gnome/sources/"
                    "mobile-broadband-provider-info/" version "/"
                    "mobile-broadband-provider-info-" version ".tar.xz"))
              (sha256
               (base32
                "16y5lc7pfdvai9c8xwb825zc3v46039gghbip13fqslf5gw11fic"))))
    (build-system gnu-build-system)
    (arguments
     `(#:tests? #f))                    ; no tests
    (home-page "https://wiki.gnome.org/Projects/NetworkManager")
    (synopsis "Database of broadband connection configuration")
    (description "Database of broadband connection configuration.")
    (license license:public-domain)))

(define-public network-manager-applet
  (package
    (name "network-manager-applet")
    (version "1.20.0")
    (source (origin
              (method url-fetch)
              (uri (string-append "mirror://gnome/sources/network-manager-applet/"
                                  (version-major+minor version) "/"
                                  "network-manager-applet-" version ".tar.xz"))
              (sha256
               (base32
                "0lsjkbv66hn7acl2pg9h6hz4b700zzv4cjwrwjvy7043blw0bcla"))))
    (build-system meson-build-system)
    (arguments
     '(#:glib-or-gtk? #t
       #:configure-flags
       '("-Dappindicator=yes")))
    (native-inputs
     `(("intltool" ,intltool)
       ("glib:bin" ,glib "bin") ; for glib-compile-resources, etc.
       ("gobject-introspection" ,gobject-introspection)
       ("gtk-doc" ,gtk-doc)
       ("pkg-config" ,pkg-config)))
    (propagated-inputs
     ;; libnm-gtk.pc refers to all these.
     `(("dbus-glib" ,dbus-glib)
       ("gtk+" ,gtk+)
       ("network-manager" ,network-manager)
       ;; nm-applet need by org.gnome.nm-applet.gschema.xml
       ("libnma" ,libnma)))
    (inputs
     `(("gcr" ,gcr)
       ("libappindicator" ,libappindicator)
       ("libgudev" ,libgudev)
       ("libnotify" ,libnotify)
       ("libsecret" ,libsecret)
       ("libselinux" ,libselinux)
       ("jansson" ,jansson) ; for team support
       ("modem-manager" ,modem-manager)))
    (synopsis "Applet for managing network connections")
    (home-page "https://wiki.gnome.org/Projects/NetworkManager")
    (description
     "This package contains a systray applet for NetworkManager.  It displays
the available networks and allows users to easily switch between them.")
    (license license:gpl2+)))

(define-public libxml++
  (package
    (name "libxml++")
    (version "3.0.1")
    (source (origin
              (method url-fetch)
              (uri (string-append "mirror://gnome/sources/" name "/"
                                  (version-major+minor version) "/"
                                  name "-" version ".tar.xz"))
              (sha256
               (base32
                "19kik79fmg61nv0by0a5f9wchrcfjwzvih4v2waw01hqflhqvp0r"))))
    (build-system gnu-build-system)
    ;; libxml++-3.0.pc refers to all these.
    (propagated-inputs
     `(("libxml2" ,libxml2)
       ("glibmm" ,glibmm)))
    (native-inputs
     `(("perl" ,perl)
       ("pkg-config" ,pkg-config)))
    (home-page "http://libxmlplusplus.sourceforge.net/")
    (synopsis "C++ wrapper for XML parser library libxml2")
    (description
     "This package provides a C++ wrapper for the XML parser library
libxml2.")
    (license license:lgpl2.1+)))

(define-public libxml++-2
  (package
    (inherit libxml++)
    (name "libxml++")
    (version "2.40.1")
    (source (origin
              (method url-fetch)
              (uri (string-append "mirror://gnome/sources/" name "/"
                                  (version-major+minor version) "/"
                                  name "-" version ".tar.xz"))
              (sha256
               (base32
                "1sb3akryklvh2v6m6dihdnbpf1lkx441v972q9hlz1sq6bfspm2a"))))))

(define-public gdm
  (package
    (name "gdm")
    (version "3.34.1")
    (source (origin
              (method url-fetch)
              (uri (string-append "mirror://gnome/sources/" name "/"
                                  (version-major+minor version) "/"
                                  name "-" version ".tar.xz"))
              (sha256
               (base32
                "1lyqvcwxhwxklbxn4xjswjzr6fhjix6h28mi9ypn34wdm9bzcpg8"))
              (patches (search-patches "gdm-default-session.patch"))))
    (build-system glib-or-gtk-build-system)
    (arguments
     '(#:configure-flags
       `("--without-plymouth"
         "--disable-systemd-journal"

         ;; Using --with-initial-vt=7 allows GDM to run alongside TTY 1,
         ;; instead of having to replace it (i.e., stopping the mingetty
         ;; service for TTY 1 before starting GDM).
         "--with-initial-vt=7"

         ;; Use '/etc/environment' for locale settings instead of the
         ;; systemd-specific '/etc/locale.conf'.
         "--with-lang-file=/etc/environment"

         ,(string-append "--with-udevdir="
                         (assoc-ref %outputs "out") "/lib/udev")

         "--localstatedir=/var"
         ,(string-append "--with-default-path="
                         (string-join '("/run/setuid-programs"
                                        "/run/current-system/profile/bin"
                                        "/run/current-system/profile/sbin")
                                      ":"))
         ;; Put GDM in bindir so that glib-or-gtk-build-system wraps the
         ;; XDG_DATA_DIRS so that it finds its schemas.
         "--sbindir" ,(string-append (assoc-ref %outputs "out") "/bin"))
       #:phases
       (modify-phases %standard-phases
         (add-before
          'configure 'pre-configure
          (lambda* (#:key inputs outputs #:allow-other-keys)
            ;; We don't have <systemd/sd-daemon.h>.
            (substitute* '("common/gdm-log.c"
                           "daemon/gdm-server.c"
                           "daemon/gdm-session-worker.c"
                           "daemon/gdm-session-worker-job.c")
              (("#include <systemd/sd-daemon\\.h>") ""))
            ;; Use elogind for sd-login.
            (substitute* '("common/gdm-common.c"
                           "daemon/gdm-local-display-factory.c"
                           "daemon/gdm-manager.c"
                           "libgdm/gdm-user-switching.c")
              (("#include <systemd/sd-login\\.h>")
               "#include <elogind/sd-login.h>"))
            ;; Check for elogind.
            (substitute* '("configure")
              (("libsystemd")
               "libelogind"))
            ;; Look for system-installed sessions in
            ;; /run/current-system/profile/share.
            (substitute* '("libgdm/gdm-sessions.c"
                           "daemon/gdm-session.c"
                           "daemon/gdm-display.c"
                           "daemon/gdm-launch-environment.c")
              (("DATADIR \"/x")
               "\"/run/current-system/profile/share/x")
              (("DATADIR \"/wayland")
               "\"/run/current-system/profile/share/wayland")
              (("DATADIR \"/gnome")
               "\"/run/current-system/profile/share/gnome"))
            (let ((propagate '("GDM_CUSTOM_CONF"
                               "GDM_DBUS_DAEMON"
                               "GDM_X_SERVER"
                               "GDM_X_SESSION"
                               ;; XXX: Remove this once GNOME Shell is
                               ;; a dependency of GDM.
                               "XDG_DATA_DIRS")))
              (substitute* "daemon/gdm-session.c"
                (("set_up_session_environment \\(self\\);")
                 (apply string-append
                        "set_up_session_environment (self);\n"
                        (map (lambda (name)
                               (string-append
                                "gdm_session_set_environment_variable "
                                "(self, \"" name "\","
                                "g_getenv (\"" name "\"));\n"))
                             propagate)))))
            ;; Find the configuration file using an environment variable.
            (substitute* '("common/gdm-settings.c")
              (("GDM_CUSTOM_CONF")
               (string-append "(g_getenv(\"GDM_CUSTOM_CONF\") != NULL"
                              " ? g_getenv(\"GDM_CUSTOM_CONF\")"
                              " : GDM_CUSTOM_CONF)")))
            ;; Use service-supplied path to X.
            (substitute* '("daemon/gdm-server.c")
              (("\\(X_SERVER X_SERVER_ARG_FORMAT")
               "(\"%s\" X_SERVER_ARG_FORMAT, g_getenv (\"GDM_X_SERVER\")"))
            (substitute* '("daemon/gdm-wayland-session.c"
                           "daemon/gdm-x-session.c")
              (("\"dbus-daemon\"")
               "g_getenv (\"GDM_DBUS_DAEMON\")")
              (("X_SERVER")
               "g_getenv (\"GDM_X_SERVER\")")
              (("GDMCONFDIR \"/Xsession\"")
               "g_getenv (\"GDM_X_SESSION\")"))
            ;; Use an absolute path for GNOME Session.
            (substitute* "daemon/gdm-launch-environment.c"
              (("\"gnome-session\"")
               (string-append "\"" (assoc-ref inputs "gnome-session")
                              "/bin/gnome-session\"")))
            ;; Do not automatically select the placeholder session.
            (substitute* "daemon/gdm-session.c"
              (("!g_str_has_suffix [(]base_name, \"\\.desktop\"[)]")
               (string-append "!g_str_has_suffix (base_name, \".desktop\") || "
                              "(g_strcmp0(search_dirs[i], \""
                              (assoc-ref outputs "out") "/share/gdm/BuiltInSessions/"
                              "\") == 0 && "
                              "g_strcmp0(base_name, \"fail.desktop\") == 0)"))
              (("g_error [(]\"GdmSession: no session desktop files installed, aborting\\.\\.\\.\"[)];")
               "{ self->fallback_session_name = g_strdup(\"fail\"); goto out; }"))
            #t))
         ;; GDM requires that there be at least one desktop entry
         ;; file.  This phase installs a hidden one that simply
         ;; fails.  This enables users to use GDM with a
         ;; '~/.xsession' script with no other desktop entry files.
         ;; See <https://bugs.gnu.org/35068>.
         (add-after 'install 'install-placeholder-desktop-entry
           (lambda* (#:key inputs outputs #:allow-other-keys)
             (let* ((out (assoc-ref outputs "out"))
                    (sessions (string-append out "/share/gdm/BuiltInSessions"))
                    (fail (string-append sessions "/fail.desktop")))
               (mkdir-p sessions)
               (with-output-to-file fail
                 (lambda ()
                   (for-each
                    display
                    '("[Desktop Entry]\n"
                      "Encoding=UTF-8\n"
                      "Type=Application\n"
                      "Name=Fail\n"
                      "Comment=This session fails immediately.\n"
                      "NoDisplay=true\n"
                      "Exec=false\n"))))
               #t)))
         ;; GDM needs GNOME Session to run these applications.  We link
         ;; their autostart files in `share/gdm/greeter/autostart'
         ;; because GDM explicitly tells GNOME Session to look there.
         ;;
         ;; XXX: GNOME Shell should be linked here too, but currently
         ;; GNOME Shell depends on GDM.
         (add-after 'install 'link-autostart-files
           (lambda* (#:key inputs outputs #:allow-other-keys)
             (let* ((out (assoc-ref outputs "out"))
                    (autostart (string-append out "/share/gdm/"
                                              "greeter/autostart"))
                    (settings (assoc-ref inputs "gnome-settings-daemon")))
               (mkdir-p autostart)
               (with-directory-excursion autostart
                 (for-each (lambda (desktop)
                             (symlink desktop (basename desktop)))
                           (find-files (string-append settings "/etc/xdg"))))
               #t))))))
    (native-inputs
     `(("dconf" ,dconf)
       ("glib:bin" ,glib "bin") ; for glib-compile-schemas, etc.
       ("gobject-introspection" ,gobject-introspection)
       ("intltool" ,intltool)
       ("itstool" ,itstool)
       ("pkg-config" ,pkg-config)
       ("xmllint" ,libxml2)))
    (inputs
     `(("accountsservice" ,accountsservice)
       ("check" ,check-0.14)            ;for testing
       ("elogind" ,elogind)
       ("gnome-session" ,gnome-session)
       ("gnome-settings-daemon" ,gnome-settings-daemon)
       ("gtk+" ,gtk+)
       ("iso-codes" ,iso-codes)
       ("libcanberra" ,libcanberra)
       ("linux-pam" ,linux-pam)))
    (synopsis "Display manager for GNOME")
    (home-page "https://wiki.gnome.org/Projects/GDM/")
    (description
     "GNOME Display Manager is a system service that is responsible for
providing graphical log-ins and managing local and remote displays.")
    (license license:gpl2+)))

(define-public libgtop
  (package
    (name "libgtop")
    (version "2.40.0")
    (source (origin
              (method url-fetch)
              (uri (string-append "mirror://gnome/sources/libgtop/"
                                  (version-major+minor version) "/"
                                  "libgtop-" version ".tar.xz"))
              (sha256
               (base32
                "1m6jbqk8maa52gxrf223442fr5bvvxgb7ham6v039i3r1i62gwvq"))))
    (build-system gnu-build-system)
    (native-inputs
     `(("gobject-introspection" ,gobject-introspection)
       ("intltool" ,intltool)
       ("perl" ,perl)
       ("pkg-config" ,pkg-config)))
    (propagated-inputs
     `(("glib" ,glib))) ; required by libgtop-2.0.pc
    (synopsis "Portable system access library")
    (home-page "https://www.gnome.org/")
    (description
     "LibGTop is a library to get system specific data such as CPU and memory
usage and information about running processes.")
    (license license:gpl2+)))

(define-public gnome-bluetooth
  (package
    (name "gnome-bluetooth")
    (version "3.34.2")
    (source (origin
              (method url-fetch)
              (uri (string-append "mirror://gnome/sources/" name "/"
                                  (version-major+minor version) "/"
                                  name "-" version ".tar.xz"))
              (sha256
               (base32
                "0lmjvb49vgr4jjplrisv6pi29jsn1q42715i6c5a0p9ad3gawyyv"))))
    (build-system meson-build-system)
    (native-inputs
     `(("glib:bin" ,glib "bin") ; for gdbus-codegen, etc.
       ("gtk+" ,gtk+ "bin") ; gtk-update-icon-cache
       ("gobject-introspection" ,gobject-introspection)
       ("intltool" ,intltool)
       ("pkg-config" ,pkg-config)
       ("xmllint" ,libxml2)))
    (propagated-inputs
     ;; gnome-bluetooth-1.0.pc refers to all these.
     `(("glib" ,glib)
       ("gtk+" ,gtk+)))
    (inputs
     `(("eudev" ,eudev)
       ("libcanberra" ,libcanberra)
       ("libnotify" ,libnotify)))
    (synopsis "GNOME Bluetooth subsystem")
    (home-page "https://wiki.gnome.org/Projects/GnomeBluetooth")
    (description
     "This package contains tools for managing and manipulating Bluetooth
devices using the GNOME desktop.")
    (license license:lgpl2.1+)))

(define-public gnome-control-center
  (package
    (name "gnome-control-center")
    (version "3.34.2")
    (source (origin
              (method url-fetch)
              (uri (string-append "mirror://gnome/sources/" name "/"
                                  (version-major+minor version) "/"
                                  name "-" version ".tar.xz"))
              (sha256
               (base32
                "054igagvmyzpaa5nwzz98gv7bk7l5dwp6g813707132si3szlpx8"))))
    (build-system meson-build-system)
    (arguments
     '(#:glib-or-gtk? #t
       #:configure-flags
       (list "-Dcheese=false"
             (string-append "-Dgnome_session_libexecdir="
                            (assoc-ref %build-inputs "gnome-session")
                            "/libexec"))
       #:phases
       (modify-phases %standard-phases
         (add-before 'configure 'patch-paths
           (lambda* (#:key inputs #:allow-other-keys)
             (let ((libc   (assoc-ref inputs "libc"))
                   (tzdata (assoc-ref inputs "tzdata"))
                   (libgnomekbd (assoc-ref inputs "libgnomekbd"))
                   (nm-applet   (assoc-ref inputs "network-manager-applet"))
                   (gnome-desktop (assoc-ref inputs "gnome-desktop")))
               (substitute* "panels/datetime/tz.h"
                 (("/usr/share/zoneinfo/zone.tab")
                  (string-append tzdata "/share/zoneinfo/zone.tab")))
               (substitute* "tests/datetime/test-endianess.c"
                 (("/usr/share/locale")
                  (string-append libc "/share/locale")))
               (substitute* "panels/region/cc-region-panel.c"
                 (("\"gkbd-keyboard-display")
                  (string-append "\"" libgnomekbd
                                 "/bin/gkbd-keyboard-display")))
               (substitute* '("panels/network/net-device-wifi.c"
                              "panels/network/net-device.c"
                              "panels/network/connection-editor/net-connection-editor.c")
                 (("\"nm-connection-editor")
                  (string-append "\"" nm-applet
                                 "/bin/nm-connection-editor")))
               (substitute* '("panels/user-accounts/run-passwd.c")
                 (("/usr/bin/passwd")
                  "/run/setuid-programs/passwd"))
               (substitute* "panels/info/cc-info-overview-panel.c"
                 (("DATADIR \"/gnome/gnome-version.xml\"")
                  (string-append "\"" gnome-desktop
                                 "/share/gnome/gnome-version.xml\"")))
               #t)))
         (add-after 'unpack 'skip-gtk-update-icon-cache
           ;; Don't create 'icon-theme.cache'.
           (lambda _
             (substitute* "build-aux/meson/meson_post_install.py"
               (("gtk-update-icon-cache") (which "true")))
             #t)))))
    (native-inputs
     `(("glib:bin" ,glib "bin") ; for glib-mkenums, etc.
       ("intltool" ,intltool)
       ("pkg-config" ,pkg-config)
       ("xsltproc" ,libxslt)
       ;; For tests
       ("hicolor-icon-theme" ,hicolor-icon-theme)
       ("python-dbusmock" ,python-dbusmock)
       ("xorg-server" ,xorg-server-for-tests)))
    (inputs
     `(("accountsservice" ,accountsservice)
       ("clutter-gtk" ,clutter-gtk)
       ("colord-gtk" ,colord-gtk)
       ("cups" ,cups)
       ("dconf" ,dconf)
       ("docbook-xsl" ,docbook-xsl)
       ("gdk-pixbuf" ,gdk-pixbuf) ; for loading SVG files
       ("gnome-bluetooth" ,gnome-bluetooth)
       ("gnome-desktop" ,gnome-desktop)
       ("gnome-online-accounts" ,gnome-online-accounts)
       ("gnome-online-accounts:lib" ,gnome-online-accounts "lib")
       ("gnome-session" ,gnome-session)
       ("gnome-settings-daemon" ,gnome-settings-daemon)
       ("grilo" ,grilo)
       ("gsound" ,gsound)
       ("ibus" ,ibus)
       ("libcanberra" ,libcanberra)
       ("libgnomekbd" ,libgnomekbd)
       ("libgudev" ,libgudev)
       ("libgtop" ,libgtop)
       ("libnma" ,libnma)
       ("libpwquality" ,libpwquality)
       ("libsecret" ,libsecret)
       ("libsoup" ,libsoup)
       ("libxml2" ,libxml2)
       ("libwacom" ,libwacom)
       ("mesa" ,mesa)
       ("mit-krb5" ,mit-krb5)
       ("modem-manager" ,modem-manager)
       ("network-manager-applet" ,network-manager-applet)
       ("polkit" ,polkit)
       ("pulseaudio" ,pulseaudio)
       ("smbclient" ,samba)
       ("tzdata" ,tzdata)
       ("udisks" ,udisks)
       ("upower" ,upower)))
    (synopsis "Utilities to configure the GNOME desktop")
    (home-page "https://www.gnome.org/")
    (description
     "This package contains configuration applets for the GNOME desktop,
allowing to set accessibility configuration, desktop fonts, keyboard and mouse
properties, sound setup, desktop theme and background, user interface
properties, screen resolution, and other GNOME parameters.")
    (license license:gpl2+)))

(define-public gnome-shell
  (package
    (name "gnome-shell")
    (version "3.34.5")
    (source (origin
              (method url-fetch)
              (uri (string-append "mirror://gnome/sources/" name "/"
                                  (version-major+minor version) "/"
                                  name "-" version ".tar.xz"))
              (sha256
               (base32
                "0l3mdn7g2c22mdhrqkxvvc1pk2w0v32f2v4a6n1phvaalwcg75nj"))
              (patches (search-patches "gnome-shell-CVE-2020-17489.patch"
                                       "gnome-shell-theme.patch"
                                       "gnome-shell-disable-test.patch"))
              (modules '((guix build utils)))
              (snippet
               #~(begin
                   ;; Copy images for use on the GDM log-in screen.
                   (copy-file #$(file-append %artwork-repository
                                             "/slim/0.x/background.png")
                              "data/theme/guix-background.png")
                   (copy-file #$(file-append %artwork-repository
                                             "/logo/Guix-horizontal-white.svg")
                              "data/theme/guix-logo.svg")
                   #t))))
    (build-system meson-build-system)
    (arguments
     `(#:glib-or-gtk? #t
       #:disallowed-references ((,glib "bin")
                                ,inkscape ,libxslt
                                ,ruby-sass)
       #:configure-flags
       (list "-Dsystemd=false"
             ;; Otherwise, the RUNPATH will lack the final path component.
             (string-append "-Dc_link_args=-Wl,-rpath="
                            (assoc-ref %outputs "out")
                            "/lib/gnome-shell"))

       #:modules ((guix build meson-build-system)
                  (guix build utils)
                  (srfi srfi-1))

       #:phases
       (modify-phases %standard-phases
         (add-after 'unpack 'fix-keysdir
           (lambda* (#:key outputs #:allow-other-keys)
             (let* ((out     (assoc-ref outputs "out"))
                    (keysdir (string-append
                              out "/share/gnome-control-center/keybindings")))
               (substitute* "meson.build"
                 (("keysdir =.*")
                  (string-append "keysdir = '" keysdir "'\n")))
               #t)))
         (add-before 'configure 'convert-logo-to-png
           (lambda* (#:key inputs #:allow-other-keys)
             ;; Convert the logo from SVG to PNG.
             (invoke "inkscape" "--export-png=data/theme/guix-logo.png"
                     "data/theme/guix-logo.svg")))
         (add-before 'configure 'record-absolute-file-names
           (lambda* (#:key inputs #:allow-other-keys)
             (substitute* "js/misc/ibusManager.js"
               (("'ibus-daemon'")
                (string-append "'" (assoc-ref inputs "ibus")
                               "/bin/ibus-daemon'")))
             (substitute* "js/ui/status/keyboard.js"
               (("'gkbd-keyboard-display'")
                (string-append "'" (assoc-ref inputs "libgnomekbd")
                               "/bin/gkbd-keyboard-display'")))
             #t))
         (add-before 'check 'pre-check
           (lambda* (#:key inputs #:allow-other-keys)
             ;; Tests require a running X server.
             (system "Xvfb :1 &")
             (setenv "DISPLAY" ":1")
             #t))
         (add-after 'install 'wrap-programs
           (lambda* (#:key inputs outputs #:allow-other-keys)
             (let ((out              (assoc-ref outputs "out"))
                   (gi-typelib-path  (getenv "GI_TYPELIB_PATH"))
                   (python-path      (getenv "GUIX_PYTHONPATH")))
               (wrap-program (string-append out "/bin/gnome-shell")
                 `("GI_TYPELIB_PATH" ":" prefix (,gi-typelib-path))
                 ;; FIXME: gnome-shell loads these libraries with unqualified
                 ;; names only, so they need to be on LD_LIBRARY_PATH.  The
                 ;; alternative might be to patch gnome-shell.
                 `("LD_LIBRARY_PATH" ":" prefix
                   ,(map (lambda (pkg)
                           (string-append (assoc-ref inputs pkg) "/lib"))
                         '("gdk-pixbuf"
                           "gnome-bluetooth" "librsvg" "libgweather"))))
               (for-each
                (lambda (prog)
                  (wrap-program (string-append out "/bin/" prog)
                    `("GUIX_PYTHONPATH"      ":" prefix (,python-path))
                    `("GI_TYPELIB_PATH" ":" prefix (,gi-typelib-path))))
                '("gnome-shell-extension-tool" "gnome-shell-perf-tool"))
               #t)))
         (replace 'glib-or-gtk-wrap
           (let ((wrap (assoc-ref %standard-phases 'glib-or-gtk-wrap)))
             (lambda* (#:key inputs outputs #:allow-other-keys #:rest rest)
               ;; By default Inkscape et al. would end up in the XDG_DATA_DIRS
               ;; settings of the wrappers created by the 'glib-or-gtk-wrap'
               ;; phase.  Fix that since we don't need these.
               (wrap #:inputs (fold alist-delete inputs
                                    '("inkscape" "intltool" "glib:bin"))
                     #:outputs outputs)))))))
    (native-inputs
     `(("asciidoc" ,asciidoc)
       ("glib:bin" ,glib "bin") ; for glib-compile-schemas, etc.
       ("desktop-file-utils" ,desktop-file-utils) ; for update-desktop-database
       ("gobject-introspection" ,gobject-introspection)
       ("inkscape" ,inkscape)
       ("intltool" ,intltool)
       ("pkg-config" ,pkg-config)
       ("python" ,python)
       ("ruby-sass" ,ruby-sass)
       ("sassc" ,sassc)
       ("xsltproc" ,libxslt)
       ;; For tests
       ("xorg-server" ,xorg-server-for-tests)))
    (inputs
     `(("accountsservice" ,accountsservice)
       ("caribou" ,caribou)
       ("docbook-xsl" ,docbook-xsl)
       ("evolution-data-server" ,evolution-data-server)
       ("gcr" ,gcr)
       ("gdm" ,gdm)
       ("gdk-pixbuf" ,gdk-pixbuf+svg)
       ("gjs" ,gjs)
       ("gnome-autoar" ,gnome-autoar)
       ("gnome-bluetooth" ,gnome-bluetooth)
       ("gnome-desktop" ,gnome-desktop)
       ("gnome-settings-daemon" ,gnome-settings-daemon)
       ("gst-plugins-base" ,gst-plugins-base)
       ("ibus" ,ibus)
       ("libcanberra" ,libcanberra)
       ("libcroco" ,libcroco)
       ("libgnomekbd" ,libgnomekbd)               ;for gkbd-keyboard-display
       ("libgweather" ,libgweather)
       ("libnma" ,libnma)
       ("libsoup" ,libsoup)
       ("mesa-headers" ,mesa-headers)
       ("mutter" ,mutter)
       ("network-manager-applet" ,network-manager-applet)
       ("polkit" ,polkit)
       ("pulseaudio" ,pulseaudio)
       ("python-pygobject" ,python-pygobject)
       ("startup-notification" ,startup-notification)
       ("telepathy-logger" ,telepathy-logger)
       ("upower" ,upower)
       ;; XXX: These requirements were added in 3.24, but no mention in NEWS.
       ;; Missing propagation? See also: <https://bugs.gnu.org/27264>
       ("librsvg" ,librsvg)
       ("geoclue" ,geoclue)))
    ;; CVE-2019-3820 was fixed before GNOME 3.34 was released, in upstream
    ;; commit f0a7395b3006360905ccdc642982f9fc67378927.
    (properties '((lint-hidden-cve . ("CVE-2019-3820"))))
    (synopsis "Desktop shell for GNOME")
    (home-page "https://wiki.gnome.org/Projects/GnomeShell")
    (description
     "GNOME Shell provides core user interface functions for the GNOME desktop,
like switching to windows and launching applications.")
    (license license:gpl2+)))

(define-public gtk-vnc
  (package
    (name "gtk-vnc")
    (version "1.0.0")
    (source
     (origin
       (method url-fetch)
       (uri
        (string-append "mirror://gnome/sources/" name "/"
                       (version-major+minor version) "/"
                       name "-" version ".tar.xz"))
       (sha256
        (base32 "1060ws037v556rx1qhfrcg02859rscksrzr8fq11himdg4d1y6m8"))))
    (build-system meson-build-system)
    (arguments
     `(#:glib-or-gtk? #t))   ; To wrap binaries and/or compile schemas
    (native-inputs
     `(("gjs" ,gjs)
       ("glib:bin" ,glib "bin")
       ("gobject-introspection" ,gobject-introspection)
       ("intltool" ,intltool)
       ("node" ,node)
       ("perl" ,perl)
       ("pkg-config" ,pkg-config)
       ("python" ,python-wrapper)
       ("vala" ,vala)))
    (inputs
     `(("cairo" ,cairo)
       ("gdk-pixbuf" ,gdk-pixbuf+svg)
       ("glib" ,glib)
       ("gnutls" ,gnutls)
       ("libgcrypt" ,libgcrypt)
       ("libsasl" ,cyrus-sasl)
       ("pulseaudio" ,pulseaudio)
       ("x11" ,libx11)
       ("zlib" ,zlib)))
    (propagated-inputs
     `(("gtk+" ,gtk+)))
    (synopsis "VNC client viewer widget for GTK+")
    (description "GTK-VNC is a project providing client side APIs for the RFB
protocol / VNC remote desktop technology.  It is built using coroutines allowing
it to be completely asynchronous while remaining single threaded.  It provides a
core C library, and bindings for Python (PyGTK).")
    (home-page "https://wiki.gnome.org/Projects/gtk-vnc")
    (license license:lgpl2.1+)))

(define-public gnome-autoar
  (package
    (name "gnome-autoar")
    (version "0.3.1")
    (source (origin
              (method url-fetch)
              (uri (string-append "mirror://gnome/sources/" name "/"
                                  (version-major+minor version) "/"
                                  name "-" version ".tar.xz"))
              (sha256
               (base32
                "1y6hh5dldhdq7mpbmd571zl0yadfackvifhnxvykkqqddwz72y0f"))))
    (build-system glib-or-gtk-build-system)
    (native-inputs
     `(("gobject-introspection" ,gobject-introspection)
       ("pkg-config" ,pkg-config)))
    (propagated-inputs
     `(("libarchive" ,libarchive)))  ; Required by gnome-autoar-0.pc
    (inputs
     `(("gtk+" ,gtk+)))
    (synopsis "Archives integration support for GNOME")
    (home-page "https://git.gnome.org/browse/gnome-autoar/")
    (description
     "GNOME Autoar is a library which makes creating and extracting archives
easy, safe, and automatic.")
    (license license:lgpl2.1+)))

(define-public tracker
  (package
    (name "tracker")
    (version "2.3.5")
    (source (origin
              (method url-fetch)
              (uri (string-append "mirror://gnome/sources/tracker/"
                                  (version-major+minor version) "/"
                                  "tracker-" version ".tar.xz"))
              (sha256
               (base32
                "1ixxyqjlv7pnl4j8g6b72fkbjvzfspza8y71ppkncry8i6xkr223"))))
    (build-system meson-build-system)
    (arguments
     `(#:glib-or-gtk? #t
       #:configure-flags
       ;; Otherwise, the RUNPATH will lack the final path component.
       (list (string-append "-Dc_link_args=-Wl,-rpath="
                            (assoc-ref %outputs "out") "/lib:"
                            (assoc-ref %outputs "out") "/lib/tracker-2.0"))
       #:phases
       (modify-phases %standard-phases
         (add-before 'check 'pre-check
           (lambda _
             ;; Some tests expect to write to $HOME.
             (setenv "HOME" "/tmp")
             #t)))))
    (native-inputs
     `(("glib:bin" ,glib "bin")
       ("gobject-introspection" ,gobject-introspection)
       ("python-pygobject" ,python-pygobject)
       ("intltool" ,intltool)
       ("pkg-config" ,pkg-config)
       ("vala" ,vala)))
    (inputs
     `(("dbus" ,dbus)
       ("sqlite" ,sqlite)
       ("libxml2" ,libxml2)
       ("icu4c" ,icu4c)                 ; libunistring gets miner-miner-fs test to fail.
       ("json-glib" ,json-glib)
       ("libsoup" ,libsoup)))
    (synopsis "Metadata database, indexer and search tool")
    (home-page "https://wiki.gnome.org/Projects/Tracker")
    (description
     "Tracker is a search engine and triplestore for desktop, embedded and mobile.

It is a middleware component aimed at desktop application developers who want
their apps to browse and search user content.  It's not designed to be used
directly by desktop users, but it provides a commandline tool named
@command{tracker} for the adventurous.

Tracker allows your application to instantly perform full-text searches across
all documents.  This feature is used by the @{emph{search} bar in GNOME Files, for
example.  This is achieved by indexing the user's home directory in the
background.

Tracker also allows your application to query and list content that the user
has stored.  For example, GNOME Music displays all the music files that are
found by Tracker.  This means that GNOME Music doesn't need to maintain a
database of its own.

If you need to go beyond simple searches, Tracker is also a linked data
endpoint and it understands SPARQL. ")
    ;; https://gitlab.gnome.org/GNOME/tracker/-/blob/master/COPYING:
    ;; src/libtracker-*/* and src/tracker-extract/* are covered by lgpl2.1+,
    ;; libstemmer is bsd-3 and the rest is gpl2+.
    (license (list license:gpl2+
                   license:bsd-3
                   license:lgpl2.1+))))

(define-public tracker-miners
  (package
    (name "tracker-miners")
    (version "2.3.4")
    (source (origin
              (method url-fetch)
              (uri (string-append "mirror://gnome/sources/tracker-miners/"
                                  (version-major+minor version)
                                  "/tracker-miners-" version ".tar.xz"))
              (sha256
               (base32
                "10wy8d8ski52k809p7s6lbw72qmg05bbmhnl00vx4qrbzqyxvc0b"))))
    (build-system meson-build-system)
    (arguments
     `(#:glib-or-gtk? #t
       #:configure-flags
       (list "-Dminer_rss=false" ; libgrss is required.
             ;; Ensure the RUNPATH contains all installed library locations.
             (string-append "-Dc_link_args=-Wl,-rpath="
                            (assoc-ref %outputs "out")
                            "/lib/tracker-miners-2.0")
             ;; TODO: Enable functional tests. Currently, the following error
             ;; appears:
             ;; Exception: The functional tests require DConf to be the default
             ;; GSettings backend. Got GKeyfileSettingsBackend instead.
             "-Dfunctional_tests=false")))
    (native-inputs
     `(("dbus" ,dbus)
       ("intltool" ,intltool)
       ("glib:bin" ,glib "bin")
       ("gobject-introspection" ,gobject-introspection)
       ("pkg-config" ,pkg-config)
       ("python-pygobject" ,python-pygobject)))
    (inputs
     `(("exempi" ,exempi)
       ("ffmpeg" ,ffmpeg)
       ("flac" ,flac)
       ("giflib" ,giflib)
       ("glib" ,glib)
       ("gstreamer" ,gstreamer)
       ("icu4c" ,icu4c)
       ("libcue" ,libcue)
       ("libexif" ,libexif)
       ("libgsf" ,libgsf)
       ("libgxps" ,libgxps)
       ("libiptcdata" ,libiptcdata)
       ("libjpeg" ,libjpeg-turbo)
       ("libosinfo" ,libosinfo)
       ("libpng" ,libpng)
       ("libseccomp" ,libseccomp)
       ("libtiff" ,libtiff)
       ("libvorbis" ,libvorbis)
       ("libxml2" ,libxml2)
       ("poppler" ,poppler)
       ("taglib" ,taglib)
       ("totem-pl-parser" ,totem-pl-parser)
       ("tracker" ,tracker)
       ("upower" ,upower)
       ("zlib" ,zlib)))
    (synopsis "Metadata database, indexer and search tool")
    (home-page "https://wiki.gnome.org/Projects/Tracker")
    (description
     "Tracker is an advanced framework for first class objects with associated
metadata and tags.  It provides a one stop solution for all metadata, tags,
shared object databases, search tools and indexing.")
    ;; src/libtracker-*/* and src/tracker-extract/* are covered by lgpl2.1+,
    ;; src/gvdb/* are covered by lgpl2.0+, and the rest is gpl2+.
    (license (list license:gpl2+
                   license:lgpl2.1+
                   license:lgpl2.0+))))

(define-public nautilus
  (package
    (name "nautilus")
    (version "3.34.2")
    (source (origin
              (method url-fetch)
              (uri (string-append "mirror://gnome/sources/" name "/"
                                  (version-major+minor version) "/"
                                  name "-" version ".tar.xz"))
              (sha256
               (base32
                "19zqwq4qyyncc5wq3xls0f7rsavnw741k336p2h7kx35p4kf41mv"))))
    (build-system meson-build-system)
    (arguments
     '(#:glib-or-gtk? #t
       #:phases
       (modify-phases %standard-phases
         (add-after 'unpack 'skip-gtk-update-icon-cache
           ;; Don't create 'icon-theme.cache'.
           (lambda _
             (substitute* "build-aux/meson/postinstall.py"
               (("gtk-update-icon-cache") "true"))
             #t)))
       ;; XXX: FAIL: check-nautilus
       ;;   Settings schema 'org.gnome.nautilus.preferences' is not installed
       #:tests? #f))
    (native-inputs
     `(("desktop-file-utils" ,desktop-file-utils) ; for update-desktop-database
       ("glib:bin" ,glib "bin")         ; for glib-mkenums, etc.
       ("gobject-introspection" ,gobject-introspection)
       ("intltool" ,intltool)
       ("pkg-config" ,pkg-config)))
    (inputs
     `(("dconf" ,dconf)
       ("gexiv2" ,gexiv2)
       ("gvfs" ,gvfs)
       ("exempi" ,exempi)
       ("gnome-desktop" ,gnome-desktop)
       ("gnome-autoar" ,gnome-autoar)
       ("gst-plugins-base" ,gst-plugins-base)
       ("libseccomp" ,libseccomp)
       ("libselinux" ,libselinux)
       ("tracker" ,tracker)
       ("tracker-miners" ,tracker-miners)
       ;; XXX: gtk+ is required by libnautilus-extension.pc
       ;;
       ;; Don't propagate it to reduces "profile pollution" of the 'gnome' meta
       ;; package.  See:
       ;; <http://lists.gnu.org/archive/html/guix-devel/2016-03/msg00283.html>.
       ("gtk+" ,gtk+)
       ("libexif" ,libexif)
       ("libxml2" ,libxml2)))
    (synopsis "File manager for GNOME")
    (home-page "https://wiki.gnome.org/Apps/Nautilus")
    (description
     "Nautilus (Files) is a file manager designed to fit the GNOME desktop
design and behaviour, giving the user a simple way to navigate and manage its
files.")
    (license license:gpl2+)))

(define-public baobab
  (package
    (name "baobab")
    (version "3.38.0")
    (source (origin
              (method url-fetch)
              (uri (string-append
                    "mirror://gnome/sources/" name "/"
                    (version-major+minor version) "/"
                    name "-" version ".tar.xz"))
              (sha256
               (base32
                "0ac3fbl15l836yvgw724q4whbkws9v4b6l2xy6bnp0b0g0a6i104"))))
    (build-system meson-build-system)
    (arguments
     '(#:glib-or-gtk? #t))
    (native-inputs
     `(("intltool" ,intltool)
       ("pkg-config" ,pkg-config)
       ("desktop-file-utils" ,desktop-file-utils) ; for update-desktop-database
       ("gtk+-bin" ,gtk+ "bin") ; for gtk-update-icon-cache
       ("itstool" ,itstool)
       ("xmllint" ,libxml2)
       ("glib" ,glib "bin")
       ("vala" ,vala)))
    (inputs
     `(("gtk+" ,gtk+)))
    (synopsis "Disk usage analyzer for GNOME")
    (description
     "Baobab (Disk Usage Analyzer) is a graphical application to analyse disk
usage in the GNOME desktop environment.  It can easily scan device volumes or
a specific user-requested directory branch (local or remote).  Once the scan
is complete it provides a graphical representation of each selected folder.")
    (home-page "https://wiki.gnome.org/Apps/Baobab")
    (license license:gpl2+)))

(define-public gnome-backgrounds
  (package
    (name "gnome-backgrounds")
    (version "3.34.0")
    (source
     (origin
       (method url-fetch)
       (uri (string-append "mirror://gnome/sources/" name "/"
                           (version-major+minor version) "/"
                           name "-" version ".tar.xz"))
       (sha256
        (base32
         "0zxlwy55fz7i582hch2wnj8zy1kzikssgaix0l2y41ccp5nzpdy2"))))
    (build-system meson-build-system)
    (native-inputs
     `(("intltool" ,intltool)))
    (home-page "https://gitlab.gnome.org/GNOME/gnome-backgrounds")
    (synopsis "Background images for the GNOME desktop")
    (description
     "GNOME backgrounds package contains a collection of graphics files which
can be used as backgrounds in the GNOME Desktop environment.  Additionally,
the package creates the proper framework and directory structure so that you
can add your own files to the collection.")
    (license (list license:gpl2+
                   license:cc-by2.0
                   license:cc-by-sa2.0
                   license:cc-by-sa3.0))))

(define-public gnome-screenshot
  (package
    (name "gnome-screenshot")
    (version "3.34.0")
    (source
     (origin
       (method url-fetch)
       (uri (string-append "mirror://gnome/sources/" name "/"
                           (version-major+minor version) "/"
                           name "-" version ".tar.xz"))
       (sha256
        (base32
         "1rmiq890j7gfn5mcz31xy6jfnnxgc17dq67bhn2k9m5ylbvza2n8"))))
    (build-system meson-build-system)
    (arguments
     '(#:phases
       (modify-phases %standard-phases
         (add-after 'unpack 'skip-gtk-update-icon-cache
           ;; Don't create 'icon-theme.cache'.
           (lambda _
             (substitute* "build-aux/postinstall.py"
               (("gtk-update-icon-cache") "true"))
             #t)))))
    (native-inputs
     `(("glib:bin" ,glib "bin") ; for glib-compile-schemas, etc.
       ("desktop-file-utils" ,desktop-file-utils) ; for update-desktop-database
       ("intltool" ,intltool)
       ("appstream-glib" ,appstream-glib)
       ("pkg-config" ,pkg-config)))
    (inputs
     `(("gtk+" ,gtk+)
       ("libcanberra" ,libcanberra)
       ("libx11" ,libx11)
       ("libxext" ,libxext)))
    (home-page "https://gitlab.gnome.org/GNOME/gnome-screenshot")
    (synopsis "Take pictures of your screen")
    (description
     "GNOME Screenshot is a utility used for taking screenshots of the entire
screen, a window or a user defined area of the screen, with optional
beautifying border effects.")
    (license license:gpl2+)))

(define-public dconf-editor
  (package
    (name "dconf-editor")
    (version "3.34.2")
    (source
     (origin
       (method url-fetch)
       (uri (string-append "mirror://gnome/sources/" name "/"
                           (version-major+minor version) "/"
                           name "-" version ".tar.xz"))
       (sha256
        (base32
         "0pwxjada2vaf69ihpjgp9nky54iykvxq63lp1vl8pxjanif2mk6f"))))
    (build-system meson-build-system)
    (native-inputs
     `(("glib:bin" ,glib "bin") ; for glib-compile-schemas, gio-2.0.
       ("gtk+-bin" ,gtk+ "bin") ; for gtk-update-icon-cache
       ("intltool" ,intltool)
       ("pkg-config" ,pkg-config)
       ("vala" ,vala)))
    (inputs
     `(("dconf" ,dconf)
       ("gtk+" ,gtk+)
       ("libxml2" ,libxml2)))
    (home-page "https://gitlab.gnome.org/GNOME/dconf-editor")
    (synopsis "Graphical editor for GNOME's dconf configuration system")
    (description
     "Dconf-editor is a graphical tool for browsing and editing the dconf
configuration system for GNOME.  It allows users to configure desktop
software that do not provide their own configuration interface.")
    (license license:lgpl2.1+)))

(define-public gnome-default-applications
  (package
    (name "gnome-default-applications")
    (version "0")
    (build-system trivial-build-system)
    (source #f)
    (propagated-inputs
     `(("nautilus" ,nautilus)
       ("evince" ,evince)))
    (arguments
     `(#:modules ((guix build utils))
       #:builder
       (begin
         (use-modules (guix build utils))
         (let* ((out (assoc-ref %outputs "out"))
                (apps (string-append out "/share/applications")))
           (mkdir-p apps)
           (call-with-output-file (string-append apps "/gnome-mimeapps.list")
             (lambda (port)
               (format port "[Default Applications]\n")
               (format port "inode/directory=org.gnome.Nautilus.desktop\n")
               (format port "application/pdf=evince.desktop\n")
               (format port "application/postscript=evince.desktop\n")))
           #t))))
    (synopsis "Default MIME type associations for the GNOME desktop")
    (description
     "Given many installed packages which might handle a given MIME type, a
user running the GNOME desktop probably has some preferences: for example,
that folders be opened by default by the Nautilus file manager, not the Baobab
disk usage analyzer.  This package establishes that set of default MIME type
associations for GNOME.")
    (license license:gpl3+)
    (home-page #f)))

(define-public libgovirt
  (package
   (name "libgovirt")
   (version "0.3.8")
   (source (origin
            (method url-fetch)
            (uri (string-append "mirror://gnome/sources/" name "/"
                                (version-major+minor version) "/"
                                name "-" version ".tar.xz"))
            (sha256
             (base32
              "1y0x1wyakj3ya33hgj0w1jkbcn50q21gmn2zyalxysqp55i1ij8x"))))
   (build-system glib-or-gtk-build-system)
   (native-inputs
    `(("gettext" ,gettext-minimal)
      ("glib:bin" ,glib "bin")
      ("gobject-introspection" ,gobject-introspection)
      ("gsettings-desktop-schemas" ,gsettings-desktop-schemas)
      ("gtk+:bin" ,gtk+ "bin")
      ("pkg-config" ,pkg-config)))
   (inputs
    `(("glib-networking" ,glib-networking) ; GIO plugin--for the tests
      ("librest" ,rest)))
   (synopsis "GoVirt Library")
   (description "GoVirt is a GObject wrapper for the oVirt REST API.")
   (home-page "https://gitlab.gnome.org/GNOME/libgovirt")
   (license license:gpl2+)))

(define-public gnome-weather
  (package
   (name "gnome-weather")
   (version "3.34.0")
   (source (origin
            (method url-fetch)
            (uri (string-append "mirror://gnome/sources/" name "/"
                                (version-major+minor version) "/"
                                name "-" version ".tar.xz"))
            (sha256
             (base32
              "1g63xzs17i36if923b36k9fwbk0nqa5vz6zh1k6q2axrzhhpx1i4"))))
   (build-system meson-build-system)
   (native-inputs
    `(("gettext" ,gettext-minimal)
      ("glib:bin" ,glib "bin")
      ("gobject-introspection" ,gobject-introspection)
      ("gtk+:bin" ,gtk+ "bin")
      ("pkg-config" ,pkg-config)))
   (inputs
    `( ;("adwaita-icon-theme" ,adwaita-icon-theme)
      ("appstream-glib" ,appstream-glib)
      ("geoclue" ,geoclue)
      ("gdk-pixbuf" ,gdk-pixbuf)
      ("gjs" ,gjs)
      ("gnome-desktop" ,gnome-desktop)
      ("libgweather" ,libgweather)))
   (arguments
    `(#:glib-or-gtk? #t
      #:phases
      (modify-phases %standard-phases
        (add-after 'install 'fix-desktop-file
          ;; FIXME: "gapplication launch org.gnome.Weather" fails for some reason.
          ;; See https://issues.guix.gnu.org/issue/39324.
          (lambda* (#:key outputs #:allow-other-keys)
            (let* ((out (assoc-ref outputs "out"))
                   (applications (string-append out "/share/applications")))
              (substitute* (string-append applications "/org.gnome.Weather.desktop")
                (("Exec=.*") "Exec=gnome-weather\n"))
              #t)))
        (add-after 'install 'wrap
          (lambda* (#:key inputs outputs #:allow-other-keys)
            (let ((out               (assoc-ref outputs "out"))
                  (gi-typelib-path   (getenv "GI_TYPELIB_PATH")))
              ;; GNOME Weather needs the typelib files of GTK+, Pango etc at runtime.
              (wrap-program (string-append out "/bin/gnome-weather")
                `("GI_TYPELIB_PATH" ":" prefix (,gi-typelib-path)))
              #t))))))
   (synopsis "Weather monitoring for GNOME desktop")
   (description "GNOME Weather is a small application that allows you to
monitor the current weather conditions for your city, or anywhere in the
world.")
   (home-page "https://wiki.gnome.org/Apps/Weather")
   (license license:gpl2+)))

(define-public gnome
  (package
    (name "gnome")
    (version (package-version gnome-shell))
    (source #f)
    (build-system trivial-build-system)
    (arguments '(#:builder (begin (mkdir %output) #t)))
    (propagated-inputs
     ;; TODO: Add or remove packages according to:
     ;;       <https://calc.disroot.org/2nu6mpf88ynq.html>.
     `(
     ;; GNOME-Core-OS-Services
       ("accountsservice" ,accountsservice)
       ("network-manager" ,network-manager)
       ("packagekit" ,packagekit)
       ("upower" ,upower)
     ;; GNOME-Core-Shell
       ("adwaita-icon-theme" ,adwaita-icon-theme)
       ("gdm" ,gdm)
       ("glib-networking" ,glib-networking)
       ("gnome-backgrounds" ,gnome-backgrounds)
       ("gnome-bluetooth" ,gnome-bluetooth)
       ("gnome-color-manager" ,gnome-color-manager)
       ("gnome-control-center" ,gnome-control-center)
       ("gnome-desktop" ,gnome-desktop)
       ("gnome-getting-started-docs" ,gnome-getting-started-docs)
       ("gnome-initial-setup" ,gnome-initial-setup)
       ("gnome-keyring" ,gnome-keyring)
       ("gnome-menus" ,gnome-menus)
       ("gnome-session" ,gnome-session)
       ("gnome-settings-daemon" ,gnome-settings-daemon)
       ("gnome-shell-extensions" ,gnome-shell-extensions)
       ("gnome-shell" ,gnome-shell)
       ("gnome-themes-extra" ,gnome-themes-extra)
       ("gnome-user-docs" ,gnome-user-docs)
       ("gnome-user-share" ,gnome-user-share)
       ("gsettings-desktop-schemas" ,gsettings-desktop-schemas)
       ("gvfs" ,gvfs)
       ("mutter" ,mutter)
       ("orca" ,orca)
       ("rygel" ,rygel)
       ("sushi" ,sushi)
     ;; GNOME-Core-Utilities
       ("baobab" ,baobab)
       ("cheese" ,cheese)
       ;; XXX: EoG requires librsvg-next, which depends on Rust, which currently
       ;; only works on x86_64, so exclude it on other architectures.
       ,@(if (string-prefix? "x86_64" (%current-system))
             `(("eog" ,eog))
             '())
       ("epiphany" ,epiphany)
       ("evince" ,evince)
       ("file-roller" ,file-roller)
       ("gedit" ,gedit)
       ("gnome-boxes" ,gnome-boxes)
       ("gnome-calculator" ,gnome-calculator)
       ("gnome-calendar" ,gnome-calendar)
       ("gnome-characters" ,gnome-characters)
       ("gnome-clocks" ,gnome-clocks)
       ("gnome-contacts" ,gnome-contacts)
       ("gnome-disk-utility" ,gnome-disk-utility)
       ("gnome-font-viewer" ,gnome-font-viewer)
       ("gnome-maps" ,gnome-maps)
       ; TODO: ("gnome-music" ,gnome-music)
       ; TODO: ("gnome-photos" ,gnome-photos)
       ("gnome-screenshot" ,gnome-screenshot)
       ("gnome-system-monitor" ,gnome-system-monitor)
       ("gnome-terminal" ,gnome-terminal)
       ("gnome-weather" ,gnome-weather)
       ("nautilus" ,nautilus)
       ("simple-scan" ,simple-scan)
       ("totem" ,totem)
       ("yelp" ,yelp)
     ;; Others
       ("hicolor-icon-theme" ,hicolor-icon-theme)
       ("gnome-online-accounts" ,gnome-online-accounts)

       ;; Packages not part of GNOME proper but that are needed for a good
       ;; experience.  See <https://bugs.gnu.org/39646>.
       ;; XXX: Find out exactly which ones are needed and why.
       ("font-cantarell"            ,font-cantarell)
       ("font-dejavu"               ,font-dejavu)
       ("at-spi2-core"              ,at-spi2-core)
       ("dbus"                      ,dbus)
       ("dconf"                     ,dconf)
       ("desktop-file-utils"        ,desktop-file-utils)
       ("gnome-default-applications" ,gnome-default-applications)
       ("gnome-themes-standard"     ,gnome-themes-standard)
       ("gst-plugins-base"          ,gst-plugins-base)
       ("gst-plugins-good"          ,gst-plugins-good)
       ("gucharmap"                 ,gucharmap)
       ("pinentry-gnome3"           ,pinentry-gnome3)
       ("pulseaudio"                ,pulseaudio)
       ("shared-mime-info"          ,shared-mime-info)
       ("system-config-printer"     ,system-config-printer)
       ("xdg-user-dirs"             ,xdg-user-dirs)
       ("yelp"                      ,yelp)
       ("zenity"                    ,zenity)))
    (synopsis "The GNU desktop environment")
    (home-page "https://www.gnome.org/")
    (description
     "GNOME is the graphical desktop for GNU.  It includes a wide variety of
applications for browsing the web, editing text and images, creating
documents and diagrams, playing media, scanning, and much more.")
    (license license:gpl2+)))

(define-public byzanz
  ;; The last stable release of Byzanz was in 2011, but there have been many
  ;; useful commits made to the Byzanz repository since then that it would be
  ;; silly to use such an old release.
  (let ((commit "f7af3a5bd252db84af8365bd059c117a7aa5c4af"))
    (package
      (name "byzanz")
      (version (string-append "0.2-1." (string-take commit 7)))
      (source (origin
                (method git-fetch)
                (uri (git-reference
                      (url "https://git.gnome.org/browse/byzanz")
                      (commit commit)))
                (file-name (string-append name "-" version "-checkout"))
                (sha256
                 (base32
                  "1l60myzxf9cav27v5v3nsijlslz9r7ip6d5kiirfpkf9k0w26hz3"))))
      (build-system glib-or-gtk-build-system)
      (arguments
       '(#:phases
         (modify-phases %standard-phases
           (add-before 'bootstrap 'build-without-Werror
             (lambda _
               ;; The build system cleverly detects that we're not building from
               ;; a release tarball and turns on -Werror for GCC.
               ;; Unsurprisingly, there is a warning during compilation that
               ;; causes the build to fail unnecessarily, so we remove the flag.
               (substitute* '("configure.ac")
                 (("-Werror") ""))
               #t)))))
      (native-inputs
       `(("autoconf" ,autoconf)
         ("automake" ,automake)
         ("gnome-common" ,gnome-common)
         ("intltool" ,intltool)
         ("libtool" ,libtool)
         ("pkg-config" ,pkg-config)
         ("which" ,which)))
      (inputs
       `(("glib" ,glib)
         ("gstreamer" ,gstreamer)
         ("gst-plugins-base" ,gst-plugins-base)
         ("gtk+" ,gtk+)))
      (synopsis "Desktop recording program")
      (description "Byzanz is a simple desktop recording program with a
command-line interface.  It can record part or all of an X display for a
specified duration and save it as a GIF encoded animated image file.")
      (home-page "https://git.gnome.org/browse/byzanz")
      (license license:gpl2+))))

(define-public authenticator
  (package
    (name "authenticator")
    (version "3.32.2")
    (source
     (origin
       (method git-fetch)
       (uri (git-reference
             (url "https://gitlab.gnome.org/World/Authenticator")
             (commit version)))
       (file-name (git-file-name name version))
       (sha256
        (base32 "1c4r9rnrz5gazrfg0z2rcwax4nscs7z391bcjcl74k6ln3blwzpr"))))
    (build-system meson-build-system)
    (arguments
     `(#:glib-or-gtk? #t
       #:phases
       (modify-phases %standard-phases
         (add-after 'glib-or-gtk-wrap 'python-and-gi-wrap
           (lambda* (#:key inputs outputs #:allow-other-keys)
             (let ((prog (string-append (assoc-ref outputs "out")
                                        "/bin/authenticator"))
                   (pylib (string-append (assoc-ref outputs "out")
                                         "/lib/python"
                                         ,(version-major+minor
                                           (package-version python))
                                         "/site-packages")))
               (wrap-program prog
                 `("GUIX_PYTHONPATH" = (,(getenv "GUIX_PYTHONPATH") ,pylib))
                 `("GI_TYPELIB_PATH" = (,(getenv "GI_TYPELIB_PATH"))))
               #t))))))
    (native-inputs
     `(("desktop-file-utils" ,desktop-file-utils)
       ("gettext" ,gettext-minimal)
       ("glib:bin" ,glib "bin")
       ("gobject-introspection" ,gobject-introspection)
       ("gtk+:bin" ,gtk+ "bin")
       ("pkg-config" ,pkg-config)))
    (inputs
     `(("gsettings-desktop-schemas" ,gsettings-desktop-schemas)
       ("gtk+" ,gtk+)
       ("libhandy" ,libhandy-0.0)
       ("libsecret" ,libsecret)
       ("python-beautifulsoup4" ,python-beautifulsoup4)
       ("python-pillow" ,python-pillow)
       ("python-pyfavicon" ,python-pyfavicon)
       ("python-pygobject" ,python-pygobject)
       ("python-pyotp" ,python-pyotp)
       ("python-pyzbar" ,python-pyzbar)
       ("yoyo-migrations" ,yoyo-migrations)
       ("zbar" ,zbar)))
    (home-page "https://gitlab.gnome.org/World/Authenticator/")
    (synopsis "Two-factor authentication application built for GNOME")
    (description
     "Authenticator is a two-factor authentication (2FA) application built for
the GNOME desktop environment.

Features:

@itemize
@item QR code scanner
@item Beautiful UI
@item Huge database of more than 560 supported services
@item Keep your PIN tokens secure by locking the application with a password
@item Automatically fetch an image for services using their favicon
@item The possibility to add new services
@end itemize")
    (license license:gpl3+)))

(define-public gsound
  (package
    (name "gsound")
    (version "1.0.2")
    (source (origin
              (method url-fetch)
              (uri (string-append "mirror://gnome/sources/" name "/"
                                  (version-major+minor version) "/"
                                  name "-" version ".tar.xz"))
              (sha256
               (base32
                "0lwfwx2c99qrp08pfaj59pks5dphsnxjgrxyadz065d8xqqgza5v"))))
    (build-system glib-or-gtk-build-system)
    (native-inputs
     `(("pkg-config" ,pkg-config)
       ("gobject-introspection" ,gobject-introspection)
       ("vala" ,vala)))
    (inputs
     `(("glib" ,glib)
       ("libcanberra" ,libcanberra)))
    (home-page "https://wiki.gnome.org/Projects/GSound")
    (synopsis "GObject wrapper for libcanberra")
    (description
     "GSound is a small library for playing system sounds.  It's designed to be
used via GObject Introspection, and is a thin wrapper around the libcanberra C
library.")
    (license license:lgpl2.1+)))

(define-public libzapojit
  (package
    (name "libzapojit")
    (version "0.0.3")
    (source (origin
              (method url-fetch)
              (uri (string-append "mirror://gnome/sources/" name "/"
                                  (version-major+minor version) "/"
                                  name "-" version ".tar.xz"))
              (sha256
               (base32
                "0zn3s7ryjc3k1abj4k55dr2na844l451nrg9s6cvnnhh569zj99x"))))
    (build-system gnu-build-system)
    (native-inputs
     `(("gobject-introspection" ,gobject-introspection)
       ("intltool" ,intltool)
       ("pkg-config" ,pkg-config)))
    (inputs
     `(("gnome-online-accounts:lib" ,gnome-online-accounts "lib")
       ("json-glib" ,json-glib)
       ("rest" ,rest)))
    (home-page "https://wiki.gnome.org/Projects/Zapojit")
    (synopsis "Library for accessing SkyDrive and Hotmail")
    (description
     "Libzapojit is a GLib-based library for accessing online service APIs of
Microsoft SkyDrive and Hotmail, using their REST protocols.")
    (license license:lgpl2.1+)))

(define-public gnome-clocks
  (package
    (name "gnome-clocks")
    (version "3.34.0")
    (source (origin
              (method url-fetch)
              (uri (string-append "mirror://gnome/sources/" name "/"
                                  (version-major+minor version) "/"
                                  name "-" version ".tar.xz"))
              (sha256
               (base32
                "0g7hjk55smhkd09hwa9kag3h5a12l494wj89w9smpdk3ghsmy6b1"))))
    (build-system meson-build-system)
    (arguments
     '(#:glib-or-gtk? #t
       #:phases
       (modify-phases %standard-phases
         (add-after 'unpack 'skip-gtk-update-icon-cache
           ;; Don't create 'icon-theme.cache'.
           (lambda _
             (substitute* "build-aux/post-install.py"
               (("gtk-update-icon-cache") "true"))
             #t)))))
    (native-inputs
     `(("vala" ,vala)
       ("pkg-config" ,pkg-config)
       ("glib" ,glib "bin")             ; for glib-compile-resources
       ("desktop-file-utils" ,desktop-file-utils)
       ("gettext" ,gettext-minimal)
       ("itstool" ,itstool)))
    (inputs
     `(("glib" ,glib)
       ("gtk+" ,gtk+)
       ("gsound" ,gsound)
       ("geoclue" ,geoclue)
       ("geocode-glib" ,geocode-glib)
       ("libgweather" ,libgweather)
       ("gnome-desktop" ,gnome-desktop)))
    (home-page "https://wiki.gnome.org/Apps/Clocks")
    (synopsis "GNOME's clock application")
    (description
     "GNOME Clocks is a simple clocks application designed to fit the GNOME
desktop.  It supports world clock, stop watch, alarms, and count down timer.")
    (license license:gpl3+)))

(define-public gnome-calendar
  (package
    (name "gnome-calendar")
    (version "3.34.2")
    (source (origin
              (method url-fetch)
              (uri (string-append "mirror://gnome/sources/" name "/"
                                  (version-major+minor version) "/"
                                  name "-" version ".tar.xz"))
              (sha256
               (base32
                "1bnmd191044zn2kr6f5vg7sm5q59qf7z652awll1f7s6ahijr8rw"))))
    (build-system meson-build-system)
    (arguments
     '(#:glib-or-gtk? #t
       ;; gnome-calendar has to be installed before the tests can be run
       ;; https://bugzilla.gnome.org/show_bug.cgi?id=788224
       #:tests? #f
       #:phases
       (modify-phases %standard-phases
         (add-after 'unpack 'skip-gtk-update-icon-cache
           ;; Don't create 'icon-theme.cache'.
           (lambda _
             (substitute* "build-aux/meson/meson_post_install.py"
               (("gtk-update-icon-cache") "true"))
             #t)))))
    (native-inputs
     `(("gettext" ,gettext-minimal)
       ("glib-bin" ,glib "bin")         ; For glib-compile-schemas
       ("pkg-config" ,pkg-config)))
    (inputs
     `(("gnome-online-accounts:lib" ,gnome-online-accounts "lib")
       ("gsettings-desktop-schemas" ,gsettings-desktop-schemas)
       ("libdazzle" ,libdazzle)
       ("libedataserverui" ,evolution-data-server)
       ("libgweather" ,libgweather)
       ("geoclue" ,geoclue)))
    (propagated-inputs
     `(("evolution-data-server" ,evolution-data-server)))
    (home-page "https://wiki.gnome.org/Apps/Calendar")
    (synopsis "GNOME's calendar application")
    (description
     "GNOME Calendar is a simple calendar application designed to fit the GNOME
desktop.  It supports multiple calendars, month, week and year view.")
    (license license:gpl3+)))

(define-public gnome-todo
  (package
    (name "gnome-todo")
    (version "3.28.1")
    (source (origin
              (method url-fetch)
              (uri (string-append "mirror://gnome/sources/" name "/"
                                  (version-major+minor version) "/"
                                  name "-" version ".tar.xz"))
              (sha256
               (base32
                "08ygqbib72jlf9y0a16k54zz51sncpq2wa18wp81v46q8301ymy7"))
              (patches
               (search-patches "gnome-todo-delete-esource-duplicate.patch"))))
    (build-system meson-build-system)
    (arguments
     '(#:glib-or-gtk? #t
       #:phases (modify-phases %standard-phases
                  (add-after
                      'install 'wrap-gnome-todo
                    (lambda* (#:key inputs outputs #:allow-other-keys)
                      (let ((out               (assoc-ref outputs "out"))
                            (gi-typelib-path   (getenv "GI_TYPELIB_PATH"))
                            (python-path       (getenv "GUIX_PYTHONPATH")))
                        (wrap-program (string-append out "/bin/gnome-todo")
                          ;; XXX: gi plugins are broken.
                          ;; See https://bugzilla.gnome.org/show_bug.cgi?id=787212
                          ;; For plugins.
                          `("GI_TYPELIB_PATH" ":" prefix (,gi-typelib-path))
                          `("GUIX_PYTHONPATH" ":" prefix (,python-path))))
                      #t)))))
    (native-inputs
     `(("gettext" ,gettext-minimal)
       ("gobject-introspection" ,gobject-introspection)
       ("glib:bin" ,glib "bin")         ; For glib-compile-resources
       ("gtk+-bin" ,gtk+ "bin")         ; For gtk-update-icon-cache
       ("pkg-config" ,pkg-config)))
    (inputs
     `(("rest" ,rest)                   ; For Todoist plugin
       ("json-glib" ,json-glib)         ; For Todoist plugin
       ("libedataserverui" ,evolution-data-server)
       ("libical" ,libical)
       ("libpeas" ,libpeas)
       ("python-pygobject" ,python-pygobject)
       ("evolution-data-server" ,evolution-data-server)
       ("gnome-online-accounts:lib" ,gnome-online-accounts "lib")
       ("gsettings-desktop-schemas" ,gsettings-desktop-schemas)))
    (home-page "https://wiki.gnome.org/Apps/Todo")
    (synopsis "GNOME's ToDo Application")
    (description
     "GNOME To Do is a simplistic personal task manager designed to perfectly
fit the GNOME desktop.")
    (license license:gpl3+)))

(define-public gnome-dictionary
  (package
    (name "gnome-dictionary")
    (version "3.26.1")
    (source (origin
              (method url-fetch)
              (uri (string-append "mirror://gnome/sources/" name "/"
                                  (version-major+minor version) "/"
                                  name "-" version ".tar.xz"))
              (sha256
               (base32
                "007k2bq8iplg4psdpz074r5d4zxvn4s95qym4rw9hs6giljbrf0n"))))
    (build-system meson-build-system)
    (arguments '(#:glib-or-gtk? #t
                 #:phases (modify-phases %standard-phases
                            (add-after 'unpack 'patch-install-script
                              (lambda _
                                ;; This script attempts to compile glib schemas
                                ;; and create an empty MIME database.  We do
                                ;; that elsewhere, so prevent it from running.
                                (substitute* "build-aux/post-install.sh"
                                  (("\\[ -z \"\\$DESTDIR\" \\]") "false"))
                                #t)))))
    (native-inputs
     `(("glib:bin" ,glib "bin")
       ("gobject-introspection" ,gobject-introspection)
       ("intltool" ,intltool)
       ("itstool" ,itstool)
       ("pkg-config" ,pkg-config)
       ("xmllint" ,libxml2)))
    (inputs
     `(("gsettings-desktop-schemas" ,gsettings-desktop-schemas)
       ("gtk+" ,gtk+)))
    (home-page "https://wiki.gnome.org/Apps/Dictionary")
    (synopsis "Look up words in dictionary sources")
    (description
     "GNOME Dictionary can look for the definition or translation of a word in
existing databases over the internet.")
    (license license:gpl3+)))

(define-public gnome-tweaks
  (package
    (name "gnome-tweaks")
    (version "3.34.1")
    (source (origin
              (method url-fetch)
              (uri (string-append "mirror://gnome/sources/gnome-tweaks/"
                                  (version-major+minor version) "/"
                                  "gnome-tweaks-" version ".tar.xz"))
              (patches
               (list (search-patch "gnome-tweaks-search-paths.patch")))
              (sha256
               (base32
                "19y62dj4n5i6v4zpjllxl51dch6ndy8xs45v5aqmmq9xyfrqk5yq"))))
    (build-system meson-build-system)
    (arguments
     `(#:glib-or-gtk? #t
       #:configure-flags '("-Dlocalstatedir=/tmp"
                           "-Dsysconfdir=/tmp")
       #:imported-modules ((guix build python-build-system)
                           ,@%meson-build-system-modules)
       #:phases
       (modify-phases %standard-phases
         (add-after 'unpack 'skip-gtk-update-icon-cache
           ;; Don't create 'icon-theme.cache'.
           (lambda _
             (substitute* "meson-postinstall.py"
               (("gtk-update-icon-cache") "true"))
             #t))
         (add-after 'install 'wrap
           (@@ (guix build python-build-system) wrap))
         (add-after 'wrap 'wrap-gi-typelib
           (lambda* (#:key inputs outputs #:allow-other-keys)
             (let ((out               (assoc-ref outputs "out"))
                   (gi-typelib-path   (getenv "GI_TYPELIB_PATH")))
               (wrap-program (string-append out "/bin/gnome-tweaks")
                 `("GI_TYPELIB_PATH" ":" prefix (,gi-typelib-path))))
             #t)))))
    (native-inputs
     `(("intltool" ,intltool)
       ("pkg-config" ,pkg-config)))
    (inputs
     `(("gnome-desktop" ,gnome-desktop)
       ("gtk+" ,gtk+)
       ("gobject-introspection" ,gobject-introspection)
       ("gsettings-desktop-schemas" ,gsettings-desktop-schemas)
       ("libhandy" ,libhandy-0.0)
       ("libnotify" ,libnotify)
       ("libsoup" ,libsoup)
       ("nautilus" ,nautilus)
       ("python" ,python)
       ("python-pygobject" ,python-pygobject)))
    (synopsis "Customize advanced GNOME 3 options")
    (home-page "https://wiki.gnome.org/Apps/Tweaks")
    (description
     "GNOME Tweaks allows adjusting advanced configuration settings in
GNOME 3.  This includes things like the fonts used in user interface elements,
alternative user interface themes, changes in window management behavior,
GNOME Shell appearance and extension, etc.")
    (license license:gpl3+)))

(define-public gnome-shell-extensions
  (package
    (name "gnome-shell-extensions")
    (version "3.34.2")
    (source (origin
              (method url-fetch)
              (uri (string-append "mirror://gnome/sources/" name "/"
                                  (version-major+minor version)  "/"
                                  name "-" version ".tar.xz"))
              (sha256
               (base32
                "1f5l35l3kdkzrv49xmg1sh11vwmgjbg7hx3gb91i39bfl1snxqd1"))))
    (build-system meson-build-system)
    (arguments
     '(#:configure-flags '("-Dextension_set=all")))
    (native-inputs
     `(("glib:bin" ,glib "bin")
       ("intltool" ,intltool)
       ("pkg-config" ,pkg-config)))
    (propagated-inputs
     `(("glib" ,glib)))
    (synopsis "Extensions for GNOME Shell")
    (description "GNOME Shell extensions modify and extend GNOME Shell
functionality and behavior.")
    (home-page "https://extensions.gnome.org/")
    (license license:gpl3+)))

(define-public folks
  (package
    (name "folks")
    (version "0.13.1")
    (source (origin
              (method url-fetch)
              (uri (string-append
                    "mirror://gnome/sources/folks/"
                    (version-major+minor version) "/"
                    "folks-" version ".tar.xz"))
              (sha256
               (base32
                "0pda8sx4ap3lyri5fdrnakl29la1zkhwlc9bmnp13qigp1iwdw9x"))))
    (build-system meson-build-system)
    (arguments
     '(#:phases
       (modify-phases %standard-phases
         (add-after 'unpack 'skip-gtk-update-icon-cache
           ;; Don't create 'icon-theme.cache'.
           (lambda _
             (substitute* "meson_post_install.py"
               (("gtk-update-icon-cache") "true"))
             #t)))))
    (inputs
     `(("bdb" ,bdb)
       ("dbus-glib" ,dbus-glib)
       ("evolution-data-server" ,evolution-data-server)
       ("glib" ,glib)
       ("libgee" ,libgee)
       ("readline" ,readline)
       ("telepathy-glib" ,telepathy-glib)))
    (native-inputs
     `(("glib:bin" ,glib "bin")
       ("gobject-introspection" ,gobject-introspection)
       ("intltool" ,intltool)
       ("pkg-config" ,pkg-config)
       ("vala" ,vala)))
    (synopsis "Library to aggregate data about people")
    (description "Libfolks is a library that aggregates information about people
from multiple sources (e.g., Telepathy connection managers for IM contacts,
Evolution Data Server for local contacts, libsocialweb for web service contacts,
etc.) to create metacontacts.  It's written in Vala, which generates C code when
compiled.")
    (home-page "https://wiki.gnome.org/Projects/Folks")
    (license license:lgpl2.1+)))

(define-public gfbgraph
  (package
    (name "gfbgraph")
    (version "0.2.4")
    (source (origin
              (method url-fetch)
              (uri (string-append
                    "mirror://gnome/sources/gfbgraph/"
                    (version-major+minor version) "/"
                    "gfbgraph-" version ".tar.xz"))
              (sha256
               (base32
                "0yck7dwvjk16a52nafjpi0a39rxwmg0w833brj45acz76lgkjrb0"))))
    (build-system glib-or-gtk-build-system)
    (arguments
     `(#:tests? #f                      ; tests appear to require the network
       #:configure-flags '("--disable-static"
                           "--enable-gtk-doc"
                           "--enable-introspection")))
    (native-inputs
     `(("gobject-introspection" ,gobject-introspection)
       ("gtk-doc" ,gtk-doc)
       ("pkg-config" ,pkg-config)

       ;; The 0.2.4 ‘release’ tarball isn't bootstrapped.
       ("autoconf" ,autoconf)
       ("automake" ,automake)
       ("libtool" ,libtool)
       ("which" ,which)))
    (inputs
     `(("json-glib" ,json-glib)
       ("gnome-online-accounts:lib" ,gnome-online-accounts "lib")
       ("rest" ,rest)))
    (synopsis "GLib/GObject wrapper for the Facebook API")
    (description "This library allows you to use the Facebook API from
GLib/GObject code.")
    (home-page "https://wiki.gnome.org/Projects/GFBGraph")
    (license license:lgpl2.1+)))

(define-public libgnomekbd
  (package
    (name "libgnomekbd")
    (version "3.26.1")
    (source (origin
              (method url-fetch)
              (uri (string-append "mirror://gnome/sources/libgnomekbd/"
                                  (version-major+minor version)  "/"
                                  "libgnomekbd-" version ".tar.xz"))
              (sha256
               (base32
                "0y962ykn3rr9gylj0pwpww7bi20lmhvsw6qvxs5bisbn2mih5jpp"))))
    (build-system gnu-build-system)
    (native-inputs
     `(("pkg-config" ,pkg-config)
       ("glib" ,glib "bin")
       ("intltool" ,intltool)))
    (propagated-inputs
     ;; Referred to in .h files and .pc.
     `(("glib" ,glib)
       ("gtk+" ,gtk+)
       ("libxklavier" ,libxklavier)))
    (home-page "https://www.gnome.org")
    (synopsis "GNOME keyboard configuration library")
    (description
     "Libgnomekbd is a keyboard configuration library for the GNOME desktop
environment, which can notably display keyboard layouts.")
    (license license:lgpl2.0+)))

;;; This package is no longer maintained:
;;; https://wiki.gnome.org/Attic/LibUnique
;;; "Unique is now in maintenance mode, and its usage is strongly discouraged.
;;; Applications should use the GtkApplication class provided by GTK+ 3.0."
(define-public libunique
  (package
    (name "libunique")
    (version "3.0.2")
    (source (origin
              (method url-fetch)
              (uri (string-append "mirror://gnome/sources/" name "/"
                                  (version-major+minor version)  "/"
                                  name "-" version ".tar.xz"))
              (sha256
               (base32
                "0f70lkw66v9cj72q0iw1s2546r6bwwcd8idcm3621fg2fgh2rw58"))))
    (build-system glib-or-gtk-build-system)
    (arguments
     `(#:configure-flags '("--disable-static"
                           "--disable-dbus" ; use gdbus
                           "--enable-introspection")))
    (native-inputs
     `(("pkg-config" ,pkg-config)
       ("gobject-introspection" ,gobject-introspection)
       ("glib:bin" ,glib "bin")
       ("gtk-doc" ,gtk-doc)))
    (propagated-inputs
     ;; Referred to in .h files and .pc.
     `(("gtk+" ,gtk+)))
    (home-page "https://wiki.gnome.org/Attic/LibUnique")
    (synopsis "Library for writing single instance applications")
    (description
     "Libunique is a library for writing single instance applications.  If you
launch a single instance application twice, the second instance will either just
quit or will send a message to the running instance.  Libunique makes it easy to
write this kind of application, by providing a base class, taking care of all
the IPC machinery needed to send messages to a running instance, and also
handling the startup notification side.")
    (license license:lgpl2.1+)))

(define-public gnome-calculator
  (package
    (name "gnome-calculator")
    (version "3.34.1")
    (source
     (origin
       (method url-fetch)
       (uri (string-append "mirror://gnome/sources/" name "/"
                           (version-major+minor version) "/"
                           name "-" version ".tar.xz"))
       (sha256
        (base32
         "0lbh87255zzggqzai6543qg920y52bl4vs5m5h5087ghzg14hlsd"))))
    (build-system meson-build-system)
    (arguments '(#:glib-or-gtk? #t))
    (native-inputs
     `(("gettext" ,gettext-minimal)
       ("glib:bin" ,glib "bin") ; for glib-compile-schemas, gio-2.0.
       ("gtk+:bin" ,gtk+ "bin") ; for gtk-update-icon-cache
       ("itstool" ,itstool)
       ("vala" ,vala)
       ("pkg-config" ,pkg-config)))
    (inputs
     `(("glib" ,glib)
       ("gtksourceview" ,gtksourceview)
       ("libgee" ,libgee)
       ("libsoup" ,libsoup)
       ("libxml2" ,libxml2)
       ("mpc" ,mpc)
       ("mpfr" ,mpfr)))
    (home-page "https://wiki.gnome.org/Apps/Calculator")
    (synopsis "Desktop calculator")
    (description
     "Calculator is an application that solves mathematical equations and
is suitable as a default application in a Desktop environment.")
    (license license:gpl3)))

(define-public xpad
  (package
    (name "xpad")
    (version "5.1.0")
    (source
     (origin
       (method url-fetch)
       (uri (string-append "https://launchpad.net/xpad/trunk/"
                           version "/+download/"
                           name "-" version ".tar.bz2"))
       (sha256
        (base32
         "0l0g5x8g6dwhf5ksnqqrjjsycy57kcvdslkmsr6bl3vrsjd7qml3"))))
    (build-system gnu-build-system)
    (native-inputs
     `(("autoconf" ,autoconf)
       ("automake" ,automake)
       ("gtk+:bin" ,gtk+ "bin")
       ("intltool" ,intltool)
       ("pkg-config" ,pkg-config)))
    (inputs
     `(("gtksourceview" ,gtksourceview-3)
       ("libsm" ,libsm)))
    (home-page "https://wiki.gnome.org/Apps/Xpad")
    (synopsis "Virtual sticky note")
    (description
     "Xpad is a sticky note that strives to be simple, fault tolerant,
and customizable.  Xpad consists of independent pad windows, each is
basically a text box in which notes can be written.")
    (license license:gpl3+)))

(define-public gucharmap
  (let ((unicode-files
         '(("Blocks.txt"
            "041sk54v6rjzb23b9x7yjdwzdp2wc7gvfz7ybavgg4gbh51wm8x1")
           ("DerivedAge.txt"
            "04j92xp07v273z3pxkbfmi1svmw9kmnjl9nvz9fv0g5ybk9zk7r6")
           ("NamesList.txt"
            "0vsq8gx7hws8mvxy3nlglpwxw7ky57q0fs09d7w9xgb2ylk7fz61")
           ("Scripts.txt"
            "18c63hx4y5yg408a8d0wx72d2hfnlz4l560y1fsf9lpzifxpqcmx")
           ("UnicodeData.txt"
            "07d1kq190kgl92ispfx6zmdkvwvhjga0ishxsngzlw8j3kdkz4ap")
           ("Unihan.zip"
            "1kfdhgg2gm52x3s07bijb5cxjy0jxwhd097k5lqhvzpznprm6ibf"))))
    (package
      (name "gucharmap")
      (version "12.0.1")
      (source
       (origin
         (method url-fetch)
         (uri (string-append "mirror://gnome/sources/" name "/"
                             (version-major+minor version) "/"
                             name "-" version ".tar.xz"))
         (sha256
          (base32
           "0m915hm2b2d6r3vs1l80rqpssvg78pv8j6nv54yg62kzknnqmpir"))))
      (build-system glib-or-gtk-build-system)
      (arguments
       `(#:modules ((ice-9 match)
                    (guix build glib-or-gtk-build-system)
                    (guix build utils))
         #:configure-flags
         (list "--with-unicode-data=../unicode-data")
         #:phases
         (modify-phases %standard-phases
           (add-after 'unpack 'prepare-unicode-data
             (lambda* (#:key inputs #:allow-other-keys)
               (mkdir-p "../unicode-data")
               (with-directory-excursion "../unicode-data"
                 (for-each (match-lambda
                             ((file _)
                              (install-file (assoc-ref inputs file) ".")))
                           ',unicode-files))
               #t)))))
      (native-inputs
       `(("desktop-file-utils" ,desktop-file-utils)
         ("glib:bin" ,glib "bin")       ; for glib-compile-resources.
         ("gobject-introspection" ,gobject-introspection)
         ("intltool" ,intltool)
         ("itstool" ,itstool)
         ("pkg-config" ,pkg-config)
         ,@(map (match-lambda
                  ((file hash)
                   `(,file
                     ,(origin
                        (method url-fetch)
                        (uri (string-append
                              "http://www.unicode.org/Public/12.0.0/ucd/"
                              file))
                        (sha256 (base32 hash))))))
                unicode-files)
         ("unzip" ,unzip)))
      (inputs
       `(("gtk+" ,gtk+)
         ("xmllint" ,libxml2)))
      (home-page "https://wiki.gnome.org/Apps/Gucharmap")
      (synopsis "Unicode character picker and font browser")
      (description
       "This program allows you to browse through all the available Unicode
characters and categories for the installed fonts, and to examine their
detailed properties.  It is an easy way to find the character you might
only know by its Unicode name or code point.")
      (license license:gpl3+))))

(define-public bluefish
  (package
    (name "bluefish")
    (version "2.2.12")
    (source
     (origin
       (method url-fetch)
       (uri (string-append "https://www.bennewitz.com/bluefish/stable/source/"
                           "bluefish-" version ".tar.gz"))
       (sha256
        (base32 "09hgxq139kbkjda5y073lqhq1z1x7cx0j80jh77afrqa3y9c53wl"))))
    (build-system gnu-build-system)
    (native-inputs
     `(("desktop-file-utils" ,desktop-file-utils)
       ("intltool" ,intltool)
       ("pkg-config" ,pkg-config)))
    (inputs
     `(("enchant" ,enchant)
       ("gtk+" ,gtk+)
       ("python" ,python-wrapper)
       ("xmllint" ,libxml2)
       ("gucharmap" ,gucharmap)))
    (home-page "http://bluefish.openoffice.nl")
    (synopsis "Web development studio")
    (description
     "Bluefish is an editor aimed at programmers and web developers,
with many options to write web sites, scripts and other code.
Bluefish supports many programming and markup languages.")
    (license license:gpl3+)))

(define-public gnome-system-monitor
  (package
    (name "gnome-system-monitor")
    (version "3.32.1")
    (source
     (origin
       (method url-fetch)
       (uri (string-append "mirror://gnome/sources/" name "/"
                           (version-major+minor version) "/"
                           name "-" version ".tar.xz"))
       (sha256
        (base32
         "1wd43qdgjav6xamq5z5cy8fri5zr01jga3plc9w95gcia0rk3ha8"))))
    (build-system meson-build-system)
    (arguments
     '(#:glib-or-gtk? #t
       #:configure-flags '("-Dsystemd=false")))
    (native-inputs
     `(("glib:bin" ,glib "bin") ; for glib-mkenums.
       ("gtk+" ,gtk+ "bin") ; gtk-update-icon-cache
       ("intltool" ,intltool)
       ("itstool" ,itstool)
       ("libgtop" ,libgtop)
       ("polkit" ,polkit)
       ("pkg-config" ,pkg-config)))
    (inputs
     `(("gdk-pixbuf" ,gdk-pixbuf) ; for loading SVG files.
       ("gtk+" ,gtk+)
       ("gtkmm" ,gtkmm)
       ("librsvg" ,librsvg)
       ("libxml2" ,libxml2)
       ("libwnck" ,libwnck)))
    (home-page "https://wiki.gnome.org/Apps/SystemMonitor")
    (synopsis "Process viewer and system resource monitor for GNOME")
    (description
     "GNOME System Monitor is a GNOME process viewer and system monitor with
an attractive, easy-to-use interface.  It has features, such as a tree view
for process dependencies, icons for processes, the ability to hide processes,
graphical time histories of CPU/memory/swap usage and the ability to
kill/reinice processes.")
    (license license:gpl2+)))

(define-public python-pyatspi
  (package
    (name "python-pyatspi")
    (version "2.34.0")
    (source (origin
              (method url-fetch)
              (uri (string-append
                    "mirror://gnome/sources/pyatspi/"
                    (version-major+minor version)
                    "/pyatspi-" version ".tar.xz"))
              (sha256
               (base32
                "0j3f75j0zd6ca8msg7yr19qsfirqkn9fk8pqbjnlhqrpri455g4p"))))
    (build-system gnu-build-system)
    (arguments
     `(#:phases
       (modify-phases %standard-phases
         (add-before 'build 'fix-atk-load
           (lambda _
             (substitute* "pyatspi/__init__.py"
               (("from gi.repository import Atspi")
                "gi.require_version('Gtk', '3.0')
from gi.repository import Gtk
from gi.repository import Atspi"))
             #t)))))
    (native-inputs
     `(("pkg-config" ,pkg-config)))
    (inputs
     `(("python" ,python)))
    (propagated-inputs
     `(("python-pygobject" ,python-pygobject)))
    (synopsis "Python client bindings for D-Bus AT-SPI")
    (home-page "https://wiki.linuxfoundation.org/accessibility\
/atk/at-spi/at-spi_on_d-bus")
    (description
     "This package includes a python client library for the AT-SPI D-Bus
accessibility infrastructure.")
    (license license:lgpl2.0)
    (properties '((upstream-name . "pyatspi")))))

(define-public python2-pyatspi
  (package/inherit python-pyatspi
    (name "python2-pyatspi")
    (inputs
     `(("python" ,python-2)))
    (propagated-inputs
     `(("python-pygobject" ,python2-pygobject)))))

(define-public orca
  (package
    (name "orca")
    (version "3.34.1")
    (source (origin
              (method url-fetch)
              (uri (string-append
                    "mirror://gnome/sources/" name "/"
                    (version-major+minor version) "/"
                    name "-" version ".tar.xz"))
              (sha256
               (base32
                "1q38n7hyshkiszmn361skxjynxr31lcms7a1iny6d0zlpmh1vnk4"))))
    (build-system glib-or-gtk-build-system)
    (arguments
     '(#:phases
       (modify-phases %standard-phases
         (add-before 'configure 'qualify-xkbcomp
           (lambda* (#:key inputs #:allow-other-keys)
             (let ((xkbcomp (string-append
                             (assoc-ref inputs "xkbcomp") "/bin/xkbcomp")))
               (substitute* "src/orca/orca.py"
                 (("'xkbcomp'") (format #f "'~a'" xkbcomp))))
             #t))
         (add-after 'install 'wrap-orca
           (lambda* (#:key outputs #:allow-other-keys)
             (let* ((out  (assoc-ref outputs "out"))
                    (prog (string-append out "/bin/orca")))
               (wrap-program prog
                 `("GI_TYPELIB_PATH" ":" prefix
                   (,(getenv "GI_TYPELIB_PATH")))
                 `("GST_PLUGIN_SYSTEM_PATH" ":" prefix
                   (,(getenv "GST_PLUGIN_SYSTEM_PATH")))
                 `("GUIX_PYTHONPATH" ":" prefix
                   (,(getenv "GUIX_PYTHONPATH")))))
             #t)))))
    (native-inputs
     `(("intltool" ,intltool)
       ("itstool" ,itstool)
       ("pkg-config" ,pkg-config)
       ("xmllint" ,libxml2)))
    (inputs
     `(("at-spi2-atk" ,at-spi2-atk)
       ("gsettings-desktop-schemas" ,gsettings-desktop-schemas)
       ("gstreamer" ,gstreamer)
       ("gst-plugins-base" ,gst-plugins-base)
       ("gst-plugins-good" ,gst-plugins-good)
       ("gtk+" ,gtk+)
       ("python" ,python)
       ("python-pygobject" ,python-pygobject)
       ("python-pyatspi" ,python-pyatspi)
       ("python-speechd" ,speech-dispatcher)
       ("xkbcomp" ,xkbcomp)))
    (synopsis
     "Screen reader for individuals who are blind or visually impaired")
    (home-page "https://wiki.gnome.org/Projects/Orca")
    (description
     "Orca is a screen reader that provides access to the graphical desktop
via speech and refreshable braille.  Orca works with applications and toolkits
that support the Assistive Technology Service Provider Interface (AT-SPI).")
    (license license:lgpl2.1+)))

(define-public gspell
  (package
    (name "gspell")
    (version "1.8.2")
    (source (origin
              (method url-fetch)
              (uri (string-append "mirror://gnome/sources/" name "/"
                                  (version-major+minor version) "/"
                                  name "-" version ".tar.xz"))
              (sha256
               (base32
                "1miybm1z5cl91i25l7mfqlxhv7j8yy8rcgi0s1bgbb2vm71rb4dv"))
              (patches (search-patches "gspell-dash-test.patch"))))
    (build-system glib-or-gtk-build-system)
    (arguments
     '(#:configure-flags (list "--enable-vala")
       #:phases
       (modify-phases %standard-phases
         (add-before 'check 'pre-check
           (lambda* (#:key inputs #:allow-other-keys)
             ;; Tests require a running X server.
             (system "Xvfb :1 &")
             (setenv "DISPLAY" ":1")

             ;; For the missing /etc/machine-id.
             (setenv "DBUS_FATAL_WARNINGS" "0")

             ;; Allow Enchant and its Aspell backend to find the en_US
             ;; dictionary.
             (setenv "ASPELL_DICT_DIR"
                     (string-append (assoc-ref inputs "aspell-dict-en")
                                    "/lib/aspell"))
             #t)))))
    (inputs
     `(("gtk+" ,gtk+)
       ("glib" ,glib)
       ("iso-codes" ,iso-codes)))
    (native-inputs
     `(("glib" ,glib "bin")
       ("gobject-introspection" ,gobject-introspection)
       ("pkg-config" ,pkg-config)
       ("vala" ,vala)                             ;for VAPI, needed by Geary
       ("xmllint" ,libxml2)

       ;; For tests.
       ("aspell-dict-en" ,aspell-dict-en)
       ("xorg-server" ,xorg-server-for-tests)))
    (propagated-inputs
     `(("enchant" ,enchant)))            ;enchant.pc is required by gspell-1.pc
    (home-page "https://wiki.gnome.org/Projects/gspell")
    (synopsis "GNOME's alternative spell checker")
    (description
     "gspell provides a flexible API to add spell-checking to a GTK+
application.  It provides a GObject API, spell-checking to text entries and
text views, and buttons to choose the language.")
    (license license:gpl2+)))

(define-public gnome-planner
  (package
    (name "gnome-planner")
    (version "0.14.6")
    (source (origin
              (method url-fetch)
              (uri (string-append "mirror://gnome/sources/planner/"
                                  (version-major+minor version) "/planner-"
                                  version ".tar.xz"))
              (sha256
               (base32
                "15h6ps58giy5r1g66sg1l4xzhjssl362mfny2x09khdqsvk2j38k"))))
    (build-system glib-or-gtk-build-system)
    (arguments
     ;; Disable the Python bindings because the Planner program functions
     ;; without them, and (as of 2017-06-13) we have not packaged all of
     ;; packages that are necessary for building the Python bindings.
     `(#:configure-flags
       (list "--disable-python"
             ,@(if (string=? "aarch64-linux" (%current-system))
                   '("--build=aarch64-unknown-linux-gnu")
                   '()))))
    (inputs
     `(("libgnomecanvas" ,libgnomecanvas)
       ("libgnomeui" ,libgnomeui)
       ("libglade" ,libglade)
       ("gnome-vfs" ,gnome-vfs)
       ("gconf" ,gconf)
       ("libxml2" ,libxml2)
       ("libxslt" ,libxslt)
       ("gtk+" ,gtk+)
       ("glib" ,glib)))
    (native-inputs
     `(("intltool" ,intltool)
       ("scrollkeeper" ,scrollkeeper)
       ("pkg-config" ,pkg-config)))
    (home-page "https://wiki.gnome.org/Apps/Planner")
    (synopsis "Project management software for the GNOME desktop")
    (description
     "GNOME Planner is a project management tool based on the Work Breakdown
Structure (WBS).  Its goal is to enable you to easily plan projects.  Based on
the resources, tasks, and constraints that you define, Planner generates
various views into a project.  For example, Planner can show a Gantt chart of
the project.  It can show a detailed summary of tasks including their
duration, cost, and current progress.  It can also show a report of resource
utilization that highlights under-utilized and over-utilized resources.  These
views can be printed as PDF or PostScript files, or exported to HTML.")
    (license license:gpl2+)))

(define-public lollypop
  (package
    (name "lollypop")
    (version "1.4.6")
    (source
     (origin
       (method url-fetch)
       (uri (string-append "https://adishatz.org/lollypop/"
                           "lollypop-" version ".tar.xz"))
       (sha256
        (base32 "1hlahr50gsagx1ifcdk4yn43xps6w0vqn0gnd6xckfc7qmg1pgq7"))))
    (build-system meson-build-system)
    (arguments
     `(#:imported-modules
       (,@%meson-build-system-modules
        (guix build python-build-system))
       #:modules
       ((guix build meson-build-system)
        ((guix build python-build-system) #:prefix python:)
        (guix build utils))
       #:glib-or-gtk? #t
       #:tests? #f                      ; no test suite
       #:phases
       (modify-phases %standard-phases
         (add-after 'install 'wrap-program
           (lambda* (#:key outputs #:allow-other-keys)
             (let ((out               (assoc-ref outputs "out"))
                   (gi-typelib-path   (getenv "GI_TYPELIB_PATH")))
               (wrap-program (string-append out "/bin/lollypop")
                 `("GI_TYPELIB_PATH" ":" prefix (,gi-typelib-path))))
             #t))
         (add-after 'install 'wrap-python
           (assoc-ref python:%standard-phases 'wrap)))))
    (native-inputs
     `(("intltool" ,intltool)
       ("itstool" ,itstool)
       ("glib:bin" ,glib "bin")         ; For glib-compile-resources
       ("gtk+:bin" ,gtk+ "bin")         ; For gtk-update-icon-cache
       ("pkg-config" ,pkg-config)))
    (inputs
     `(("glib-networking" ,glib-networking)
       ("gobject-introspection" ,gobject-introspection)
       ("gsettings-desktop-schemas" ,gsettings-desktop-schemas)
       ("gst-plugins-base" ,gst-plugins-base)
       ("libnotify" ,libnotify)
       ("libsecret" ,libsecret)
       ("libhandy" ,libhandy)
       ("libsoup" ,libsoup)
       ("python" ,python)
       ("python-beautifulsoup4" ,python-beautifulsoup4)
       ("python-gst" ,python-gst)
       ("python-pil" ,python-pillow)
       ("python-pycairo" ,python-pycairo)
       ("python-pygobject" ,python-pygobject)
       ("python-pylast" ,python-pylast)
       ("totem-pl-parser" ,totem-pl-parser)
       ("webkitgtk" ,webkitgtk)))
    (propagated-inputs
     `(;; gst-plugins-base is required to start Lollypop,
       ;; the others are required to play streaming.
       ("gst-plugins-good" ,gst-plugins-good)
       ("gst-plugins-ugly" ,gst-plugins-ugly)))
    (home-page "https://wiki.gnome.org/Apps/Lollypop")
    (synopsis "GNOME music playing application")
    (description
     "Lollypop is a music player designed to play well with GNOME desktop.
Lollypop plays audio formats such as mp3, mp4, ogg and flac and gets information
from artists and tracks from the web.  It also fetches cover artworks
automatically and it can stream songs from online music services and charts.")
    (license license:gpl3+)))

(define-public gnome-video-effects
  (package
    (name "gnome-video-effects")
    (version "0.5.0")
    (source (origin
              (method url-fetch)
              (uri (string-append "mirror://gnome/sources/" name "/"
                                  (version-major+minor version) "/" name "-"
                                  version ".tar.xz"))
              (sha256
               (base32
                "1j6h98whgkcxrh30bwvnxvyqxrxchgpdgqhl0j71xz7x72dqxijd"))))
    (build-system meson-build-system)
    (native-inputs
     `(("gettext" ,gettext-minimal)
       ("pkg-config" ,pkg-config)))
    (home-page "https://wiki.gnome.org/Projects/GnomeVideoEffects")
    (synopsis "Video effects for Cheese and other GNOME applications")
    (description
     "A collection of GStreamer video filters and effects to be used in
photo-booth-like software, such as Cheese.")
    (license license:gpl2+)))

(define-public cheese
  (package
    (name "cheese")
    (version "3.38.0")
    (source (origin
              (method url-fetch)
              (uri (string-append "mirror://gnome/sources/" name "/"
                                  (version-major+minor version) "/" name "-"
                                  version ".tar.xz"))
              (sha256
               (base32
                "0vyim2avlgq3a48rgdfz5g21kqk11mfb53b2l883340v88mp7ll8"))))
    (arguments
     `(#:glib-or-gtk? #t
       ;; Tests require GDK.
       #:tests? #f
       #:phases
       (modify-phases %standard-phases
         (add-after 'unpack 'skip-gtk-update-icon-cache
           (lambda _
             ;; Don't create 'icon-theme.cache'
             (substitute* "meson_post_install.py"
               (("gtk-update-icon-cache") (which "true")))
             #t))
         (add-after 'unpack 'patch-docbook-xml
           (lambda* (#:key inputs #:allow-other-keys)
             ;; Avoid a network connection attempt during the build.
             (substitute* '("docs/reference/cheese.xml"
                            "docs/reference/cheese-docs.xml")
               (("http://www.oasis-open.org/docbook/xml/4.3/docbookx.dtd")
                (string-append (assoc-ref inputs "docbook-xml")
                               "/xml/dtd/docbook/docbookx.dtd")))
             #t))
         (add-after 'install 'wrap-cheese
           (lambda* (#:key inputs outputs #:allow-other-keys)
             (let ((out             (assoc-ref outputs "out"))
                   (gst-plugin-path (getenv "GST_PLUGIN_SYSTEM_PATH")))
               (wrap-program (string-append out "/bin/cheese")
                 `("GST_PLUGIN_SYSTEM_PATH" ":" prefix (,gst-plugin-path))))
             #t)))))
    (build-system meson-build-system)
    (native-inputs
     `(("docbook-xsl" ,docbook-xsl)
       ("docbook-xml" ,docbook-xml-4.3)
       ("gettext" ,gettext-minimal)
       ("glib:bin" ,glib "bin")
       ("gtk-doc" ,gtk-doc)
       ("itstool" ,itstool)
       ("libxml2" ,libxml2)
       ("libxslt" ,libxslt)
       ("pkg-config" ,pkg-config)
       ("vala" ,vala)))
    (propagated-inputs
     `(("gnome-video-effects" ,gnome-video-effects)
       ("clutter" ,clutter)
       ("clutter-gst" ,clutter-gst)
       ("clutter-gtk" ,clutter-gtk)
       ("libcanberra" ,libcanberra)
       ("gdk-pixbuf" ,gdk-pixbuf)
       ("glib" ,glib)
       ("gstreamer" ,gstreamer)))
    (inputs
     `(("gnome-desktop" ,gnome-desktop)
       ("gobject-introspection" ,gobject-introspection)
       ("gst-plugins-base" ,gst-plugins-base)
       ("gst-plugins-good" ,gst-plugins-good)
       ("gst-plugins-bad" ,gst-plugins-bad)
       ("gtk+" ,gtk+)
       ("libx11" ,libx11)
       ("libxtst" ,libxtst)))
    (home-page "https://wiki.gnome.org/Apps/Cheese")
    (synopsis "Webcam photo booth software for GNOME")
    (description
     "Cheese uses your webcam to take photos and videos.  Cheese can also
apply fancy special effects and lets you share the fun with others.")
    (license license:gpl2+)))

(define-public passwordsafe
  (package
    (name "passwordsafe")
    (version "3.99.2")
    (source
     (origin
       (method git-fetch)
       (uri (git-reference
             (url "https://gitlab.gnome.org/World/PasswordSafe")
             (commit version)))
       (file-name (git-file-name name version))
       (sha256
        (base32 "0pi2l4gwf8paxm858mxrcsk5nr0c0zw5ycax40mghndb6b1qmmhf"))))
    (build-system meson-build-system)
    (arguments
     `(#:glib-or-gtk? #t
       #:phases
       (modify-phases %standard-phases
         (add-after 'glib-or-gtk-wrap 'python-and-gi-wrap
           (lambda* (#:key outputs #:allow-other-keys)
             (let ((prog (string-append (assoc-ref outputs "out")
                                        "/bin/gnome-passwordsafe"))
                   (pylib (string-append (assoc-ref outputs "out")
                                         "/lib/python"
                                         ,(version-major+minor
                                           (package-version python))
                                         "/site-packages")))
               (wrap-program prog
                 `("GUIX_PYTHONPATH" = (,(getenv "GUIX_PYTHONPATH") ,pylib))
                 `("GI_TYPELIB_PATH" = (,(getenv "GI_TYPELIB_PATH"))))
               #t))))))
    (native-inputs
     `(("desktop-file-utils" ,desktop-file-utils)
       ("gettext" ,gettext-minimal)
       ("glib:bin" ,glib "bin")
       ("gobject-introspection" ,gobject-introspection)
       ("gtk+:bin" ,gtk+ "bin")
       ("pkg-config" ,pkg-config)))
    (inputs
     `(("glib" ,glib)
       ("gsettings-desktop-schemas" ,gsettings-desktop-schemas)
       ("gtk+" ,gtk+)
       ("libhandy" ,libhandy-0.0)
       ("libpwquality" ,libpwquality)
       ("python-pygobject" ,python-pygobject)
       ("python-pykeepass" ,python-pykeepass)))
    (home-page "https://gitlab.gnome.org/World/PasswordSafe")
    (synopsis "Password manager for the GNOME desktop")
    (description
     "Password Safe is a password manager which makes use of the KeePass v4
format.  It integrates perfectly with the GNOME desktop and provides an easy
and uncluttered interface for the management of password databases.")
    (license license:gpl3+)))

(define-public sound-juicer
  (package
    (name "sound-juicer")
    (version "3.24.0")
    (source
     (origin
       (method url-fetch)
       (uri (string-append "mirror://gnome/sources/" name "/"
                           (version-major+minor version) "/"
                           name "-" version ".tar.xz"))
       (sha256
        (base32
         "19qg4xv0f9rkq34lragkmhii1llxsa87llbl28i759b0ks4f6sny"))))
    (build-system glib-or-gtk-build-system)
    (native-inputs
     `(("desktop-file-utils" ,desktop-file-utils)
       ("intltool" ,intltool)
       ("itstool" ,itstool)
       ("pkg-config" ,pkg-config)
       ("xmllint" ,libxml2)))
    (inputs
     `(("gtk+" ,gtk+)
       ("gsettings-desktop-schemas" ,gsettings-desktop-schemas)
       ("gstreamer" ,gstreamer)
       ("gst-plugins-base" ,gst-plugins-base)
       ("gst-plugins-good" ,gst-plugins-good)
       ("iso-codes" ,iso-codes)
       ("libbrasero-media3" ,brasero)
       ("libcanberra" ,libcanberra)
       ("libdiscid" ,libdiscid)
       ("libmusicbrainz" ,libmusicbrainz)
       ("neon" ,neon)))
    (home-page "https://wiki.gnome.org/Apps/SoundJuicer")
    (synopsis "Audio music cd ripper")
    (description "Sound Juicer extracts audio from compact discs and convert it
into audio files that a personal computer or digital audio player can play.
It supports ripping to any audio codec supported by a GStreamer plugin, such as
mp3, Ogg Vorbis and FLAC")
    (license license:gpl2+)))

(define-public soundconverter
  (package
    (name "soundconverter")
    (version "3.0.2")
    (source
     (origin
       (method url-fetch)
       (uri (string-append "https://launchpad.net/soundconverter/trunk/"
                           version "/+download/"
                           "soundconverter-" version ".tar.xz"))

       (sha256
        (base32 "1jv8m82hi23ilrgdznlc1jhp2jm8bw1yrw0chh3qw2l0sixvkl11"))))
    (build-system glib-or-gtk-build-system)
    (arguments
     `(#:imported-modules ((guix build python-build-system)
                           (guix build glib-or-gtk-build-system)
                           ,@%gnu-build-system-modules)

       #:modules ((guix build glib-or-gtk-build-system)
                  (guix build utils)
                  ((guix build gnu-build-system) #:prefix gnu:)
                  ((guix build python-build-system) #:prefix python:))

       #:phases
       (modify-phases %standard-phases
         (add-after 'install 'wrap-soundconverter-for-python
           (assoc-ref python:%standard-phases 'wrap))
         (add-after 'install 'wrap-soundconverter
           (lambda* (#:key inputs outputs #:allow-other-keys)
             (let ((out               (assoc-ref outputs "out"))
                   (gi-typelib-path   (getenv "GI_TYPELIB_PATH"))
                   (gst-plugin-path   (getenv "GST_PLUGIN_SYSTEM_PATH")))
               (wrap-program (string-append out "/bin/soundconverter")
                 `("GI_TYPELIB_PATH"        ":" prefix (,gi-typelib-path))
                 `("GST_PLUGIN_SYSTEM_PATH" ":" prefix (,gst-plugin-path))))
             #t)))))
    (native-inputs
     `(("intltool" ,intltool)
       ("pkg-config" ,pkg-config)
       ("glib:bin" ,glib "bin")))
    (inputs
     `(("gtk+" ,gtk+)
       ("python" ,python)
       ("python-pygobject" ,python-pygobject)
       ("gstreamer" ,gstreamer)
       ("gst-plugins-base" ,gst-plugins-base)))
    (home-page "https://soundconverter.org/")
    (synopsis "Convert between audio formats with a graphical interface")
    (description
     "SoundConverter supports converting between many audio formats including
Opus, Ogg Vorbis, FLAC and more.  It supports parallel conversion, and
configurable file renaming. ")
    (license license:gpl3)))

(define-public workrave
  (package
    (name "workrave")
    (version "1.10.42")
    (source
     (origin
       (method git-fetch)
       (uri (git-reference
             (url "https://github.com/rcaelers/workrave")
             (commit (string-append "v" (string-map
                                         (match-lambda (#\. #\_) (chr chr))
                                         version)))))
       (file-name (git-file-name name version))
       (sha256
        (base32 "03i9kk8r1wgrfkkbwikx8wxaw4r4kn62vismr2zdq5g34fkkjh95"))))
    (build-system glib-or-gtk-build-system)
    (arguments
     ;; The only tests are maintainer tests (in po/), which fail.
     `(#:tests? #f))
    (inputs `(("glib" ,glib)
              ("gtk+" ,gtk+)
              ("gdk-pixbuf" ,gdk-pixbuf)
              ("gtkmm" ,gtkmm)
              ("glibmm" ,glibmm)
              ("libx11" ,libx11)
              ("libxtst" ,libxtst)
              ("dconf" ,dconf)
              ("libice" ,libice)
              ("libsm" ,libsm)
              ("libxscrnsaver" ,libxscrnsaver)))
    (native-inputs `(("boost" ,boost)
                     ("pkg-config" ,pkg-config)
                     ("gettext" ,gettext-minimal)
                     ("autoconf" ,autoconf)
                     ("autoconf-archive" , autoconf-archive)
                     ("automake" ,automake)
                     ("libtool" ,libtool)
                     ("intltool" ,intltool)
                     ("gobject-introspection" ,gobject-introspection)
                     ("python3" ,python-3)
                     ("python-jinja2" ,python-jinja2)))
    (synopsis "Tool to help prevent repetitive strain injury (RSI)")
    (description
     "Workrave is a program that assists in the recovery and prevention of
repetitive strain injury (@dfn{RSI}).  The program frequently alerts you to take
micro-pauses and rest breaks, and restricts you to your daily limit.")
    (home-page "http://www.workrave.org")
    (license license:gpl3+)))

(define-public ghex
  (package
    (name "ghex")
    (version "3.18.4")
    (source (origin
              (method url-fetch)
              (uri (string-append "mirror://gnome/sources/ghex/"
                                  (version-major+minor version) "/"
                                  "ghex-" version ".tar.xz"))
              (sha256
               (base32
                "1h1pjrr9wynclfykizqd78dbi785wjz6b63p31k87kjvzy8w3nf2"))))
    (build-system meson-build-system)
    (arguments
     '(#:glib-or-gtk? #t
       #:phases
       (modify-phases %standard-phases
         (add-after 'unpack 'skip-gtk-update-icon-cache
           ;; Don't create 'icon-theme.cache'.
           (lambda _
             (substitute* "meson_post_install.py"
               (("gtk-update-icon-cache") (which "true")))
             #t)))))
    (native-inputs
     `(("pkg-config" ,pkg-config)
       ("glib:bin" ,glib "bin") ; for glib-compile-schemas
       ("gnome-common" ,gnome-common)
       ("which" ,which)
       ("intltool" ,intltool)
       ("yelp-tools" ,yelp-tools)
       ("desktop-file-utils" ,desktop-file-utils))) ; for 'desktop-file-validate'
    (inputs
     `(("atk" ,atk)
       ("gtk" ,gtk+)))
    (synopsis "GNOME hexadecimal editor")
    (description "The GHex program can view and edit files in two ways:
hexadecimal or ASCII.  It is useful for editing binary files in general.")
    (home-page "https://wiki.gnome.org/Apps/Ghex")
    (license license:gpl2)))

(define-public libdazzle
  (package
    (name "libdazzle")
    (version "3.37.1")
    (source (origin
              (method url-fetch)
              (uri (string-append "mirror://gnome/sources/libdazzle/"
                                  (version-major+minor version) "/"
                                  "libdazzle-" version ".tar.xz"))
              (sha256
               (base32
                "03r5cr11dc031qa3694bpgm3lajrhiiln67kvl7vjj4q0scf7w7x"))))
    (build-system meson-build-system)
    (arguments
     `(#:phases
       (modify-phases %standard-phases
         (add-before 'check 'pre-check
           (lambda _
             ;; Tests require a running X server.
             (system "Xvfb :1 &")
             (setenv "DISPLAY" ":1")
             #t)))))
    (native-inputs
     `(("glib" ,glib "bin")             ; glib-compile-resources
       ("pkg-config" ,pkg-config)
       ;; For tests.
       ("xorg-server" ,xorg-server-for-tests)))
    (inputs
     `(("glib" ,glib)
       ("gobject-introspection" ,gobject-introspection)
       ("gtk+" ,gtk+)
       ("vala" ,vala)))
    (home-page "https://gitlab.gnome.org/GNOME/libdazzle")
    (synopsis "Companion library to GObject and Gtk+")
    (description "The libdazzle library is a companion library to GObject and
Gtk+.  It provides various features that the authors wish were in the
underlying library but cannot for various reasons.  In most cases, they are
wildly out of scope for those libraries.  In other cases, they are not quite
generic enough to work for everyone.")
    (license license:gpl3+)))

(define-public evolution
  (package
    (name "evolution")
    (version "3.34.2")
    (source (origin
              (method url-fetch)
              (uri (string-append "mirror://gnome/sources/evolution/"
                                  (version-major+minor version) "/"
                                  "evolution-" version ".tar.xz"))
              (sha256
               (base32
                "164vy8h432pjglafn8y2ms4gsvk3kbgc63h5qp0mk5dv4smsp29c"))
              (patches (search-patches "evolution-CVE-2020-11879.patch"))))
    (build-system cmake-build-system)
    (arguments
     `(#:imported-modules (,@%cmake-build-system-modules
                           (guix build glib-or-gtk-build-system))
       #:modules ((guix build cmake-build-system)
                  ((guix build glib-or-gtk-build-system) #:prefix glib-or-gtk:)
                  (guix build utils))
       #:configure-flags
       (list "-DENABLE_PST_IMPORT=OFF"    ; libpst is not packaged
             "-DENABLE_LIBCRYPTUI=OFF")   ; libcryptui hasn't seen a release
                                          ; in four years and cannot be built.
       #:phases
       (modify-phases %standard-phases
         ;; The build system attempts to install user interface modules to the
         ;; output directory of the "evolution-data-server" package.  This
         ;; change redirects that change.
         (add-after 'unpack 'patch-ui-module-dir
           (lambda* (#:key outputs #:allow-other-keys)
             (substitute* "src/modules/alarm-notify/CMakeLists.txt"
               (("\\$\\{edsuimoduledir\\}")
                (string-append (assoc-ref outputs "out")
                               "/lib/evolution-data-server/ui-modules")))
             #t))
         (add-after 'install 'glib-or-gtk-compile-schemas
           (assoc-ref glib-or-gtk:%standard-phases 'glib-or-gtk-compile-schemas))
         (add-after 'install 'glib-or-gtk-wrap
           (assoc-ref glib-or-gtk:%standard-phases 'glib-or-gtk-wrap)))))
    (native-inputs
     `(("glib" ,glib "bin")             ; glib-mkenums
       ("pkg-config" ,pkg-config)
       ("intltool" ,intltool)
       ("itstool" ,itstool)))
    (inputs
     `(("enchant" ,enchant)
       ("evolution-data-server" ,evolution-data-server) ; must be the same version
       ("gcr" ,gcr)
       ("gsettings-desktop-schemas" ,gsettings-desktop-schemas)
       ("gnome-autoar" ,gnome-autoar)
       ("gnome-desktop" ,gnome-desktop)
       ("gspell" ,gspell)
       ("highlight" ,highlight)
       ("libcanberra" ,libcanberra)
       ("libgweather" ,libgweather)
       ("libnotify" ,libnotify)
       ("libsoup" ,libsoup)
       ("nss" ,nss)
       ("openldap" ,openldap)
       ("webkitgtk" ,webkitgtk)
       ("ytnef" ,ytnef)))
    (home-page "https://gitlab.gnome.org/GNOME/evolution")
    (synopsis "Manage your email, contacts and schedule")
    (description "Evolution is a personal information management application
that provides integrated mail, calendaring and address book
functionality.")
    ;; See COPYING for details.
    (license (list license:lgpl2.1 license:lgpl3 ; either one of these
                   license:openldap2.8 ; addressbook/gui/component/openldap-extract.h
                   license:lgpl2.1+))))  ; smime/lib/*

(define-public gthumb
  (package
    (name "gthumb")
    (version "3.10.2")
    (source (origin
              (method url-fetch)
              (uri (string-append "mirror://gnome/sources/gthumb/"
                                  (version-major+minor version) "/"
                                  "gthumb-" version ".tar.xz"))
              (sha256
               (base32
                "14sw8d37g1lkp44dwsgyxjjsgh5pnpp4wq00mcy9p3rp30lf9spx"))))
    (build-system meson-build-system)
    (arguments
     `(#:glib-or-gtk? #t
       #:configure-flags
       ;; Ensure the RUNPATH contains all installed library locations.
       (list (string-append "-Dc_link_args=-Wl,-rpath="
                            (assoc-ref %outputs "out")
                            "/lib/gthumb/extensions")
             (string-append "-Dcpp_link_args=-Wl,-rpath="
                            (assoc-ref %outputs "out")
                            "/lib/gthumb/extensions"))))
    (native-inputs
     `(("pkg-config" ,pkg-config)
       ("glib:bin" ,glib "bin")                   ; for glib-compile-resources
       ("gtk+:bin" ,gtk+ "bin")                   ; for gtk-update-icon-cache
       ("desktop-file-utils" ,desktop-file-utils) ; for update-desktop-database
       ("intltool" ,intltool)
       ("itstool" ,itstool)))
    (inputs
     `(("exiv2" ,exiv2)
       ("gtk" ,gtk+)
       ("gsettings-desktop-schemas" ,gsettings-desktop-schemas)
       ("gstreamer" ,gstreamer)
       ("clutter" ,clutter)
       ("clutter-gst" ,clutter-gst)
       ("clutter-gtk" ,clutter-gtk)
       ("libjpeg" ,libjpeg-turbo)
       ("libtiff" ,libtiff)
       ("libraw" ,libraw)))
    (home-page "https://wiki.gnome.org/Apps/Gthumb")
    (synopsis "GNOME image viewer and browser")
    (description "GThumb is an image viewer, browser, organizer, editor and
advanced image management tool")
    (license license:gpl2+)))

(define-public terminator
  (package
    (name "terminator")
    (version "2.1.0")
    (source
     (origin
       (method url-fetch)
       (uri (string-append "https://github.com/gnome-terminator/terminator/"
                           "releases/download/v" version "/"
                           name "-" version ".tar.gz"))
       (sha256
        (base32
         "1vap4li2i24l1iz2q4b8wvhj8flamarf18xcmzq5ik2vzcrisbjy"))))
    (build-system python-build-system)
    (native-inputs
     `(("gettext" ,gettext-minimal)
       ("glib:bin" ,glib "bin")         ; for glib-compile-resources
       ("gobject-introspection" ,gobject-introspection)
       ("intltool" ,intltool)
       ("pkg-config" ,pkg-config)
       ("python-psutil" ,python-psutil)
       ("python-pytest-runner" ,python-pytest-runner)
       ("python-pytest" ,python-pytest)))
    (inputs
     `(("cairo" ,cairo)
       ("dbus-glib" ,dbus-glib)
       ("gsettings-desktop-schemas" ,gsettings-desktop-schemas)
       ("gtk+" ,gtk+)
       ("python" ,python-wrapper)
       ("python-dbus" ,python-dbus)
       ("python-notify2" ,python-notify2)
       ("python-pycairo" ,python-pycairo)
       ("python-pygobject" ,python-pygobject)
       ("vte" ,vte)))
    (propagated-inputs
     `(("python-configobj" ,python-configobj)))
    (arguments
     ;; One test out of 28 fails due to dbus-python and python-notify; skip
     ;; tests.
     `(#:tests? #f
       #:imported-modules ((guix build glib-or-gtk-build-system)
                           ,@%python-build-system-modules)
       #:modules ((guix build python-build-system)
                  ((guix build glib-or-gtk-build-system) #:prefix glib-or-gtk:)
                  (guix build utils))
       #:phases
       (modify-phases %standard-phases
<<<<<<< HEAD
         (add-after
          'install 'wrap-program
          (lambda* (#:key outputs #:allow-other-keys)
            (let ((prog (string-append (assoc-ref outputs "out")
                                       "/bin/terminator"))
                  (pylib (string-append (assoc-ref outputs "out")
                                        "/lib/python"
                                        ,(version-major+minor
                                          (package-version python))
                                        "/site-packages")))
              (wrap-program prog
                `("GUIX_PYTHONPATH" = (,(getenv "GUIX_PYTHONPATH") ,pylib))
                `("GI_TYPELIB_PATH" = (,(getenv "GI_TYPELIB_PATH"))))
              #t)))
=======
         (add-after 'unpack 'handle-dbus-python
           (lambda _
             ;; python-dbus cannot be found but it's really there.  See
             ;; https://github.com/SpotlightKid/jack-select/issues/2
             (substitute* "setup.py"
               (("'dbus-python',") ""))
             #t))
         (add-after 'install 'wrap-program
           (lambda* (#:key outputs #:allow-other-keys)
             (let ((prog (string-append (assoc-ref outputs "out")
                                        "/bin/terminator"))
                   (pylib (string-append (assoc-ref outputs "out")
                                         "/lib/python"
                                         ,(version-major+minor
                                           (package-version python))
                                         "/site-packages")))
               (wrap-program prog
                 `("PYTHONPATH" = (,(getenv "PYTHONPATH") ,pylib))
                 `("GI_TYPELIB_PATH" = (,(getenv "GI_TYPELIB_PATH"))))
               #t)))
>>>>>>> 65c46e79
         (add-after 'wrap-program 'glib-or-gtk-wrap
           (assoc-ref glib-or-gtk:%standard-phases 'glib-or-gtk-wrap)))))
    (home-page "https://gnome-terminator.org/")
    (synopsis "Store and run multiple GNOME terminals in one window")
    (description
     "Terminator allows you to run multiple GNOME terminals in a grid and
tabs, and it supports drag and drop re-ordering of terminals.")
    (license license:gpl2)))

(define-public libhandy
  (package
    (name "libhandy")
    (version "1.2.0")
    (source
     (origin
       (method git-fetch)
       (uri (git-reference
             (url "https://gitlab.gnome.org/GNOME/libhandy")
             (commit version)))
       (file-name (git-file-name name version))
       (sha256
        (base32 "1a8wfgm2jd3gcbk1nzhq6f2xq7vkxdc9qky8p9k0za9gqi7xfg4v"))))
    (build-system meson-build-system)
    (arguments
     `(#:configure-flags
       '("-Dglade_catalog=enabled"
         "-Dgtk_doc=true")
       #:phases
       (modify-phases %standard-phases
         (add-before 'check 'pre-check
           (lambda _
             ;; Tests require a running X server.
             (system "Xvfb :1 &")
             (setenv "DISPLAY" ":1")
             #t)))))
    (inputs
     `(("gtk+" ,gtk+)
       ("glade" ,glade3)
       ("libxml2" ,libxml2)))
    (native-inputs
     `(("glib:bin" ,glib "bin")
       ("gobject-introspection" ,gobject-introspection) ; for g-ir-scanner
       ("vala" ,vala)
       ("gtk-doc" ,gtk-doc)
       ("pkg-config" ,pkg-config)
       ("gettext" ,gettext-minimal)

       ;; Test suite dependencies.
       ("xorg-server" ,xorg-server-for-tests)
       ("hicolor-icon-theme" ,hicolor-icon-theme)))
    (home-page "https://gitlab.gnome.org/GNOME/libhandy/")
    (synopsis "Library full of GTK+ widgets for mobile phones")
    (description "The aim of the handy library is to help with developing user
interfaces for mobile devices using GTK+.  It provides responsive GTK+ widgets
for usage on small and big screens.")
    (license license:lgpl2.1+)))

(define-public libhandy-0.0
  (package
    (inherit libhandy)
    (version "0.0.13")
    (source
     (origin
       (method git-fetch)
       (uri (git-reference
             (url "https://gitlab.gnome.org/GNOME/libhandy")
             (commit (string-append "v" version))))
       (file-name (git-file-name "libhandy" version))
       (sha256
        (base32 "1y23k623sjkldfrdiwfarpchg5mg58smcy1pkgnwfwca15wm1ra5"))))
    (arguments
     (substitute-keyword-arguments (package-arguments libhandy)
       ((#:configure-flags flags)
        '(list "-Dglade_catalog=disabled" "-Dgtk_doc=true"))))))

(define-public libgit2-glib
  (package
    (name "libgit2-glib")
    (version "0.99.0.1")
    (source (origin
              (method url-fetch)
              (uri (string-append "mirror://gnome/sources/" name "/"
                                  (version-major+minor version) "/"
                                  name "-" version ".tar.xz"))
              (sha256
               (base32
                "1pmrcnsa7qdda73c3dxf47733mwprmj5ljpw3acxbj6r8k27anp0"))))
    (build-system meson-build-system)
    (native-inputs
     `(("glib:bin" ,glib "bin") ;; For glib-mkenums
       ("gobject-introspection" ,gobject-introspection)
       ("pkg-config" ,pkg-config)
       ("python-pygobject" ,python-pygobject)
       ("python-wrapper" ,python-wrapper)
       ("vala" ,vala)))
    (inputs
     `(("glib" ,glib)
       ("libssh2" ,libssh2)))
    (propagated-inputs
     `(;; In Requires of libgit2-glib.pc.
       ("libgit2" ,libgit2)))
    (synopsis "GLib wrapper around the libgit2 Git access library")
    (description "libgit2-glib is a GLib wrapper library around the libgit2 Git
access library.  It only implements the core plumbing functions, not really the
higher level porcelain stuff.")
    (home-page "https://wiki.gnome.org/Projects/Libgit2-glib")
    (license license:gpl2+)))

(define-public gitg
  (package
    (name "gitg")
    (version "3.32.1")
    (source (origin
              (method url-fetch)
              (uri (string-append "mirror://gnome/sources/" name "/"
                                  (version-major+minor version) "/"
                                  name "-" version ".tar.xz"))
              (sha256
               (base32
                "0npg4kqpwl992fgjd2cn3fh84aiwpdp9kd8z7rw2xaj2iazsm914"))))
    (build-system meson-build-system)
    (arguments
     `(#:glib-or-gtk? #t
       #:phases
       (modify-phases %standard-phases
         (add-after 'unpack 'disable-post-install-partially
           (lambda _
             (substitute* "meson_post_install.py"
               (("'python'") ; there are no python sources to compile
                (string-append "'" (which "true") "'"))
               (("gtk-update-icon-cache") (which "true")))
             #t))
         (add-after 'unpack 'fix-test-sources
           (lambda _
             (substitute* "tests/libgitg/test-commit.vala"
               (("/bin/bash") (which "bash")))
             #t))
         (add-after 'glib-or-gtk-wrap 'wrap-typelib
           (lambda* (#:key outputs #:allow-other-keys)
             (let ((prog (string-append (assoc-ref outputs "out")
                                        "/bin/gitg")))
               (wrap-program prog
                 `("GI_TYPELIB_PATH" = (,(getenv "GI_TYPELIB_PATH"))))
               #t))))))
    (inputs
     `(("glib" ,glib)
       ("gsettings-desktop-schemas" ,gsettings-desktop-schemas)
       ("gtk+" ,gtk+)
       ("gtkspell3" ,gtkspell3)
       ("gtksourceview" ,gtksourceview-3)
       ("json-glib" ,json-glib)
       ("libdazzle" ,libdazzle)
       ("libgee" ,libgee)
       ("libgit2-glib" ,libgit2-glib)
       ("libpeas" ,libpeas)
       ("libsecret" ,libsecret)
       ("libsoup" ,libsoup)
       ("libxml2" ,libxml2)))
    (native-inputs
     `(("glib:bin" ,glib "bin")
       ("gtk+:bin" ,gtk+ "bin")
       ("gobject-introspection" ,gobject-introspection)
       ("intltool" ,intltool)
       ("pkg-config" ,pkg-config)
       ("vala" ,vala)))
    (synopsis "Graphical user interface for git")
    (description
     "gitg is a graphical user interface for git.  It aims at being a small,
fast and convenient tool to visualize the history of git repositories.
Besides visualization, gitg also provides several utilities to manage your
repository and commit your work.")
    (home-page "https://wiki.gnome.org/Apps/Gitg")
    (license license:gpl2+)))

(define-public gamin
  (package
    (name "gamin")
    (version "0.1.10")
    (source (origin
              (method url-fetch)
              (uri (string-append "mirror://gnome/sources/" name "/"
                                  (version-major+minor version) "/"
                                  name "-" version ".tar.bz2"))
              (sha256
               (base32
                "02n1zr9y8q9lyczhcz0nxar1vmf8p2mmbw8kq0v43wg21jr4i6d5"))))
    (build-system gnu-build-system)
    (arguments
     `(#:phases
       (modify-phases %standard-phases
         (add-after 'unpack 'remove-deprecated-macro
           (lambda _
             (substitute* '("server/gam_node.c"
                            "server/gam_subscription.h"
                            "server/gam_node.h"
                            "server/gam_subscription.c")
               (("G_CONST_RETURN") "const"))
             #t)))))
    (inputs
     `(("glib" ,glib)))
    (native-inputs
     `(("intltool" ,intltool)
       ("pkg-config" ,pkg-config)))
    (home-page "https://people.gnome.org/~veillard/gamin/")
    (synopsis "File alteration monitor")
    (description
     "Gamin is a file and directory monitoring system defined to be a subset
of the FAM (File Alteration Monitor) system.  This is a service provided by a
library which detects when a file or a directory has been modified.")
    (license license:gpl2+)))

(define-public gnome-mahjongg
  (package
    (name "gnome-mahjongg")
    (version "3.35.1")
    (source (origin
              (method git-fetch)
              (uri (git-reference
                    (url "https://gitlab.gnome.org/GNOME/gnome-mahjongg.git")
                    (commit version)))
              (file-name (git-file-name name version))
              (sha256
               (base32
                "019a66a4m5w4kkb0sm6gxj0wi54n06zdxdlmyqw7h8kbakjizv7l"))))
    (build-system meson-build-system)
    (arguments
     `(#:glib-or-gtk? #t))
    (native-inputs
     `(("appstream-glib" ,appstream-glib)
       ("gettext" ,gettext-minimal)
       ("glib:bin" ,glib "bin") ;; For glib-compile-resources
       ("gtk+" ,gtk+ "bin")     ;; For gtk-update-icon-cache
       ("itstool" ,itstool)
       ("pkg-config" ,pkg-config)
       ("vala" ,vala)))
    (propagated-inputs
     `(("dconf" ,dconf)))
    (inputs
     `(("glib" ,glib)
       ("gtk+" ,gtk+)
       ("librsvg" ,librsvg)))
    (synopsis "Mahjongg tile-matching game")
    (description "GNOME Mahjongg is a game based on the classic Chinese
tile-matching game Mahjong.  It features multiple board layouts, tile themes,
and a high score table.")
    (home-page "https://wiki.gnome.org/Apps/Mahjongg")
    (license license:gpl2+)))

(define-public gnome-themes-extra
  (package
    (name "gnome-themes-extra")
    (version "3.28")
    (source
     (origin
       (method url-fetch)
       (uri (string-append "mirror://gnome/sources/" name "/"
                           (version-major+minor version) "/" name "-"
                           version ".tar.xz"))
       (sha256
        (base32
         "06aqg9asq2vqi9wr29bs4v8z2bf4manhbhfghf4nvw01y2zs0jvw"))))
    (build-system gnu-build-system)
    (arguments
     '(#:configure-flags
       ;; Don't create 'icon-theme.cache'.
       (let* ((coreutils (assoc-ref %build-inputs "coreutils"))
              (true      (string-append coreutils "/bin/true")))
         (list (string-append "GTK_UPDATE_ICON_CACHE=" true)))))
    (native-inputs
     `(("glib:bin" ,glib "bin")
       ("intltool" ,intltool)
       ("pkg-config" ,pkg-config)))
    (inputs
     `(("glib" ,glib)
       ("gtk+" ,gtk+)
       ("gtk+-2" ,gtk+-2)
       ("librsvg" ,librsvg)
       ("libxml2" ,libxml2)))
    (home-page "https://gitlab.gnome.org/GNOME/gnome-themes-extra")
    (synopsis "GNOME Extra Themes")
    (description "This package provides themes and related elements that don't
really fit in other upstream packages.  It offers legacy support for GTK+ 2
versions of Adwaita, Adwaita-dark and HighContrast themes.  It also provides
index files needed for Adwaita to be used outside of GNOME.")
    (license license:lgpl2.1+)))

(define-public gnote
  (package
    (name "gnote")
    (version "3.38.1")
    (source
     (origin
       (method url-fetch)
       (uri (string-append "mirror://gnome/sources/" name "/"
                           (version-major+minor version)  "/"
                           "gnote-" version ".tar.xz"))
       (sha256
        (base32 "1adjfjhmsm2d33999khjyzvli6kiz1jlzavn77jhd49kfzhxa9y4"))))
    (build-system glib-or-gtk-build-system)
    (native-inputs
     `(("desktop-file-utils" ,desktop-file-utils)
       ("glib:bin" ,glib "bin")
       ("gobject-introspection" ,gobject-introspection)
       ("intltool" ,intltool)
       ("itstool" ,itstool)
       ("pkg-config" ,pkg-config)
       ("unittest-cpp" ,unittest-cpp))) ;FIXME: not found by pkg-config
    (inputs
     `(("glibmm" ,glibmm)
       ("gsettings-desktop-schemas" ,gsettings-desktop-schemas)
       ("gspell" ,gspell)
       ("gtk+" ,gtk+)
       ("gtkmm" ,gtkmm)
       ("libsecret" ,libsecret)
       ("libuuid" ,util-linux "lib")
       ("libxml2" ,libxml2)
       ("libxslt" ,libxslt)))
    (synopsis "Note-taking application for the GNOME desktop")
    (description
     "Gnote is a note-taking application written for the GNOME desktop
environment.")
    (home-page "https://wiki.gnome.org/Apps/Gnote")
    (license license:gpl3+)))

(define-public polari
  (package
    (name "polari")
    (version "3.36.3")
    (source (origin
              (method url-fetch)
              (uri (string-append "mirror://gnome/sources/polari/"
                                  (version-major+minor version)
                                  "/polari-" version ".tar.xz"))
              (sha256
               (base32
                "0fpmrvhd40yay051bzn4x3gsrzdv42nav0pm5ps0np8wk1z689jg"))))
    (build-system meson-build-system)
    (arguments
     `(#:glib-or-gtk? #t
       #:phases
       (modify-phases %standard-phases
         (add-after 'unpack 'skip-gtk-update-icon-cache
           (lambda _
             (substitute* "meson/meson-postinstall.sh"
               (("gtk-update-icon-cache") (which "true")))
             #t))
         (add-after 'glib-or-gtk-wrap 'wrap-typelib
           (lambda* (#:key outputs #:allow-other-keys)
             (let ((prog (string-append (assoc-ref outputs "out")
                                        "/bin/polari")))
               (wrap-program prog
                 `("GI_TYPELIB_PATH" = (,(getenv "GI_TYPELIB_PATH"))))
               #t))))))
    (inputs
     `(("glib" ,glib)
       ("gsettings-desktop-schemas" ,gsettings-desktop-schemas)
       ("gspell" ,gspell)
       ("gtk+" ,gtk+)
       ("gjs" ,gjs)
       ("libsecret" ,libsecret)
       ("libsoup" ,libsoup)
       ("telepathy-glib" ,telepathy-glib)
       ("telepathy-logger" ,telepathy-logger)))
    (native-inputs
     `(("glib:bin" ,glib "bin")
       ("gobject-introspection" ,gobject-introspection)
       ("intltool" ,intltool)
       ("pkg-config" ,pkg-config)
       ("yelp-tools" ,yelp-tools)))
    (propagated-inputs
     `(("telepathy-idle" ,telepathy-idle)
       ("telepathy-mission-control" ,telepathy-mission-control)))
    (synopsis "Simple IRC Client")
    (description
     "Polari is a simple Internet Relay Chat (IRC) client that is designed to
integrate seamlessly with the GNOME desktop.")
    (home-page "https://wiki.gnome.org/Apps/Polari")
    (license license:gpl2+)))

(define-public gnome-boxes
  (package
    (name "gnome-boxes")
    (version "3.36.6")
    (source
     (origin
       (method url-fetch)
       (uri (string-append "mirror://gnome/sources/gnome-boxes/"
                           (version-major+minor version) "/"
                           "gnome-boxes-" version ".tar.xz"))
       (sha256
        (base32 "0c3cw90xqqcpacc2z06ljs0gg8saxizfgjzg9alhpwgz3gl4c5pg"))))
    (build-system meson-build-system)
    (arguments
     '(#:glib-or-gtk? #t
       #:configure-flags (list "-Drdp=false"
                               (string-append "-Dc_link_args=-Wl,-rpath="
                                              (assoc-ref %outputs "out")
                                              "/lib/gnome-boxes"))))
    (native-inputs
     `(("glib:bin" ,glib "bin")             ; for glib-compile-resources
       ("gtk+:bin" ,gtk+ "bin")             ; for gtk-update-icon-cache
       ("desktop-file-utils" ,desktop-file-utils) ; for update-desktop-database
       ("itstool" ,itstool)
       ("intltool" ,intltool)
       ("vala" ,vala)
       ("pkg-config" ,pkg-config)))
    (inputs
     `(("libarchive" ,libarchive)
       ("glib-networking" ,glib-networking) ;for TLS support
       ("gsettings-desktop-schemas" ,gsettings-desktop-schemas)
       ("gtk" ,gtk+)
       ("gtk-vnc" ,gtk-vnc)
       ("libosinfo" ,libosinfo)
       ("libsecret" ,libsecret)
       ("libsoup" ,libsoup)
       ("libusb" ,libusb)
       ("libvirt" ,libvirt)
       ("libvirt-glib" ,libvirt-glib)
       ("libxml" ,libxml2)
       ("spice-gtk" ,spice-gtk)
       ("sparql-query" ,sparql-query)
       ("vte" ,vte)
       ("webkitgtk" ,webkitgtk)
       ("tracker" ,tracker)
       ("libgudev" ,libgudev)))
    (home-page "https://wiki.gnome.org/Apps/Boxes")
    (synopsis "View, access, and manage remote and virtual systems")
    (description "GNOME Boxes is a simple application to view, access, and
manage remote and virtual systems.  Note that this application requires the
@code{libvirt} and @code{virtlog} daemons to run.  Use the command
@command{info '(guix) Virtualization Services'} to learn how to configure
these services on the Guix System.")
    (license (list
              ;; For data/icons/empty-boxes.png.
              license:cc-by2.0
              ;; For all others.
              license:lgpl2.0+))))

(define-public geary
  (package
    (name "geary")
    (version "3.34.1")
    (source (origin
              (method git-fetch)
              (uri (git-reference
                    (url "https://gitlab.gnome.org/GNOME/geary")
                    (commit version)))
              (file-name (git-file-name name version))
              (sha256
               (base32
                "01cc921kyh3zxz07biqbdzkjgmdcc36kwjyajm4y382a75cl5zg7"))
              (patches (search-patches "geary-CVE-2020-24661.patch"))))
    (build-system meson-build-system)
    (arguments
     `(#:glib-or-gtk? #t
       #:phases (modify-phases %standard-phases
                  (add-after 'unpack 'disable-failing-tests
                    (lambda _
                      (substitute* "test/meson.build"
                        (("test\\('client-tests', geary_test_client_bin\\)")
                         ""))
                      #t))
                  (add-after 'unpack 'disable-postinstall-script
                    (lambda _
                      (substitute* "meson.build"
                        (("meson.add_install_script\\(\
join_paths\\('build-aux', 'post_install.py'\\)\\)")
                         ""))
                      #t))
                  (add-before 'check 'setup-xvfb
                    (lambda _
                      (system "Xvfb :1 &")
                      (setenv "DISPLAY" ":1")
                      #t)))))
    (inputs
     `(("enchant" ,enchant)
       ("folks" ,folks)
       ("gcr" ,gcr)
       ("glib" ,glib)
       ("gmime" ,gmime-2.6)
       ("gnome-online-accounts:lib"
        ,gnome-online-accounts "lib")
       ("gspell" ,gspell)
       ("gtk+" ,gtk+)
       ("iso-codes" ,iso-codes)
       ("json-glib" ,json-glib)
       ("libcanberra" ,libcanberra)
       ("libgee" ,libgee)
       ("libhandy" ,libhandy-0.0)
       ("libpeas" ,libpeas)
       ("libsecret" ,libsecret)
       ("libunwind" ,libunwind)
       ("sqlite" ,sqlite)
       ("webkitgtk" ,webkitgtk)
       ("ytnef" ,ytnef)))
    (native-inputs
     `(("appstream-glib" ,appstream-glib)
       ("cmake-minimal" ,cmake-minimal)
       ("desktop-file-utils" ,desktop-file-utils)
       ("gettext" ,gettext-minimal)
       ("glib:bin" ,glib "bin")
       ("gobject-introspection" ,gobject-introspection)
       ("itstool" ,itstool)
       ("libarchive" ,libarchive)
       ("libxml2" ,libxml2)
       ("pkg-config" ,pkg-config)
       ("vala" ,vala)
       ("xvfb" ,xorg-server-for-tests)))
    (synopsis "GNOME email application built around conversations")
    (description
     "Geary collects related messages together into conversations,
making it easy to find and follow your discussions.  Full-text and keyword
search makes it easy to find the email you are looking for.  Geary's
full-featured composer lets you send rich, styled text with images, links, and
lists, but also send lightweight, easy to read text messages.  Geary
automatically picks up your existing GNOME Online Accounts, and adding more is
easy.  Geary has a clean, fast, modern interface that works like you want it
to.")
    (home-page "https://wiki.gnome.org/Apps/Geary")
    (license (list
              ;; geary
              license:lgpl2.1+
              ;; icons
              license:cc-by3.0
              license:cc-by-sa3.0
              license:public-domain
              ;; snowball
              license:bsd-2))))

(define-public glabels
  (package
    (name "glabels")
    (version "3.4.1")
    (source
     (origin
       (method url-fetch)
       (uri (string-append "mirror://gnome/sources/" name "/"
                           (version-major+minor version)  "/"
                           "glabels-" version ".tar.xz"))
       (sha256
        (base32 "0f2rki8i27pkd9r0gz03cdl1g4vnmvp0j49nhxqn275vi8lmgr0q"))))
    (build-system glib-or-gtk-build-system)
    (native-inputs
     `(("gettext" ,gettext-minimal)
       ("glib:bin" ,glib "bin")
       ("intltool" ,intltool)
       ("itstool" ,itstool)
       ("pkg-config" ,pkg-config)))
    (inputs
     `(("gtk+" ,gtk+)
       ("librsvg" ,librsvg)
       ("libxml2" ,libxml2)))
    (home-page "https://glabels.org/")
    (synopsis "Program for creating labels and business cards")
    (description
     "gLabels is a program for creating labels and business cards.  It is
designed to work with various laser/ink-jet peel-off label and business
card sheets that you’ll find at most office supply stores.")
    (license license:gpl3+)))

;; Version 3.38.0 is out but requires tepl>=5 which requires glib>=2.64.
(define-public gnome-latex
  (package
    (name "gnome-latex")
    (version "3.36.0")
    (source
     (origin
       (method url-fetch)
       (uri (string-append "mirror://gnome/sources/" name "/"
                           (version-major+minor version)  "/"
                           "gnome-latex-" version ".tar.xz"))
       (sha256
        (base32 "1869kr1zhcp04mzbi67lwgk497w840dbbc7427i9yh9b9s7j6mqn"))))
    (build-system glib-or-gtk-build-system)
    (native-inputs
     `(("gettext" ,gettext-minimal)
       ("glib:bin" ,glib "bin")
       ("gobject-introspection" ,gobject-introspection)
       ("gtk-doc" ,gtk-doc)
       ("intltool" ,intltool)
       ("itstool" ,itstool)
       ("pkg-config" ,pkg-config)
       ("vala" ,vala)))
    (inputs
     `(("amtk" ,amtk)
       ("dconf" ,dconf)
       ("glib" ,glib)
       ("gsettings-desktop-schemas" ,gsettings-desktop-schemas)
       ("gspell" ,gspell)
       ("gtk+" ,gtk+)
       ("gtksourceview" ,gtksourceview)
       ("libgee" ,libgee)
       ("tepl" ,tepl)
       ("uchardet" ,uchardet)))
    (home-page "https://wiki.gnome.org/Apps/GNOME-LaTeX")
    (synopsis "LaTeX editor for the GNOME desktop")
    (description
     "GNOME LaTeX is a LaTeX editor for the GNOME desktop.  It has features
such as build tools, completion of LaTeX commands, structure navigation,
symbol tables, document templates, project management, spell-checking, menus
and toolbars.")
    (license license:gpl3+)))

(define-public setzer
  (package
    (name "setzer")
    (version "0.4.1")
    (source
     (origin
       (method git-fetch)
       (uri (git-reference
             (url "https://github.com/cvfosammmm/Setzer")
             (commit (string-append "v" version))))
       (file-name (git-file-name name version))
       (sha256
        (base32 "1rcx2c07jg1ij81pnvg3px49hfbjmkagn68d3gp79z3gcajbp2av"))))
    (build-system meson-build-system)
    (arguments
     `(#:glib-or-gtk? #t
       #:phases
       (modify-phases %standard-phases
         (add-after 'glib-or-gtk-wrap 'python-and-gi-wrap
           (lambda* (#:key outputs #:allow-other-keys)
             (let ((prog (string-append (assoc-ref outputs "out")
                                        "/bin/setzer"))
                   (pylib (string-append (assoc-ref outputs "out")
                                         "/lib/python"
                                         ,(version-major+minor
                                           (package-version python))
                                         "/site-packages")))
               (wrap-program prog
                 `("GUIX_PYTHONPATH" = (,(getenv "GUIX_PYTHONPATH") ,pylib))
                 `("GI_TYPELIB_PATH" = (,(getenv "GI_TYPELIB_PATH"))))
               #t))))))
    (native-inputs
     `(("desktop-file-utils" ,desktop-file-utils)
       ("gettext" ,gettext-minimal)
       ("glib:bin" ,glib "bin")
       ("gobject-introspection" ,gobject-introspection)
       ("gtk+:bin" ,gtk+ "bin")))
    (inputs
     `(("gsettings-desktop-schemas" ,gsettings-desktop-schemas)
       ("gspell" ,gspell)
       ("gtk+" ,gtk+)
       ("gtksourceview" ,gtksourceview)
       ("pango" ,pango)
       ("poppler" ,poppler)
       ("python-pdfminer" ,python-pdfminer-six)
       ("python-pycairo" ,python-pycairo)
       ("python-pygobject" ,python-pygobject)
       ("python-pyxdg" ,python-pyxdg)
       ("webkitgtk" ,webkitgtk)
       ("xdg-utils" ,xdg-utils)))
    (home-page "https://www.cvfosammmm.org/setzer/")
    (synopsis "LaTeX editor written in Python with GTK+")
    (description
     "Setzer is a simple yet full-featured LaTeX editor written in Python with
GTK+.  It integrates well with the GNOME desktop environment.")
    (license license:gpl3+)))

(define-public libratbag
  (package
    (name "libratbag")
    (version "0.14")
    (source
     (origin
       (method git-fetch)
       (uri (git-reference
             (url "https://github.com/libratbag/libratbag")
             (commit (string-append "v" version))))
       (file-name (git-file-name name version))
       (sha256
        (base32 "1fpwp2sj8mf98bqasq2h8qwgprxi7k3iw33gcfid3d1lbyiacw0x"))))
    (build-system meson-build-system)
    (arguments
     `(#:configure-flags
       (list "-Dsystemd=false"
             "-Dlogind-provider=elogind")
       #:phases
       (modify-phases %standard-phases
         (add-after 'install 'wrap
           (lambda* (#:key inputs outputs #:allow-other-keys)
             (let* ((out (assoc-ref outputs "out"))
                    (site (string-append
                           "/lib/python"
                           ,(version-major+minor (package-version python))
                           "/site-packages"))
                    (evdev (string-append
                            (assoc-ref inputs "python-evdev") site))
                    (pygo (string-append
                           (assoc-ref inputs "python-pygobject") site))
                    (python-wrap
                     `("GUIX_PYTHONPATH" = (,evdev ,pygo))))
               (wrap-program (string-append out "/bin/" "ratbagctl")
                 python-wrap)
               #t))))))
    (native-inputs
     `(("check" ,check)
       ("pkg-config" ,pkg-config)
       ("swig" ,swig)
       ("valgrind" ,valgrind)))
    (inputs
     `(("glib" ,glib)
       ("json-glib" ,json-glib)
       ("libevdev" ,libevdev)
       ("libsystemd" ,elogind)
       ("libunistring" ,libunistring)
       ("python-evdev" ,python-evdev)
       ("python-pygobject" ,python-pygobject)
       ("udev" ,eudev)))
    (home-page "https://github.com/libratbag/libratbag")
    (synopsis "DBus daemon and utility for configuring gaming mice")
    (description "libratbag provides @command{ratbagd}, a DBus daemon to
configure input devices, mainly gaming mice.  The daemon provides a generic
way to access the various features exposed by these mice and abstracts away
hardware-specific and kernel-specific quirks.  There is also the
@command{ratbagctl} command line interface for configuring devices.

libratbag currently supports devices from Logitech, Etekcity, GSkill, Roccat,
Steelseries.

The ratbagd DBus service can be enabled by adding the following service to
your operating-system definition:

  (simple-service 'ratbagd dbus-root-service-type (list libratbag))")
    (license license:expat)))

(define-public piper
  (package
    (name "piper")
    (version "0.5.1")
    (source
     (origin
       (method git-fetch)
       (uri (git-reference
             (url "https://github.com/libratbag/piper")
             (commit version)))
       (sha256
        (base32 "1nfjnsiwg2rs6gkjsxzhr2708i6di149dgwq3cf6l12rxqpb8arj"))
       (file-name (git-file-name name version))))
    (build-system meson-build-system)
    (native-inputs
     `(("gettext" ,gettext-minimal)
       ("glib:bin" ,glib "bin")
       ("gobject-introspection" ,gobject-introspection)
       ("pkg-config" ,pkg-config)
       ("python-flake8" ,python-flake8)))
    (inputs
     `(("adwaita-icon-theme" ,adwaita-icon-theme)
       ("gtk" ,gtk+)
       ("gtk:bin" ,gtk+ "bin")
       ("librsvg" ,librsvg)
       ("python-evdev" ,python-evdev)
       ("python-lxml" ,python-lxml)
       ("python-pycairo" ,python-pycairo)
       ("python-pygobject" ,python-pygobject)))
    (arguments
     `(#:imported-modules ((guix build python-build-system)
                           ,@%meson-build-system-modules)
       #:modules (((guix build python-build-system) #:prefix python:)
                  (guix build meson-build-system)
                  (guix build utils))
       #:tests? #f ;; The flake8 test fails trying to validate piper.in as code.
       #:phases
       (modify-phases %standard-phases
         (add-after 'unpack 'dont-update-gtk-icon-cache
           (lambda _
             (substitute* "meson.build"
               (("meson.add_install_script('meson_install.sh')") ""))
             #t))
         ;; TODO: Switch to wrap-script when it is fixed.
         (add-after 'install 'wrap-python
           (assoc-ref python:%standard-phases 'wrap))
         (add-after 'wrap-python 'wrap
           (lambda* (#:key outputs #:allow-other-keys)
             (wrap-program
                 (string-append (assoc-ref outputs "out" )"/bin/piper")
               `("GI_TYPELIB_PATH" = (,(getenv "GI_TYPELIB_PATH"))))
             #t)))))
    (home-page "https://github.com/libratbag/piper/")
    (synopsis "Configure bindings and LEDs on gaming mice")
    (description "Piper is a GTK+ application for configuring gaming mice with
onboard configuration for key bindings via libratbag.  Piper requires
a @command{ratbagd} daemon running with root privileges.  It can be run
manually as root, but is preferably configured as a DBus service that can
launch on demand.  This can be configured by enabling the following service,
provided there is a DBus service present:

  (simple-service 'ratbagd dbus-root-service-type (list libratbag))")
    (license license:gpl2)))

(define-public parlatype
  (package
    (name "parlatype")
    (version "2.1")
    (source
     (origin
       (method git-fetch)
       (uri (git-reference
             (url "https://github.com/gkarsay/parlatype")
             (commit (string-append "v" version))))
       (file-name (git-file-name name version))
       (sha256
        (base32 "1c15ja0rwz3jj8bnqdq0nmqka39iwrhy8krdv2a2x8nl4shfpmv0"))))
    (build-system meson-build-system)
    (arguments
     `(#:glib-or-gtk? #t
       #:tests? #f                      ;require internet access
       #:phases
       (modify-phases %standard-phases
         (add-after 'install 'wrap-parlatype
           ;; Add gstreamer plugin provided in this package to system's
           ;; plugins.
           (lambda* (#:key outputs #:allow-other-keys)
             (let* ((out (assoc-ref outputs "out"))
                    (gst-plugin-path (string-append
                                      out "/lib/gstreamer-1.0/"
                                      ":"
                                      (getenv "GST_PLUGIN_SYSTEM_PATH"))))
               (wrap-program (string-append out "/bin/parlatype")
                 `("GST_PLUGIN_SYSTEM_PATH" ":" = (,gst-plugin-path))))
             #t)))))
    (native-inputs
     `(("appstream-glib" ,appstream-glib)
       ("desktop-file-utils" ,desktop-file-utils) ;for desktop-file-validate
       ("gettext" ,gettext-minimal)
       ("glib" ,glib "bin")             ;for glib-compile-resources
       ("pkg-config" ,pkg-config)
       ("yelp-tools" ,yelp-tools)))
    (inputs
     `(("gst-plugins-base" ,gst-plugins-base)
       ("gst-plugins-good" ,gst-plugins-good)
       ("gstreamer" ,gstreamer)
       ("gtk+" ,gtk+)
       ("pocketsphinx" ,pocketsphinx)
       ("pulseaudio" ,pulseaudio)
       ("sphinxbase" ,sphinxbase)))
    (home-page "http://gkarsay.github.io/parlatype/")
    (synopsis "GNOME audio player for transcription")
    (description "Parlatype is an audio player for the GNOME desktop
environment.  Its main purpose is the manual transcription of spoken
audio files.")
    (license license:gpl3+)))

(define-public jsonrpc-glib
  (package
    (name "jsonrpc-glib")
    (version "3.34.0")
    (source (origin
              (method url-fetch)
              (uri (string-append "mirror://gnome/sources/" name "/"
                                  (version-major+minor version) "/"
                                   name "-" version ".tar.xz"))
              (sha256
               (base32
                "0j05x4xv2cp3cbmp30m68z8g4rdw7b030ip4wszyfj9ya15v5kni"))))
    (build-system meson-build-system)
    (inputs
     `(("json-glib" ,json-glib)
       ("glib" ,glib)))
    (native-inputs
     `(("pkg-config" ,pkg-config)
       ("glib:bin" ,glib "bin") ; for glib-genmarshal, etc.
       ("gobject-introspection" ,gobject-introspection)
       ("vala" ,vala)))
    (home-page "https://gitlab.gnome.org/GNOME/jsonrpc-glib")
    (synopsis "JSON-RPC library for GLib")
    (description "Jsonrpc-GLib is a library to communicate with JSON-RPC based
peers in either a synchronous or asynchronous fashion.  It also allows
communicating using the GVariant serialization format instead of JSON when
both peers support it.  You might want that when communicating on a single
host to avoid parser overhead and memory-allocator fragmentation.")
    (license license:lgpl2.1+)))

(define-public feedbackd
  (package
    (name "feedbackd")
    (version "0.0.0+git20200527")
    (source (origin
              (method git-fetch)
              (uri (git-reference
                    (url "https://source.puri.sm/Librem5/feedbackd.git")
                    (commit (string-append "v" version))))
              (file-name (git-file-name name version))
              (sha256
               (base32
                "1wbkzxnqjydfgjvp7vz4ghczcz740zcb1yn90cb6gb5md4n6qx2y"))))
    (build-system meson-build-system)
    (native-inputs
     `(("glib:bin" ,glib "bin")
       ("gobject-introspection" ,gobject-introspection)
       ("pkg-config" ,pkg-config)
       ("vala" ,vala)))
    (inputs
     `(("dbus" ,dbus)
       ("gsound" ,gsound)
       ("json-glib" ,json-glib)
       ("libgudev" ,libgudev)))
    (propagated-inputs
     `(("glib" ,glib))) ; in Requires of libfeedback-0.0.pc
    (synopsis "Haptic/visual/audio feedback via DBus")
    (description "Feedbackd provides a DBus daemon to act on events to provide
haptic, visual and audio feedback.  It offers the libfeedbackd library and
GObject introspection bindings.")
     (home-page "https://source.puri.sm/Librem5/feedbackd")
     (license (list license:lgpl2.1+   ; libfeedbackd
                    license:lgpl3+)))) ; the rest

(define-public sysprof
  (package
    (name "sysprof")
    (version "3.36.0")
    (source
     (origin
       (method url-fetch)
       (uri (string-append "mirror://gnome/sources/sysprof/"
                           (version-major+minor version) "/"
                           "sysprof-" version ".tar.xz"))
       (sha256
        (base32 "024i0gzqnm79rpr4gqxdvcj6gvf82xdlcp2p1k9ikcppmi6xnw46"))))
    (build-system meson-build-system)
    (arguments
     `(#:configure-flags
       (list (string-append "-Dsystemdunitdir="
                            %output
                            "/share/systemd"))
       #:tests? #f ; 3/4 test-model-filter barfs some dbus nonsense
       #:phases
       (modify-phases %standard-phases
         (add-after 'unpack 'patch-install-script
           (lambda _
             (substitute* "build-aux/meson/post_install.sh"
               (("gtk-update-icon-cache") "true")
               (("update-desktop-database") "true"))
             #t)))))
    (inputs
     `(("glib" ,glib)
       ("gtk+" ,gtk+)
       ("libdazzle" ,libdazzle)
       ("polkit" ,polkit)))
    (native-inputs
     `(("gettext" ,gettext-minimal)
       ("glib:bin" ,glib "bin") ; for gdbus-codegen, etc.
       ("itstool" ,itstool)
       ("pkg-config" ,pkg-config)
       ("xmllint" ,libxml2)))
    ;; This home page is so woefully out of date as to be essentially useless.
    ;; (home-page "http://www.sysprof.com")
    (home-page "https://wiki.gnome.org/Apps/Sysprof")
    (synopsis "System-wide performance profiler for GNU/Linux")
    (description
     "Sysprof performs detailed, accurate, and fast CPU profiling of an entire
GNU/Linux system including the kernel and all user-space applications.  This
helps find the function(s) in which a program spends most of its time.

It uses the kernel's built-in @code{ptrace} feature and handles shared
libraries.  Applications do not need to be recompiled--or even restarted.")
    (license license:gpl3+)))

(define-public gnome-builder
  (package
    (name "gnome-builder")
    (version "3.36.1")
    (source (origin
              (method url-fetch)
              (uri (string-append "mirror://gnome/sources/" name "/"
                                  (version-major+minor version) "/"
                                  name "-" version ".tar.xz"))
              (sha256
               (base32
                "17pvmd5jypar8dkr6w56hvf7jnq4l1wih2wwgkrv7sblr7rkkar2"))))
    (build-system meson-build-system)
    (arguments
     `(#:configure-flags (list "-Dnetwork_tests=false"
                               ;; TODO: Enable all plugins...
                               "-Dplugin_clang=false"
                               "-Dplugin_flatpak=false"
                               "-Dplugin_glade=false"
                               ;; XXX: This one has been shown not to work in
                               ;;      <https://issues.guix.gnu.org/45272>
                               "-Dplugin_jedi=false"
                               ;; ... except this one.
                               "-Dplugin_update_manager=false")
       #:phases
       (modify-phases %standard-phases
         (add-after 'unpack 'patch-meson
           (lambda* (#:key inputs #:allow-other-keys)
             (substitute* "build-aux/meson/post_install.py"
               (("gtk-update-icon-cache") "true")
               (("update-desktop-database") "true"))
             (substitute* "src/libide/meson.build"
               (("/usr/lib")
                (string-append (assoc-ref inputs "python-pygobject")
                               "/lib")))
             #t))
         (add-after 'configure 'fix-ninja
           (lambda _
             ;; #43296: meson(?) incorrectly assumes we want to link
             ;;         this PIE against a static libselinux.
             (substitute* "build.ninja"
               (("libselinux\\.a") "libselinux.so"))
             #t))
         (add-before 'check 'pre-check
           (lambda _
             (system "Xvfb :1 &")
             (setenv "DISPLAY" ":1")
             #t)))))
    (inputs
     `(("devhelp" ,devhelp)
       ("gspell" ,gspell)
       ("gtk+" ,gtk+)
       ("json-glib" ,json-glib)
       ("jsonrpc-glib" ,jsonrpc-glib)
       ("libdazzle" ,libdazzle)
       ("libgit2-glib" ,libgit2-glib)
       ("libpeas" ,libpeas)
       ("python-pygobject" ,python-pygobject)
       ("sysprof" ,sysprof)
       ("template-glib" ,template-glib)
       ("vte" ,vte)
       ("webkitgtk" ,webkitgtk)))
    (propagated-inputs
     `(("gtksourceview" ,gtksourceview)))         ;needed for settings
    (native-inputs
     `(("desktop-file-utils" ,desktop-file-utils) ;for desktop-file-validate
       ("glib:bin" ,glib "bin")
       ("gettext" ,gettext-minimal)
       ("pkg-config" ,pkg-config)
       ("vala" ,vala)
       ("xorg-server" ,xorg-server-for-tests)))
    (home-page "https://wiki.gnome.org/Apps/Builder")
    (synopsis "Toolsmith for GNOME-based applications")
    (description "Builder aims to be an integrated development
environment (IDE) for writing GNOME-based software.  It features fuzzy search,
auto-completion, a mini code map, documentation browsing, Git integration, an
integrated profiler via Sysprof, debugging support, and more.")
    (license license:gpl3+)))

(define-public komikku
  (package
    (name "komikku")
    (version "0.27.0")
    (source
     (origin
       (method git-fetch)
       (uri (git-reference
             (url "https://gitlab.com/valos/Komikku/")
             (commit (string-append "v" version))))
       (file-name (git-file-name name version))
       (sha256
        (base32
         "0mj4bsy7jp9wjj1dqz9zdq5aj0ib813wkz5k1481k80jp9dnlqnv"))))
    (build-system meson-build-system)
    (arguments
     `(#:glib-or-gtk? #t
       #:phases
       (modify-phases %standard-phases
         (add-after 'unpack 'patch-sources
           (lambda _
             (substitute* "komikku/utils.py"
               (("from komikku\\.servers import get_servers_list")
                ;; code following that line should migrate old databases
                ;; but the line itself results in an import error
                "return data_dir_path"))))
         (add-after 'unpack 'skip-gtk-update-icon-cache
           (lambda _
             (substitute* "meson_post_install.py"
               (("gtk-update-icon-cache") (which "true")))
             #t))
         (add-after 'glib-or-gtk-wrap 'python-and-gi-wrap
          (lambda* (#:key outputs #:allow-other-keys)
            (let ((prog (string-append (assoc-ref outputs "out")
                                       "/bin/komikku")))
              (wrap-program prog
                `("GUIX_PYTHONPATH" = (,(getenv "GUIX_PYTHONPATH")))
                `("GI_TYPELIB_PATH" = (,(getenv "GI_TYPELIB_PATH"))))
              #t))))))
    (inputs
     `(("gtk+" ,gtk+)
       ("libhandy" ,libhandy)
       ("libnotify" ,libnotify)
       ("libsecret" ,libsecret)
       ("python-beautifulsoup4" ,python-beautifulsoup4)
       ("python-brotli" ,python-brotli)
       ("python-dateparser" ,python-dateparser)
       ("python-keyring" ,python-keyring)
       ("python-lxml" ,python-lxml)
       ("python-magic" ,python-magic)
       ("python-pillow" ,python-pillow)
       ("python-pure-protobuf" ,python-pure-protobuf)
       ("python-pycairo" ,python-pycairo)
       ("python-pygobject" ,python-pygobject)
       ("python-requests" ,python-requests)
       ("python-unidecode" ,python-unidecode)
       ("webkitgtk" ,webkitgtk)))
    (native-inputs
     `(("desktop-file-utils" ,desktop-file-utils)
       ("gettext" ,gettext-minimal)
       ("glib:bin" ,glib "bin")
       ("gobject-introspection" ,gobject-introspection)
       ("pkg-config" ,pkg-config)))
    (home-page "https://gitlab.com/valos/Komikku")
    (synopsis "Manga reader for GNOME")
    (description "Komikku is an online/offline manga reader for GNOME,
developed with the aim of being used with the Librem 5 phone.")
    (license license:gpl3+)))

(define-public libgda
  (package
    (name "libgda")
    (version "5.2.10")
    (source
     (origin
       (method git-fetch)
       (uri (git-reference
             (url "https://gitlab.gnome.org/GNOME/libgda.git/")
             (commit (string-append "LIBGDA_" (string-replace-substring
                                               version "." "_")))))
       (file-name (git-file-name name version))
       (sha256
        (base32 "18rg773gq9v3cdywpmrp12c5xyp97ir9yqjinccpi22sksb1kl8a"))))
    (build-system gnu-build-system)
    (arguments
     `(#:configure-flags '("--enable-vala")
       ;; There's a race between check_cnc_lock and check_threaded_cnc
       ;; in tests/multi-threading.
       #:parallel-tests? #f
       #:phases
       (modify-phases %standard-phases
         (add-after 'unpack 'fix-glade-install
           (lambda _
             (substitute* "configure.ac"
               (("`\\$PKG_CONFIG --variable=catalogdir gladeui-2\\.0`")
                "${datadir}/glade/catalogs")
               (("`\\$PKG_CONFIG --variable=pixmapdir gladeui-2\\.0`")
                "${datadir}/glade/pixmaps"))
             #t))
         (add-before 'check 'pre-check
           (lambda* (#:key inputs #:allow-other-keys)
             ;; Tests require a running X server.
             (system "Xvfb :1 &")
             (setenv "DISPLAY" ":1")
             #t))
         (add-after 'install 'symlink-glade-module
           (lambda* (#:key outputs #:allow-other-keys)
             (let* ((shlib "libgda-ui-5.0.so")
                    (out (assoc-ref outputs "out"))
                    (out/lib (string-append out "/lib"))
                    (moduledir (string-append out/lib "/glade/modules")))
               (mkdir-p moduledir)
               (symlink (string-append out/lib "/" shlib)
                        (string-append moduledir "/" shlib))
               #t))))))
    (propagated-inputs
     `(("libxml2" ,libxml2)))           ; required by libgda-5.0.pc
    (inputs
     `(("glib" ,glib)
       ("glade" ,glade3)
       ("gtk+" ,gtk+)
       ("libsecret" ,libsecret)
       ("libxslt" ,libxslt)
       ("openssl" ,openssl)
       ("vala" ,vala)))
    (native-inputs
     `(("autoconf" ,autoconf)
       ("autoconf-archive" ,autoconf-archive)
       ("automake" ,automake)
       ("glib:bin" ,glib "bin")
       ("gnome-common" ,gnome-common)
       ("gobject-introspection" ,gobject-introspection)
       ("gtk-doc" ,gtk-doc)
       ("intltool" ,intltool)
       ("libtool" ,libtool)
       ("pkg-config" ,pkg-config)
       ("vala" ,vala)
       ("which" ,which)
       ("xorg-server" ,xorg-server-for-tests)
       ("yelp-tools" ,yelp-tools)))
    (home-page "https://gitlab.gnome.org/GNOME/libgda")
    (synopsis "Uniform data access")
    (description
     "GNU Data Access (GDA) is an attempt to provide uniform access to
different kinds of data sources (databases, information servers, mail spools,
etc).  It is a complete architecture that provides all you need to access
your data.")
    (license license:lgpl2.1+)))

(define-public gtranslator
  (package
    (name "gtranslator")
    (version "3.36.0")
        (source (origin
              (method url-fetch)
              (uri (string-append "mirror://gnome/sources/" name "/"
                                  (version-major+minor version) "/"
                                  name "-" version ".tar.xz"))
              (sha256
               (base32
                "1lxd2nkji4jk8g2xmyc1a1r3ww710ddk91zh9psmx8xlb4xivaid"))))
    (build-system meson-build-system)
    (inputs
     `(("json-glib" ,json-glib)
       ("jsonrpc-glib" ,jsonrpc-glib)
       ("gettext" ,gettext-minimal)
       ("glib" ,glib)
       ("gtk+" ,gtk+)
       ("gsettings-desktop-schemas" ,gsettings-desktop-schemas)
       ("gspell" ,gspell)
       ("libdazzle" ,libdazzle)
       ("libgda" ,libgda)
       ("libsoup" ,libsoup)))
    (native-inputs
     `(("glib:bin" ,glib "bin")
       ("itstool" ,itstool)
       ("pkg-config" ,pkg-config)))
    (propagated-inputs
     `(("gtksourceview" ,gtksourceview))) ; required for source view
    (arguments
     `(#:build-type "release"
       #:glib-or-gtk? #t
       #:phases
       (modify-phases %standard-phases
         (add-after 'unpack 'skip-gtk-update-icon-cache
           (lambda _
             (substitute* "build-aux/meson/meson_post_install.py"
               (("gtk-update-icon-cache") (which "true")))
             #t)))))
    (home-page "https://wiki.gnome.org/Apps/Gtranslator")
    (synopsis "Translation making program")
    (description
     "gtranslator is a quite comfortable gettext po/po.gz/(g)mo files editor
for the GNOME 3.x platform with many features.  It aims to be a very complete
editing environment for translation issues within the GNU gettext/GNOME desktop
world.")
    (license license:gpl3+)))


(define-public ocrfeeder
  (package
    (name "ocrfeeder")
    (version "0.8.3")
    (source (origin
              (method url-fetch)
              (uri (string-append "mirror://gnome/sources/ocrfeeder/"
                                  (version-major+minor version) "/"
                                  "ocrfeeder-" version ".tar.xz"))
              (sha256
               (base32
                "12f5gnq92ffnd5zaj04df7jrnsdz1zn4zcgpbf5p9qnd21i2y529"))))
    (build-system gnu-build-system)
    (arguments
     `(#:phases
       (modify-phases %standard-phases
         (add-after
          'install 'wrap-program
          (lambda* (#:key outputs #:allow-other-keys)
            (let ((prog (string-append (assoc-ref outputs "out")
                                       "/bin/" "ocrfeeder"))
                  (pylib (string-append (assoc-ref outputs "out")
                                        "/lib/python"
                                        ,(version-major+minor
                                          (package-version python))
                                        "/site-packages")))
              (wrap-program prog
                `("PYTHONPATH" = (,(getenv "PYTHONPATH") ,pylib))
                `("GI_TYPELIB_PATH" = (,(getenv "GI_TYPELIB_PATH"))))
              #t))))))
    (native-inputs
     `(("glib:bin" ,glib "bin")                   ; for glib-compile-resources
       ("gobject-introspection" ,gobject-introspection)
       ("gtk+:bin" ,gtk+ "bin")                   ; for gtk-update-icon-cache
       ("intltool" ,intltool)
       ("itstool" ,itstool)
       ("pkg-config" ,pkg-config)
       ("xmllint" ,libxml2)))
    (inputs
     `(("enchant" ,enchant)
       ("glib" ,glib)
       ("goocanvas" ,goocanvas)
       ("gtk" ,gtk+)
       ("gtkspell3" ,gtkspell3)
       ("libjpeg" ,libjpeg-turbo)
       ("libtiff" ,libtiff)
       ("libraw" ,libraw)
       ("ocrad" ,ocrad)
       ("python" ,python-wrapper)
       ("python-pygobject" ,python-pygobject)
       ("python-odfpy" ,python-odfpy)
       ("python-pillow" ,python-pillow)
       ("python-pyenchant" ,python-pyenchant)
       ("python-reportlab" ,python-reportlab)
       ("python-sane" ,python-sane)
       ("sane-backends" ,sane-backends)
       ("tesseract-ocr" ,tesseract-ocr)))
    (home-page "https://wiki.gnome.org/Apps/OCRFeeder")
    (synopsis "Complete OCR Suite")
    (description "OCRFeeder is a complete Optical Character Recognition and
Document Analysis and Recognition program.")
    (license license:gpl3+)))<|MERGE_RESOLUTION|>--- conflicted
+++ resolved
@@ -10800,22 +10800,6 @@
                   (guix build utils))
        #:phases
        (modify-phases %standard-phases
-<<<<<<< HEAD
-         (add-after
-          'install 'wrap-program
-          (lambda* (#:key outputs #:allow-other-keys)
-            (let ((prog (string-append (assoc-ref outputs "out")
-                                       "/bin/terminator"))
-                  (pylib (string-append (assoc-ref outputs "out")
-                                        "/lib/python"
-                                        ,(version-major+minor
-                                          (package-version python))
-                                        "/site-packages")))
-              (wrap-program prog
-                `("GUIX_PYTHONPATH" = (,(getenv "GUIX_PYTHONPATH") ,pylib))
-                `("GI_TYPELIB_PATH" = (,(getenv "GI_TYPELIB_PATH"))))
-              #t)))
-=======
          (add-after 'unpack 'handle-dbus-python
            (lambda _
              ;; python-dbus cannot be found but it's really there.  See
@@ -10836,7 +10820,6 @@
                  `("PYTHONPATH" = (,(getenv "PYTHONPATH") ,pylib))
                  `("GI_TYPELIB_PATH" = (,(getenv "GI_TYPELIB_PATH"))))
                #t)))
->>>>>>> 65c46e79
          (add-after 'wrap-program 'glib-or-gtk-wrap
            (assoc-ref glib-or-gtk:%standard-phases 'glib-or-gtk-wrap)))))
     (home-page "https://gnome-terminator.org/")
