--- conflicted
+++ resolved
@@ -54,45 +54,7 @@
                                   "inkscape-" version ".tar.bz2"))
               (sha256
                (base32
-<<<<<<< HEAD
-                "1chng2yw8dsjxc9gf92aqv7plj11cav8ax321wmakmv5bb09cch6"))
-              (patches
-               (list (origin
-                       (method url-fetch)
-                       (uri (string-append "https://gitlab.com/inkscape/inkscape/commit/"
-                                           "a600c6438fef2f4c06f9a4a7d933d99fb054a973.diff"))
-                       (file-name "inkscape-poppler-compat.patch")
-                       (sha256
-                        (base32
-                         "19dam5vsy571xszgjddl5g0958dmcsv0wvgxidp4bhj2lban222i")))
-                     (origin
-                       (method url-fetch)
-                       (uri (string-append "https://gitlab.com/inkscape/inkscape/commit/"
-                                           "fa1c469aa8c005e07bb8676d72af9f7c16fae3e0.diff"))
-                       (file-name "inkscape-poppler-compat2.patch")
-                       (sha256
-                        (base32
-                         "14k9yrfjz4nx3bz9dk91q74mc0i7rvl2qzkwhcy1br71yqjvngn5")))
-                     (search-patch "inkscape-poppler-compat3.patch")
-                     (origin
-                       (method url-fetch)
-                       (uri (string-append "https://gitlab.com/inkscape/inkscape/commit/"
-                                           "d047859d90cef3784e2d13e40887a70d8d517897.diff"))
-                       (file-name "inkscape-poppler-compat4.patch")
-                       (sha256
-                        (base32
-                         "0xdfg3q4g4m15z7wna4brjn5j4kr15qiqc2f25vcw2nnr6x54qcp")))
-                     (origin
-                       (method url-fetch)
-                       (uri (string-append "https://gitlab.com/inkscape/inkscape/commit/"
-                                           "b3d59cc8106da3bf6020a6c47eeb3b8a7bbae1a9.diff"))
-                       (file-name "inkscape-poppler-compat5.patch")
-                       (sha256
-                        (base32
-                         "0haviy66q9szizmvb82msfj80bb3wgi1fnq3ml8fyfp8l90a1217")))))))
-=======
                 "0pjinhjibfsz1aywdpgpj3k23xrsszpj4a1ya5562dkv2yl2vv2p"))))
->>>>>>> e5ad2cdf
     (build-system cmake-build-system)
     (inputs
      `(("aspell" ,aspell)
