--- conflicted
+++ resolved
@@ -47,11 +47,8 @@
 ;;; Copyright © 2020 Michael Rohleder <mike@rohleder.de>
 ;;; Copyright © 2020, 2021 Ryan Prior <rprior@protonmail.com>
 ;;; Copyright © 2020 Alexandru-Sergiu Marton <brown121407@posteo.ro>
-<<<<<<< HEAD
 ;;; Copyright © 2021 Maxim Cournoyer <maxim.cournoyer@gmail.com>
-=======
 ;;; Copyright © 2021 Stefan Reichör <stefan@xsteve.at>
->>>>>>> a714af38
 ;;;
 ;;; This file is part of GNU Guix.
 ;;;
