;;; GNU Guix --- Functional package management for GNU
;;; Copyright © 2013, 2015 Andreas Enge <andreas@enge.fr>
;;; Copyright © 2013 Aljosha Papsch <misc@rpapsch.de>
;;; Copyright © 2014-2024 Ludovic Courtès <ludo@gnu.org>
;;; Copyright © 2014, 2015, 2016 Mark H Weaver <mhw@netris.org>
;;; Copyright © 2015-2024 Ricardo Wurmus <rekado@elephly.net>
;;; Copyright © 2018 Raoul Jean Pierre Bonnal <ilpuccio.febo@gmail.com>
;;; Copyright © 2015 Taylan Ulrich Bayırlı/Kammer <taylanbayirli@gmail.com>
;;; Copyright © 2015-2020, 2024 Eric Bavier <bavier@posteo.net>
;;; Copyright © 2015 Eric Dvorsak <eric@dvorsak.fr>
;;; Copyright © 2016 Sou Bunnbu <iyzsong@gmail.com>
;;; Copyright © 2016 Jelle Licht <jlicht@fsfe.org>
;;; Copyright © 2016-2025 Efraim Flashner <efraim@flashner.co.il>
;;; Copyright © 2016 Rene Saavedra <rennes@openmailbox.org>
;;; Copyright © 2016 Ben Woodcroft <donttrustben@gmail.com>
;;; Copyright © 2016, 2023 Clément Lassieur <clement@lassieur.org>
;;; Copyright © 2016, 2017 Nikita <nikita@n0.is>
;;; Copyright © 2016–2024 Arun Isaac <arunisaac@systemreboot.net>
;;; Copyright © 2016–2022 Tobias Geerinckx-Rice <me@tobias.gr>
;;; Copyright © 2016 Bake Timmons <b3timmons@speedymail.org>
;;; Copyright © 2017 Thomas Danckaert <post@thomasdanckaert.be>
;;; Copyright © 2017-2018, 2020-2023 Marius Bakke <marius@gnu.org>
;;; Copyright © 2017 Kei Kebreau <kkebreau@posteo.net>
;;; Copyright © 2017 Petter <petter@mykolab.ch>
;;; Copyright © 2017, 2021 Pierre Langlois <pierre.langlois@gmx.com>
;;; Copyright © 2017 Rutger Helling <rhelling@mykolab.com>
;;; Copyright © 2017, 2019, 2020 Christopher Baines <mail@cbaines.net>
;;; Copyright © 2018, 2019 Julien Lepiller <julien@lepiller.eu>
;;; Copyright © 2018 Pierre-Antoine Rouby <pierre-antoine.rouby@inria.fr>
;;; Copyright © 2018 Gábor Boskovits <boskovits@gmail.com>
;;; Copyright © 2018 Mădălin Ionel Patrașcu <madalinionel.patrascu@mdc-berlin.de>
;;; Copyright © 2018 Alex Vong <alexvong1995@gmail.com>
;;; Copyright © 2019, 2020-2021, 2023, 2024 Nicolas Goaziou <mail@nicolasgoaziou.fr>
;;; Copyright © 2019 Brendan Tildesley <mail@brendan.scot>
;;; Copyright © 2019 Alex Griffin <a@ajgrf.com>
;;; Copyright © 2019 Hartmut Goebel <h.goebel@crazy-compilers.com>
;;; Copyright © 2019 Jakob L. Kreuze <zerodaysfordays@sdf.org>
;;; Copyright © 2019 Mathieu Othacehe <m.othacehe@gmail.com>
;;; Copyright © 2019 Pierre-Moana Levesque <pierre.moana.levesque@gmail.com>
;;; Copyright © 2019, 2020 Florian Pelz <pelzflorian@pelzflorian.de>
;;; Copyright © 2020 Timotej Lazar <timotej.lazar@araneo.si>
;;; Copyright © 2020 Pierre Neidhardt <mail@ambrevar.xyz>
;;; Copyright © 2020, 2021, 2023, 2024 Janneke Nieuwenhuizen <janneke@gnu.org>
;;; Copyright © 2018, 2019, 2020 Björn Höfling <bjoern.hoefling@bjoernhoefling.de>
;;; Copyright © 2020, 2021 Paul Garlick <pgarlick@tourbillion-technology.com>
;;; Copyright © 2020, 2022 Michael Rohleder <mike@rohleder.de>
;;; Copyright © 2020, 2021 Ryan Prior <rprior@protonmail.com>
;;; Copyright © 2020 Alexandru-Sergiu Marton <brown121407@posteo.ro>
;;; Copyright © 2021, 2024 Maxim Cournoyer <maxim.cournoyer@gmail.com>
;;; Copyright © 2021 Stefan Reichör <stefan@xsteve.at>
;;; Copyright © 2021 la snesne <lasnesne@lagunposprasihopre.org>
;;; Copyright © 2021 Matthew James Kraai <kraai@ftbfs.org>
;;; Copyright © 2021 Sarah Morgensen <iskarian@mgsn.dev>
;;; Copyright © 2021 Jack Hill <jackhill@jackhill.us>
;;; Copyright © 2021 Guillaume Le Vaillant <glv@posteo.net>
;;; Copyright © 2021, 2023 Denis 'GNUtoo' Carikli <GNUtoo@cyberdimension.org>
;;; Copyright © 2021 Vinicius Monego <monego@posteo.net>
;;; Copyright © 2022 cage <cage-dev@twistfold.it>
;;; Copyright © 2022 Pradana Aumars <paumars@courrier.dev>
;;; Copyright © 2022 Petr Hodina <phodina@protonmail.com>
;;; Copyright © 2022 jgart <jgart@dismail.de>
;;; Copyright © 2023 Paul A. Patience <paul@apatience.com>
;;; Copyright © 2022 Bruno Victal <mirai@makinata.eu>
;;; Copyright © 2023 David Thompson <dthompson2@worcester.edu>
;;; Copyright © 2023 VÖRÖSKŐI András <voroskoi@gmail.com>
;;; Copyright © 2023 Christopher Howard <christopher@librehacker.com>
;;; Copyright © 2023 Felix Lechner <felix.lechner@lease-up.com>
;;; Copyright © 2023, 2025 Evgeny Pisemsky <mail@pisemsky.site>
;;; Copyright © 2024 Tomas Volf <~@wolfsden.cz>
;;; Copyright © 2024 Zheng Junjie <873216071@qq.com>
;;; Copyright © 2024, 2025 Artyom V. Poptsov <poptsov.artyom@gmail.com>
;;; Copyright © 2025 Raven Hallsby <karl@hallsby.com>
;;; Copyright © 2025 Junker <dk@junkeria.club>"
;;; Copyright © 2025 Jake Forster <jakecameron.forster@gmail.com>
<<<<<<< HEAD
;;; Copyright © 2025 Daniel Khodabakhsh <d@niel.khodabakh.sh>
=======
;;; Copyright © 2025 Remco van 't Veer <remco@remworks.net>"
>>>>>>> 568140b7
;;;
;;; This file is part of GNU Guix.
;;;
;;; GNU Guix is free software; you can redistribute it and/or modify it
;;; under the terms of the GNU General Public License as published by
;;; the Free Software Foundation; either version 3 of the License, or (at
;;; your option) any later version.
;;;
;;; GNU Guix is distributed in the hope that it will be useful, but
;;; WITHOUT ANY WARRANTY; without even the implied warranty of
;;; MERCHANTABILITY or FITNESS FOR A PARTICULAR PURPOSE.  See the
;;; GNU General Public License for more details.
;;;
;;; You should have received a copy of the GNU General Public License
;;; along with GNU Guix.  If not, see <http://www.gnu.org/licenses/>.

(define-module (gnu packages web)
  #:use-module (ice-9 match)
  #:use-module ((guix licenses) #:prefix license:)
  #:use-module (guix packages)
  #:use-module (guix download)
  #:use-module (guix gexp)
  #:use-module (guix cvs-download)
  #:use-module (guix hg-download)
  #:use-module (guix git-download)
  #:use-module (guix utils)
  #:use-module (guix build-system ant)
  #:use-module (guix build-system cargo)
  #:use-module (guix build-system cmake)
  #:use-module (guix build-system copy)
  #:use-module (guix build-system glib-or-gtk)
  #:use-module (guix build-system gnu)
  #:use-module (guix build-system go)
  #:use-module (guix build-system meson)
  #:use-module (guix build-system node)
  #:use-module (guix build-system perl)
  #:use-module (guix build-system pyproject)
  #:use-module (guix build-system python)
  #:use-module (guix build-system qt)
  #:use-module (guix build-system scons)
  #:use-module (guix build-system trivial)
  #:use-module (gnu packages)
  #:use-module (gnu packages admin)
  #:use-module (gnu packages adns)
  #:use-module (gnu packages apr)
  #:use-module (gnu packages autotools)
  #:use-module (gnu packages base)
  #:use-module (gnu packages bash)
  #:use-module (gnu packages bison)
  #:use-module (gnu packages bittorrent)
  #:use-module (gnu packages boost)
  #:use-module (gnu packages build-tools)
  #:use-module (gnu packages certs)
  #:use-module (gnu packages check)
  #:use-module (gnu packages compression)
  #:use-module (gnu packages cpp)
  #:use-module (gnu packages crates-crypto)
  #:use-module (gnu packages crates-io)
  #:use-module (gnu packages crates-gtk)
  #:use-module (gnu packages crates-tls)
  #:use-module (gnu packages crates-web)
  #:use-module (gnu packages crypto)
  #:use-module (gnu packages curl)
  #:use-module (gnu packages cyrus-sasl)
  #:use-module (gnu packages databases)
  #:use-module (gnu packages django)
  #:use-module (gnu packages docbook)
  #:use-module (gnu packages datastructures)
  #:use-module (gnu packages documentation)
  #:use-module (gnu packages emacs)
  #:use-module (gnu packages emacs-xyz)
  #:use-module (gnu packages flex)
  #:use-module (gnu packages fontutils)
  #:use-module (gnu packages freedesktop)
  #:use-module (gnu packages gcc)
  #:use-module (gnu packages gd)
  #:use-module (gnu packages geo)
  #:use-module (gnu packages gettext)
  #:use-module (gnu packages glib)
  #:use-module (gnu packages gnome)
  #:use-module (gnu packages gnu-doc)
  #:use-module (gnu packages gnunet)
  #:use-module (gnu packages gnupg)
  #:use-module (gnu packages golang)
  #:use-module (gnu packages golang-build)
  #:use-module (gnu packages golang-check)
  #:use-module (gnu packages golang-compression)
  #:use-module (gnu packages golang-web)
  #:use-module (gnu packages golang-xyz)
  #:use-module (gnu packages gperf)
  #:use-module (gnu packages graphviz)
  #:use-module (gnu packages gtk)
  #:use-module (gnu packages guile)
  #:use-module (gnu packages guile-xyz)
  #:use-module (gnu packages icu4c)
  #:use-module (gnu packages image)
  #:use-module (gnu packages java)
  #:use-module (gnu packages jemalloc)
  #:use-module (gnu packages imagemagick)
  #:use-module (gnu packages kde)
  #:use-module (gnu packages kerberos)
  #:use-module (gnu packages libbsd)
  #:use-module (gnu packages libevent)
  #:use-module (gnu packages libidn)
  #:use-module (gnu packages libunistring)
  #:use-module (gnu packages libunwind)
  #:use-module (gnu packages linux)
  #:use-module (gnu packages lisp-xyz)
  #:use-module (gnu packages logging)
  #:use-module (gnu packages lsof)
  #:use-module (gnu packages lua)
  #:use-module (gnu packages mail)
  #:use-module (gnu packages man)
  #:use-module (gnu packages markup)
  #:use-module (gnu packages ncurses)
  #:use-module (gnu packages networking)
  #:use-module (gnu packages node)
  #:use-module (gnu packages nss)
  #:use-module (gnu packages openldap)
  #:use-module (gnu packages openstack)
  #:use-module (gnu packages package-management)
  #:use-module (gnu packages pcre)
  #:use-module (gnu packages perl)
  #:use-module (gnu packages perl-check)
  #:use-module (gnu packages perl-compression)
  #:use-module (gnu packages prometheus)
  #:use-module (gnu packages python)
  #:use-module (gnu packages python-build)
  #:use-module (gnu packages python-check)
  #:use-module (gnu packages python-compression)
  #:use-module (gnu packages python-crypto)
  #:use-module (gnu packages python-web)
  #:use-module (gnu packages python-xyz)
  #:use-module (gnu packages pkg-config)
  #:use-module (gnu packages qt)
  #:use-module (gnu packages re2c)
  #:use-module (gnu packages readline)
  #:use-module (gnu packages sdl)
  #:use-module (gnu packages search)
  #:use-module (gnu packages serialization)
  #:use-module (gnu packages skribilo)
  #:use-module (gnu packages sphinx)
  #:use-module (gnu packages telephony)
  #:use-module (gnu packages texinfo)
  #:use-module (gnu packages textutils)
  #:use-module (gnu packages time)
  #:use-module (gnu packages tls)
  #:use-module (gnu packages valgrind)
  #:use-module (gnu packages version-control)
  #:use-module (gnu packages video)
  #:use-module (gnu packages vim)
  #:use-module (gnu packages wget)
  #:use-module (gnu packages xdisorg)
  #:use-module (gnu packages xml)
  #:use-module ((srfi srfi-1) #:select (delete-duplicates)))

(define-public qhttp
  (package
    (name "qhttp")
    (version "3.1")
    (source
     (origin
       (method git-fetch)
       (uri
        (git-reference
         (url "https://github.com/azadkuh/qhttp")
         (commit (string-append "version-" version))))
       (file-name (git-file-name name version))
       (sha256
        (base32 "0cx23g4y4k4v9p5ph6h7gfhp8sfy1gcdv1g6bl44hppar1y0zfdq"))))
    (build-system gnu-build-system)
    (arguments
     `(#:tests? #f                      ; no target
       #:imported-modules
       ((guix build copy-build-system)
        ,@%default-gnu-imported-modules)
       #:modules
       (((guix build copy-build-system) #:prefix copy:)
        (guix build gnu-build-system)
        (guix build utils))
       #:phases
       (modify-phases %standard-phases
         (add-after 'unpack 'patch-source
           (lambda* (#:key outputs #:allow-other-keys)
             (substitute* "commondir.pri"
               (("\\$\\$PRJDIR/xbin")
                (string-append (assoc-ref outputs "out") "/lib"))
               (("-L")
                "-lhttp_parser -L")
               (("\\$\\$PRJDIR/3rdparty")
                ""))
             (substitute* "src/src.pro"
               (("SOURCES  \\+= \\$\\$PRJDIR/3rdparty/http-parser/http_parser.c")
                "")
               (("HEADERS  \\+= \\$\\$PRJDIR/3rdparty/http-parser/http_parser.h")
                ""))
             (substitute* '("src/private/qhttpbase.hpp" "src/qhttpabstracts.cpp")
               (("http-parser/http_parser.h")
                "http_parser.h"))
             #t))
         (replace 'configure
           (lambda _ (invoke "qmake")))
         (replace 'install
           (lambda args
             (apply (assoc-ref copy:%standard-phases 'install)
                    #:install-plan
                    '(("src" "include"
                       #:include-regexp ("\\.hpp$")))
                    args)))
         (add-after 'install 'remove-examples
           (lambda* (#:key outputs #:allow-other-keys)
             (with-directory-excursion
                 (string-append (assoc-ref outputs "out") "/lib")
               (for-each delete-file
                         (list
                          "basic-server"
                          "helloworld"
                          "postcollector")))
             #t)))))
    (inputs
     (list http-parser qtbase-5))
    (home-page "https://github.com/azadkuh/qhttp/")
    (synopsis "Qt-based HTTP Library")
    (description
     "Qhttp is a light-weight and asynchronous HTTP library
(both server & client) in Qt5 and C++14.")
    (license license:expat)))

(define-public httpd
  (package
    (name "httpd")
    (version "2.4.63")
    (source (origin
             (method url-fetch)
             (uri (string-append "mirror://apache/httpd/httpd-"
                                 version ".tar.bz2"))
             (sha256
              (base32
               "1as69kwk53zmjn5wwkg6a5szsapc12h4jzfy92r68a4vp5m27z48"))))
    (build-system gnu-build-system)
    (native-inputs (list `(,pcre "bin")))       ;for 'pcre-config'
    (inputs (list apr apr-util libxcrypt openssl perl)) ; needed to run bin/apxs
    (arguments
     (list
      #:test-target "test"
      #:configure-flags #~(list "--enable-rewrite"
                                "--enable-userdir"
                                "--enable-vhost-alias"
                                "--enable-ssl"
                                "--enable-mime-magic"
                                (string-append "--sysconfdir="
                                               #$output
                                               "/etc/httpd"))))
    (synopsis "Featureful HTTP server")
    (description
     "The Apache HTTP Server Project is a collaborative software development
effort aimed at creating a robust, commercial-grade, featureful, and
freely-available source code implementation of an HTTP (Web) server.  The
project is jointly managed by a group of volunteers located around the world,
using the Internet and the Web to communicate, plan, and develop the server
and its related documentation.")
    (license license:asl2.0)
    (home-page "https://httpd.apache.org/")))

;; A package variant that may be out of date and vulnerable. Only for use in
;; test suites and should never be referred to by a built package.
(define-public httpd/pinned
  (hidden-package
    (package
      (inherit httpd)
      (version "2.4.52")
      (source (origin
               (method url-fetch)
               (uri (string-append "mirror://apache/httpd/httpd-"
                                   version ".tar.bz2"))
               (sha256
                (base32
                 "1jgmfbazc2n9dnl7axhahwppyq25bvbvwx0lqplq76by97fgf9q1")))))))

(define-public leafnode
  (package
    (name "leafnode")
    (version "1.12.0")
    (source (origin
              (method url-fetch)
              (uri (string-append "mirror://sourceforge/leafnode/leafnode/"
                                  version "/leafnode-" version ".tar.gz"))
              (sha256
               (base32
                "1pkryzndqaxs1ym7gs77r6x8mmzpnm5x7n2ph8ga45zn45rwwrxl"))))
    (build-system gnu-build-system)
    (arguments
     (list #:phases
           #~(modify-phases %standard-phases
               (add-after 'unpack 'fix-tests
                 (lambda _
                   (substitute* "Makefile.am"
                     (("/bin/sh") (which "sh"))))))))
    (native-inputs (list autoconf automake))
    (inputs (list pcre2))
    (home-page "https://sourceforge.net/projects/leafnode/")
    (synopsis "NNTP news proxy")
    (description
     "Leafnode is a caching Usenet news proxy that enables online newsreaders
to read news off-line and aggregates news from various NNTP servers into
one.")
    ;; Most of the code is under Expat license, with some GPL, LGPL exceptions.
    (license license:gpl2+)))

(define-public miniflux
  (package
    (name "miniflux")
    (version "2.2.9")
    (source
     (origin
       (method git-fetch)
       (uri (git-reference
             (url "https://github.com/miniflux/v2")
             (commit version)))
       (file-name (git-file-name name version))
       (sha256
        (base32 "1mfynlwbmzfgh24pv3bz7i0mprxbajx417v8hxjaalyvhxm917x6"))))
    (build-system go-build-system)
    (arguments
     (list
      #:go go-1.22
      #:install-source? #f
      #:import-path "miniflux.app/v2"
      #:build-flags
      #~(list (string-append
               "-ldflags= -X miniflux.app/v2/internal/version.Version="
               #$version))
      #:phases
      #~(modify-phases %standard-phases
          (add-after 'install 'install-manpage
            (lambda* (#:key import-path #:allow-other-keys)
              (let ((man1 (string-append #$output "/share/man/man1/"))
                    (page (format #f "src/~a/miniflux.1" import-path)))
                (install-file page man1))))
          (add-after 'install-manpage 'rename-binary
            (lambda _
              (let ((bindir (string-append #$output "/bin/")))
                (rename-file (string-append bindir "v2")
                             (string-append bindir "miniflux"))))))))
    (inputs
     (list go-github-com-abadojack-whatlanggo
           go-github-com-andybalholm-brotli
           go-github-com-coreos-go-oidc-v3
           go-github-com-go-webauthn-webauthn
           go-github-com-gorilla-mux
           go-github-com-lib-pq
           go-github-com-prometheus-client-golang
           go-github-com-puerkitobio-goquery
           go-github-com-tdewolff-minify-v2
           go-github-com-yuin-goldmark
           go-golang-org-x-crypto
           go-golang-org-x-image
           go-golang-org-x-net
           go-golang-org-x-oauth2
           go-golang-org-x-term
           go-golang-org-x-text))
    (home-page "https://miniflux.app/")
    (synopsis "Minimalist and opinionated feed reader")
    (description
     "Miniflux is a minimalist and opinionated feed reader:

@itemize
@item Written in Go (Golang)
@item Works only with Postgresql
@item Doesn't use any ORM
@item Doesn't use any complicated framework
@item Use only modern vanilla Javascript (ES6 and Fetch API)
@item Single binary compiled statically without dependency
@item The number of features is voluntarily limited
@end itemize")
    (license license:asl2.0)))

(define-public mod-wsgi
  (package
    (name "mod-wsgi")
    (version "4.9.4")
    (source (origin
              (method git-fetch)
              (uri (git-reference
                    (url "https://github.com/GrahamDumpleton/mod_wsgi")
                    (commit version)))
              (file-name (git-file-name name version))
              (sha256
               (base32
                "1zf921nd9xxdvvc8awzzfrljr0n29vi28mlam0jdwvsk0xv4gd7a"))))
    (build-system gnu-build-system)
    (arguments
     `(#:disallowed-references (,httpd)
       #:tests? #f                 ; TODO: can't figure out if there are tests
       #:make-flags (list
                     (string-append "DESTDIR="
                                    (assoc-ref %outputs "out"))
                     "LIBEXECDIR=/modules")))
    (native-inputs
     `(("httpd" ,httpd)))
    (inputs
     `(("python" ,python-wrapper)))
    (synopsis "Apache HTTPD module for Python WSGI applications")
    (description
     "The mod_wsgi module for the Apache HTTPD Server adds support for running
applications that support the Python @acronym{WSGI, Web Server Gateway
Interface} specification.")
    (license license:asl2.0)
    (home-page "https://modwsgi.readthedocs.io/")))

(define-public ablorb
  (package
    (name "ablorb")
    (version "0.1.0")
    (source
     (origin
       (method git-fetch)
       (uri (git-reference
             (url "https://gitlab.gnome.org/lilyp/ablorb")
             (commit version)))
       (file-name (git-file-name name version))
       (sha256
        (base32 "1i705p2gw5aryj0myfj3rmsrmj3ilqdn5w7xd5dwjkyi80rc20kj"))))
    (build-system meson-build-system)
    (inputs (list glib gconf gnome-vfs libxml2))
    (native-inputs (list pkg-config))
    (home-page "https://gitlab.gnome.org/lilyp/ablorb")
    (synopsis "Replace asset links with data URIs")
    (description "Ablorb takes an XML file and resolves relative links,
replacing them with data URIs.")
    (license license:gpl3+)))

(define-public monolith
  (package
    (name "monolith")
    (version "2.8.3")
    (source
     (origin
       (method git-fetch)
       (uri (git-reference
             (url "https://github.com/Y2Z/monolith")
             (commit (string-append "v" version))))
       (file-name (git-file-name name version))
       (sha256
        (base32 "082xh0zmmy9abz7y3zjybbwffq7d0j1jl78ggzbwwanvam65v0dp"))))
    (build-system cargo-build-system)
    (arguments
     `(#:install-source? #f
       #:cargo-inputs
       (("rust-atty" ,rust-atty-0.2)
        ("rust-base64" ,rust-base64-0.22)
        ("rust-chrono" ,rust-chrono-0.4)
        ("rust-clap" ,rust-clap-3)
        ("rust-cssparser" ,rust-cssparser-0.34)
        ("rust-encoding-rs" ,rust-encoding-rs-0.8)
        ("rust-html5ever" ,rust-html5ever-0.27)
        ("rust-markup5ever-rcdom" ,rust-markup5ever-rcdom-0.3)
        ("rust-openssl" ,rust-openssl-0.10)
        ("rust-percent-encoding" ,rust-percent-encoding-2)
        ("rust-regex" ,rust-regex-1)
        ("rust-reqwest" ,rust-reqwest-0.12)
        ("rust-sha2" ,rust-sha2-0.10)
        ("rust-url" ,rust-url-2))
       #:cargo-development-inputs
       (("rust-assert-cmd" ,rust-assert-cmd-2))
       #:phases
       (modify-phases %standard-phases
         (add-after 'unpack 'dont-default-to-vendored-openssl
           (lambda _
             (substitute* "Cargo.toml"
               ((".*\"vendored-openssl\".*") "")))))))
    (native-inputs
     (list pkg-config))
    (inputs
     (list openssl))
    (home-page "https://github.com/Y2Z/monolith")
    (synopsis "Command line tool for saving web pages as a single HTML file")
    (description
     "Monolith bundles any web page into a single HTML file.

Unlike conventional ``Save page as…'', Monolith not only saves the target
document, it embeds CSS, image, and JavaScript assets all at once, producing
a single HTML5 document.

If compared to saving websites with @samp{wget -mpk}, Monolith embeds
all assets as data URLs and therefore displays the saved page exactly
the same, being completely separated from the Internet.")
    (license license:unlicense)))

(define-public nginx
  (package
    (name "nginx")
    ;; Please update the nginx-documentation package together with this one!
    ;; Track the ‘mainline’ branch.  Upstream considers it more reliable than
    ;; ’stable’ and recommends that “in general you deploy the NGINX mainline
    ;; branch at all times” (https://www.nginx.com/blog/nginx-1-6-1-7-released/)
    (version "1.27.3")
    (source (origin
              (method url-fetch)
              (uri (string-append "https://nginx.org/download/nginx-"
                                  version ".tar.gz"))
              (sha256
               (base32
                "00vrkdx0a6fpy8n0n7m9xws0dfa7dbb9pqnh3jv3c824ixbaj8xs"))))
    (build-system gnu-build-system)
    (inputs (list libxcrypt libxml2 libxslt openssl pcre zlib))
    (arguments
     (list
      #:tests? #f                       ; no test target
      #:configure-flags
      #~(list "--with-http_ssl_module"
              "--with-http_v2_module"
              "--with-http_xslt_module"
              "--with-http_gzip_static_module"
              "--with-http_gunzip_module"
              "--with-http_addition_module"
              "--with-http_sub_module"
              "--with-pcre-jit"
              "--with-debug"
              "--with-compat"
              "--with-stream"
              "--with-stream_ssl_module"
              "--with-http_stub_status_module"
              ;; Even when not cross-building, we pass the
              ;; --crossbuild option to avoid customizing for the
              ;; kernel version on the build machine.
              #$(let ((system "Linux")  ; uname -s
                      (release "3.2.0") ; uname -r
                      ;; uname -m
                      (machine (match (or (%current-target-system)
                                          (%current-system))
                                 ("x86_64-linux"   "x86_64")
                                 ("i686-linux"     "i686")
                                 ("mips64el-linux" "mips64")
                                 ;; Prevent errors when querying
                                 ;; this package on unsupported
                                 ;; platforms, e.g. when running
                                 ;; "guix package --search="
                                 (_                "UNSUPPORTED"))))
                  (string-append "--crossbuild="
                                 system ":" release ":" machine)))
      #:phases
      #~(modify-phases %standard-phases
          (add-before 'configure 'patch-/bin/sh
            (lambda _
              (substitute* "auto/feature"
                (("/bin/sh") (which "sh")))))
          (replace 'configure
            ;; The configure script is hand-written, not from GNU autotools.
            (lambda* (#:key configure-flags inputs #:allow-other-keys)
              (setenv "CC" #$(cc-for-target))
              ;; Fix ./configure test for ‘#include <libxml/parser.h>’.
              (setenv "CFLAGS"          ; CPPFLAGS is not respected
                      (string-append "-O2 -g "
                                     "-I" (search-input-directory
                                           inputs "/include/libxml2")))
              (format #t "configure flags: ~s~%" configure-flags)
              (apply invoke "./configure"
                     (string-append "--prefix=" #$output)
                     configure-flags)))
          (add-after 'install 'install-man-page
            (lambda _
              (let ((man (string-append #$output "/share/man")))
                (install-file "objs/nginx.8" (string-append man "/man8")))))
          (add-after 'install 'fix-root-dirs
            (lambda _
              ;; 'make install' puts things in strange places, so we need to
              ;; clean it up ourselves.
              (let* ((out #$output)
                     (share (string-append out "/share/nginx")))
                ;; This directory is empty, so get rid of it.
                (rmdir (string-append out "/logs"))
                ;; Example configuration and HTML files belong in
                ;; /share.
                (mkdir-p share)
                (rename-file (string-append out "/conf")
                             (string-append share "/conf"))
                (rename-file (string-append out "/html")
                             (string-append share "/html"))))))))
    (home-page "https://nginx.org")
    (synopsis "HTTP and reverse proxy server")
    (description
     "Nginx (\"engine X\") is a high-performance web and reverse proxy server
created by Igor Sysoev.  It can be used both as a stand-alone web server
and as a proxy to reduce the load on back-end HTTP or mail servers.")
    ;; Almost all of nginx is distributed under the bsd-2 license.
    ;; The exceptions are:
    ;;   * The 'nginx-http-push' module is covered by the expat license.
    ;;   * The 'nginx-development-kit' module is mostly covered by bsd-3,
    ;;     except for two source files which are bsd-4 licensed.
    (license (list license:bsd-2 license:expat license:bsd-3 license:bsd-4))))

(define-public nginx-documentation
  ;; This documentation should be relevant for the current nginx package.
  (let ((version "1.27.3")
        (revision 3156)
        (changeset "5c6ef6def8bc"))
    (package
      (name "nginx-documentation")
      (version (simple-format #f "~A-~A-~A" version revision changeset))
      (source
       (origin (method hg-fetch)
               (uri (hg-reference
                     (url "http://hg.nginx.org/nginx.org")
                     (changeset changeset)))
               (file-name (string-append name "-" version))
               (sha256
                (base32
                 "09wdvgvsr7ayjz3ypq8qsm12idb9z626j5ibmknc8phm10gh8cgk"))))
      (build-system gnu-build-system)
      (arguments
       '(#:tests? #f                    ; no test suite
         #:phases
         (modify-phases %standard-phases
           (delete 'configure)          ; no configure script
           (replace 'build
             (lambda* (#:key outputs #:allow-other-keys)
               (let ((output (assoc-ref outputs "out")))
                 (substitute* "tools/umasked.sh"
                   ((" /bin/sh") (string-append " " (which "sh"))))
                 ;; The documentation includes a banner, which makes sense on
                 ;; the NGinx website, but doesn't make much sense when
                 ;; viewing locally. Therefore, modify the CSS to remove the
                 ;; banner.
                 (substitute* "xslt/style.xslt"
                   (("#banner           \\{ background:     black;")
                    "#banner           { display:        none;"))
                 (invoke "make")
                 #t)))
           (replace 'install
             (lambda* (#:key outputs #:allow-other-keys)
               (let ((output (assoc-ref outputs "out")))
                 (mkdir-p output)
                 (copy-recursively "libxslt" output)
                 #t))))))
      (native-inputs
       (list libxml2 libxslt nginx-xslscript))
      (home-page "https://nginx.org")
      (synopsis "Documentation for the nginx web server")
      (description
       "This package provides HTML documentation for the nginx web server.")
      (license license:bsd-2))))

(define-public nginx-accept-language-module
  ;; Upstream has never made a release; use current commit instead.
  (let ((commit "2f69842f83dac77f7d98b41a2b31b13b87aeaba7")
        (revision "1"))
    (package
      (name "nginx-accept-language-module")
      (version (git-version "0.0.0" ;upstream has no version number
                            revision commit))
      (source
       (origin
         (method git-fetch)
         (uri (git-reference
               (url "https://github.com/giom/nginx_accept_language_module")
               (commit commit)))
         (file-name (git-file-name name version))
         (sha256
          (base32 "1hjysrl15kh5233w7apq298cc2bp4q1z5mvaqcka9pdl90m0vhbw"))))
      (build-system gnu-build-system)
      (inputs `(("libxcrypt" ,libxcrypt)
                ("openssl" ,openssl)
                ("pcre" ,pcre)
                ("nginx-sources" ,(package-source nginx))
                ("zlib" ,zlib)))
      (arguments
       `(#:tests? #f                      ; no test target
         #:make-flags (list "modules")
         #:modules ((guix build utils)
                    (guix build gnu-build-system)
                    (ice-9 popen)
                    (ice-9 regex)
                    (ice-9 textual-ports))
         #:phases
         (modify-phases %standard-phases
           (add-after 'unpack 'unpack-nginx-sources
             (lambda* (#:key inputs native-inputs #:allow-other-keys)
               (begin
                 ;; The nginx source code is part of the module’s source.
                 (format #t "decompressing nginx source code~%")
                 (let ((tar (assoc-ref inputs "tar"))
                       (nginx-srcs (assoc-ref inputs "nginx-sources")))
                   (invoke (string-append tar "/bin/tar")
                           "xvf" nginx-srcs "--strip-components=1"))
                 #t)))
           (add-after 'unpack 'convert-to-dynamic-module
             (lambda _
               (begin
                 (with-atomic-file-replacement "config"
                   (lambda (in out)
                     ;; cf. https://www.nginx.com/resources/wiki/extending/new_config/
                     (format out "ngx_module_type=HTTP~%")
                     (format out "ngx_module_name=\
ngx_http_accept_language_module~%")
                     (let* ((str (get-string-all in))
                            (rx (make-regexp
                                 "NGX_ADDON_SRCS=\"\\$NGX_ADDON_SRCS (.*)\""))
                            (m (regexp-exec rx str))
                            (srcs (match:substring m 1)))
                       (format out (string-append "ngx_module_srcs=\""
                                                  srcs "\"~%")))
                     (format out ". auto/module~%")
                     (format out "ngx_addon_name=$ngx_module_name~%"))))))
           (add-before 'configure 'patch-/bin/sh
             (lambda _
               (substitute* "auto/feature"
                 (("/bin/sh") (which "sh")))
               #t))
           (replace 'configure
             ;; This phase is largely copied from the nginx package.
             (lambda* (#:key outputs #:allow-other-keys)
               (let ((flags
                      (list ;; A copy of nginx’ flags follows, otherwise we
                            ;; get a binary compatibility error.  FIXME: Code
                            ;; duplication is bad.
                       (string-append "--prefix=" (assoc-ref outputs "out"))
                       "--with-http_ssl_module"
                       "--with-http_v2_module"
                       "--with-pcre-jit"
                       "--with-debug"
                       "--with-compat"
                       ;; Even when not cross-building, we pass the
                       ;; --crossbuild option to avoid customizing for the
                       ;; kernel version on the build machine.
                       ,(let ((system "Linux")    ; uname -s
                              (release "3.2.0")   ; uname -r
                              ;; uname -m
                              (machine (match (or (%current-target-system)
                                                  (%current-system))
                                         ("x86_64-linux"   "x86_64")
                                         ("i686-linux"     "i686")
                                         ("mips64el-linux" "mips64")
                                         ;; Prevent errors when querying
                                         ;; this package on unsupported
                                         ;; platforms, e.g. when running
                                         ;; "guix package --search="
                                         (_                "UNSUPPORTED"))))
                          (string-append "--crossbuild="
                                         system ":" release ":" machine))
                       ;; The following are the args decribed on
                       ;; <https://www.nginx.com/blog/compiling-dynamic-modules-nginx-plus>.
                       ;; Enabling --with-compat here and in the nginx package
                       ;; would ensure binary compatibility even when using
                       ;; different configure options from the main nginx
                       ;; package.  This is not needed for Guix.
                       ;; "--with-compat"
                       "--add-dynamic-module=.")))
                 (setenv "CC" "gcc")
                 (format #t "environment variable `CC' set to `gcc'~%")
                 (format #t "configure flags: ~s~%" flags)
                 (apply invoke "./configure" flags)
                 #t)))
           (replace 'install
             (lambda* (#:key outputs #:allow-other-keys)
               (let* ((out (assoc-ref outputs "out"))
                      (modules-dir (string-append out "/etc/nginx/modules"))
                      (doc-dir (string-append
                                out "/share/doc/nginx-accept-language-module")))
                 (mkdir-p modules-dir)
                 (copy-file "objs/ngx_http_accept_language_module.so"
                            (string-append
                             modules-dir "/ngx_http_accept_language_module.so"))
                 (mkdir-p doc-dir)
                 (copy-file "README.textile"
                            (string-append doc-dir "/README.textile"))
                 #t))))))
      (home-page
       "https://www.nginx.com/resources/wiki/modules/accept_language/")
      (synopsis "Nginx module for parsing the Accept-Language HTTP header")
      (description
       "This nginx module parses the Accept-Language field in HTTP headers and
chooses the most suitable locale for the user from the list of locales
supported at your website.")
      (license (delete-duplicates
                (cons license:bsd-2 ;license of nginx-accept-language-module
                      ;; The module’s code is linked statically with nginx,
                      ;; therefore nginx’ other licenses may also apply to its
                      ;; binary:
                      (package-license nginx)))))))

(define nginx-xslscript
  (let ((revision 11)
        (changeset "01dc9ba12e1b"))
    (package
      (name "nginx-xslscript")
      (version
       (simple-format #f "2014-03-31-~A-~A" revision changeset))
      (source (origin
                (method hg-fetch)
                (uri (hg-reference
                      (url "https://hg.nginx.org/xslscript")
                      (changeset changeset)))
                (file-name (string-append name "-" version))
                (sha256
                 (base32
                  "0am8zvdx3jmiwkg5q07qjaw5r26r4i2v5i4yr8a1k0jgib6ii08g"))))
      (build-system gnu-build-system)
      (arguments
       '(#:tests? #f  ; No test suite
         #:phases
         (modify-phases %standard-phases
           (delete 'configure)
           (delete 'build)
           (replace 'install
             (lambda* (#:key outputs #:allow-other-keys)
               (let ((out-bin (string-append
                               (assoc-ref outputs "out")
                               "/bin")))
                 (mkdir-p out-bin)
                 (copy-file "xslscript.pl"
                            (string-append
                             out-bin
                             "/xslscript.pl"))
                 #t))))))
      (home-page "https://hg.nginx.org/xslscript")
      (synopsis "XSLScript with NGinx specific modifications")
      (description
       "XSLScript is a terse notation for writing complex XSLT stylesheets.
This is modified version, specifically intended for use with the NGinx
documentation.")
      (license license:bsd-2))))

(define nginx-socket-cloexec
  (package
    (inherit nginx)
    (name "nginx-socket-cloexec") ;required for lua-resty-shell
    (source
     (origin
       (inherit (package-source nginx))
       (patches (append (search-patches "nginx-socket-cloexec.patch")
                        (origin-patches (package-source nginx))))))))

(define-public nginx-lua-module
  (package
    (inherit nginx)
    (name "nginx-lua-module")
    (version "0.10.16")
    (source
     (origin
       (method git-fetch)
       (uri (git-reference
             (url "https://github.com/openresty/lua-nginx-module")
             (commit (string-append "v" version))))
       (file-name (git-file-name "lua-nginx-module" version))
       (sha256
        (base32 "0nwcbqm1visg1dkxav7qa16w0d0n8cgqn4881xiqn88xfkxj0dyg"))))
    (build-system gnu-build-system)
    (inputs
     `(("nginx-sources" ,(package-source nginx-socket-cloexec))
       ("luajit" ,luajit)
       ,@(package-inputs nginx)))
    (arguments
     (substitute-keyword-arguments
         `(#:make-flags '("modules")
           #:modules ((guix build utils)
                      (guix build gnu-build-system)
                      (ice-9 popen)
                      (ice-9 regex)
                      (ice-9 textual-ports))
           ,@(package-arguments nginx)
           #:configure-flags '("--add-dynamic-module=."))
       ((#:phases phases)
        #~(modify-phases #$phases
            (add-after 'unpack 'unpack-nginx-sources
              (lambda* (#:key inputs native-inputs #:allow-other-keys)
                (begin
                  ;; The nginx source code is part of the module’s source.
                  (format #t "decompressing nginx source code~%")
                  (let ((tar (assoc-ref inputs "tar"))
                        (nginx-srcs (assoc-ref inputs "nginx-sources")))
                    (invoke (string-append tar "/bin/tar")
                            "xvf" nginx-srcs "--strip-components=1"))
                  #t)))
            (add-before 'configure 'set-luajit-env
              (lambda* (#:key inputs #:allow-other-keys)
                (let ((luajit (assoc-ref inputs "luajit")))
                  (setenv "LUAJIT_LIB"
                          (string-append luajit "/lib"))
                  (setenv "LUAJIT_INC"
                          (string-append luajit "/include/luajit-2.1"))
                  #t)))
            (replace 'install
              (lambda* (#:key outputs #:allow-other-keys)
                (let ((modules-dir (string-append (assoc-ref outputs "out")
                                                  "/etc/nginx/modules")))
                  (install-file "objs/ngx_http_lua_module.so" modules-dir)
                  #t)))
            (delete 'fix-root-dirs)
            (delete 'install-man-page)))))
    (synopsis "NGINX module for Lua programming language support")
    (description "This NGINX module provides a scripting support with Lua
programming language.")))

(define-public nginx-rtmp-module
  (package
    (inherit nginx)
    (name "nginx-rtmp-module")
    (version "1.2.2")
    (source
     (origin
       (method git-fetch)
       (uri (git-reference
             (url "https://github.com/arut/nginx-rtmp-module")
             (commit (string-append "v" version))))
       (file-name (git-file-name name version))
       (sha256
        (base32 "0y45bswk213yhkc2v1xca2rnsxrhx8v6azxz9pvi71vvxcggqv6h"))))
    (build-system gnu-build-system)
    (inputs
     `(("nginx-sources" ,(package-source nginx))
       ,@(package-inputs nginx)))
    (arguments
     (substitute-keyword-arguments
         `(#:make-flags '("modules") ;Only build this module not all of nginx.
           ,@(package-arguments nginx))
       ((#:configure-flags flags)
        #~(cons "--add-dynamic-module=." #$flags))
       ((#:phases phases)
        #~(modify-phases #$phases
            (add-after 'unpack 'unpack-nginx-sources
              (lambda _
                (begin
                  ;; The nginx source code is part of the module’s source.
                  (format #t "decompressing nginx source code~%")
                  (invoke "tar" "xvf" #$(this-package-input "nginx-sources")
                          ;; This package's LICENSE file would be
                          ;; overwritten with the one from nginx when
                          ;; unpacking the nginx source, so rename the nginx
                          ;; one when unpacking.
                          "--transform=s,/LICENSE$,/LICENSE.nginx,"
                          "--strip-components=1"))))
            (replace 'install
              (lambda _
                (let ((modules-dir (string-append #$output
                                                  "/etc/nginx/modules")))
                  (install-file "objs/ngx_rtmp_module.so" modules-dir))))
            (delete 'fix-root-dirs)
            (delete 'install-man-page)))))
    (home-page "https://github.com/arut/nginx-rtmp-module")
    (synopsis "NGINX module for audio and video streaming with RTMP")
    (description "This NGINX module provides streaming with the @acronym{RTMP,
Real-Time Messaging Protocol}, @acronym{DASH, Dynamic Adaptive Streaming over HTTP},
and @acronym{HLS, HTTP Live Streaming} protocols.  It allows NGINX to accept
incoming RTMP streams for recording or redistribution.  It also supports
on-demand streaming from a file on disk and pulling from an upstream RTMP
stream.  Remote control of the module is possible over HTTP.")
    (license license:bsd-2)))

(define-public nginx-headers-more-module
  (package
    (inherit nginx)
    (name "nginx-headers-more-module")
    (version "0.38")
    (source
     (origin
       (method git-fetch)
       (uri (git-reference
             (url "https://github.com/openresty/headers-more-nginx-module")
             (commit (string-append "v" version))))
       (file-name (git-file-name name version))
       (sha256
        (base32 "1dbgwzkpni616nawjkrq0xid60wdgab3vciy7nr966ac6rjyiliy"))))
    (build-system gnu-build-system)
    (inputs
     `(("nginx-sources" ,(package-source nginx))
       ,@(package-inputs nginx)))
    (arguments
     (substitute-keyword-arguments
         `(#:make-flags '("modules") ;Only build this module not all of nginx.
           ,@(package-arguments nginx))
       ((#:configure-flags flags)
        #~(cons "--add-dynamic-module=." #$flags))
       ((#:phases phases)
        #~(modify-phases #$phases
            (add-after 'unpack 'unpack-nginx-sources
              (lambda _
                (begin
                  ;; The nginx source code is needed to compile the module.
                  (format #t "decompressing nginx source code~%")
                  (invoke "tar" "xvf" #$(this-package-input "nginx-sources")
                          ;; This package's LICENSE file would be
                          ;; overwritten with the one from nginx when
                          ;; unpacking the nginx source, so rename the nginx
                          ;; one when unpacking.
                          "--transform=s,/LICENSE$,/LICENSE.nginx,"
                          "--strip-components=1"))))
            (replace 'install
              (lambda _
                (let ((modules-dir (string-append #$output
                                                  "/etc/nginx/modules")))
                  (install-file "objs/ngx_http_headers_more_filter_module.so"
                                modules-dir))))
            (delete 'fix-root-dirs)
            (delete 'install-man-page)))))
    (home-page "https://github.com/openresty/headers-more-nginx-module")
    (synopsis "Set, add, and clear input and output headers in NGINX http servers")
    (description "This NGINX module allows adding, setting, or clearing any
output or input header specified.

This is an enhanced version of the standard headers module because it provides
more utilities like resetting or clearing \"builtin headers\" like @code{Content-Type},
@code{Content-Length}, and @code{Server}.

It also allows you to specify an optional HTTP status code criteria using the
@code{-s} option and an optional content type criteria using the @code{-t}
option while modifying the output headers with the more_set_headers and
more_clear_headers directives.")
    (license license:bsd-2)))

(define-public nginx-module-vts
  (package
    (inherit nginx)
    (name "nginx-module-vts")
    (version "0.2.1")
    (source
     (origin
       (method git-fetch)
       (uri (git-reference
             (url "https://github.com/vozlt/nginx-module-vts")
             (commit (string-append "v" version))))
       (file-name (git-file-name name version))
       (sha256
        (base32 "017298vpp1ra16xyfdbsczdrz0b0y67x6adkzcc98y6gb3kg52n7"))))
    (build-system gnu-build-system)
    (inputs
     `(("nginx-sources" ,(package-source nginx))
       ,@(package-inputs nginx)))
    (arguments
     (substitute-keyword-arguments
         `(#:make-flags '("modules") ;Only build this module not all of nginx.
           ,@(package-arguments nginx))
       ((#:configure-flags flags)
        #~(cons "--add-dynamic-module=." #$flags))
       ((#:phases phases)
        #~(modify-phases #$phases
            (add-after 'unpack 'unpack-nginx-sources
              (lambda _
                (begin
                  ;; The nginx source code is part of the module’s source.
                  (format #t "decompressing nginx source code~%")
                  (invoke "tar" "xvf" #$(this-package-input "nginx-sources")
                          ;; This package's LICENSE file would be
                          ;; overwritten with the one from nginx when
                          ;; unpacking the nginx source, so rename the nginx
                          ;; one when unpacking.
                          "--transform=s,/LICENSE$,/LICENSE.nginx,"
                          "--strip-components=1"))))
            (replace 'install
              (lambda _
                (let ((modules-dir (string-append #$output
                                                  "/etc/nginx/modules")))
                  (install-file "objs/ngx_http_vhost_traffic_status_module.so" modules-dir))))
            (delete 'fix-root-dirs)
            (delete 'install-man-page)))))
    (home-page "https://github.com/vozlt/nginx-module-vts")
    (synopsis "NGINX module for monitoring virtual host traffic status")
    (description "This NGINX module provides access to virtual host status information,
similar to live activity monitoring provided with NGINX plus.")
    (license license:bsd-2)))

(define-public lighttpd
  (package
    (name "lighttpd")
    (version "1.4.79")
    (source (origin
              (method url-fetch)
              (uri (string-append "https://download.lighttpd.net/lighttpd/"
                                  "releases-" (version-major+minor version) ".x/"
                                  "lighttpd-" version ".tar.xz"))
              (sha256
               (base32
                "1gc4c352jlqqgxyrgz2f5s7li1vxpd15ykza3wnp125dncjsca9v"))))
    (build-system gnu-build-system)
    (arguments
     (list #:configure-flags
           #~(list "--with-krb5"
                   "--with-ldap"
                   "--with-libev"
                   "--with-libunwind"
                   "--with-openssl"
                   "--with-pam"
                   "--with-sasl")
           #:phases
           #~(modify-phases %standard-phases
               (add-after 'unpack 'embed-/bin/sh-reference
                 (lambda* (#:key inputs #:allow-other-keys)
                   (substitute* "src/mod_ssi.c"
                     (("/bin/sh") (search-input-file inputs "/bin/sh")))))
               (add-after 'unpack 'fix-tests
                 (lambda _
                   (setenv "SHELL" (which "sh"))
                   ;; gethostbyaddr fails
                   (substitute* "tests/LightyTest.pm"
                     (("\\{HOSTNAME\\} = \\$name;")
                      "{HOSTNAME} = \"127.0.0.1\";"))))
               (add-after 'unpack 'skip-failing-tests
                 ;; XXX It would be wonderful if you, reader, felt suddenly and
                 ;; irresistibly compelled to investigate & fix these failures.
                 (lambda _
                   ;; Throws a bunch of ‘connect failed: Connection refused’.
                   (delete-file "tests/mod-scgi.t")

                   ;; test_mod_ssi_read_fd: Assertion `cq->first' failed.
                   (substitute* "src/t/test_mod.c"
                     ((".*\\btest_mod_ssi\\b.*") "")))))))
    (inputs
     (list bash-minimal
           cyrus-sasl
           libev
           libunwind
           linux-pam
           mit-krb5
           openldap
           openssl
           pcre2
           zlib))
    (native-inputs
     (list autoconf
           automake
           libtool
           perl ; for tests
           pkg-config which))
    (home-page "https://www.lighttpd.net/")
    (synopsis "Lightweight HTTP and reverse proxy server")
    (description
     "Lighttpd is a secure, fast, compliant, and very flexible web-server that
has been optimized for high-performance environments.  It has a very low
memory footprint compared to other webservers.  Its features include FastCGI,
CGI, authentication, output compression, URL rewriting and many more.")
    (license license:bsd-3)))

(define-public fcgi
  (package
    (name "fcgi")
    (version "2.4.2")
    (source
     (origin
       (method git-fetch)
       ;; Upstream has disappeared.
       (uri (git-reference
             (url "https://github.com/FastCGI-Archives/fcgi2")
             (commit version)))
       (file-name (git-file-name name version))
       (sha256
        (base32 "1jhz6jfwv5kawa8kajvg18nfwc1b30f38zc0lggszd1vcmrwqkz1"))))
    (build-system gnu-build-system)
    ;; Parallel building is not supported.
    (arguments `(#:parallel-build? #f))
    (native-inputs
     (list autoconf automake libtool))
    ;; This is an archived fork of the original home page, www.fastcgi.com.
    (home-page "https://fastcgi-archives.github.io/")
    (synopsis "Language-independent, high-performant extension to CGI")
    (description "FastCGI is a language-independent, scalable extension to CGI
that provides high performance without the limitations of server specific
APIs.")
    ;; This package is released under the Open Market License, a variant of
    ;; the Expat license, incompatible with the GPL.
    (license (license:non-copyleft "file://LICENSE.TERMS"))))

(define-public fcgiwrap
  (let ((commit "2870d2729a3930988f0041e2d78fec672e69afac")
        (revision "1"))
    (package
      (name "fcgiwrap")
      (version (git-version "1.1.0" revision commit))
      (source
       (origin
         (method git-fetch)
         (uri (git-reference
               ;; Upstream last updated in 2015, this forked version has better
               ;; socket cleanup.
               (url "https://github.com/flu0r1ne/fcgiwrap")
               (commit commit)))
         (file-name (git-file-name name version))
         (sha256
          (base32 "0rkpp4apfhdcrmym3pcpqlncd0r4fyr3pa45i8g6x4p38b4azmmm"))))
      (build-system gnu-build-system)
      (arguments
       `(#:tests? #f                    ; no tests included
         #:make-flags (list "CC=gcc")
         #:phases
         (modify-phases %standard-phases
           (add-after 'unpack 'fix-CFLAGS
             ;; Remove broken options unconditionally added to CFLAGS.
             (lambda _
               (substitute* "configure.ac"
                 ((" -Werror") ""))
               #t)))))
      (native-inputs
       (list autoconf automake pkg-config))
      (inputs
       (list fcgi))
      (home-page "https://nginx.localdomain.pl/wiki/FcgiWrap")
      (synopsis "Simple server for running CGI applications over FastCGI")
      (description "Fcgiwrap is a simple server for running CGI applications
over FastCGI.  It hopes to provide clean CGI support to Nginx (and other web
servers that may need it).")
      (license license:expat))))

(define-public starman
  (package
    (name "starman")
    (version "0.4015")
    (source
     (origin
       (method url-fetch)
       (uri (string-append "mirror://cpan/authors/id/M/MI/MIYAGAWA/"
                           "Starman-" version ".tar.gz"))
       (sha256
        (base32 "1y1kn4929k299fbf6sw9lxcsdlq9fvq777p6yrzk591rr9xhkx8h"))))
    (build-system perl-build-system)
    (native-inputs
     (list perl-libwww perl-module-build-tiny perl-test-requires))
    (propagated-inputs
     (list perl-data-dump
           perl-http-date
           perl-http-message
           perl-http-parser-xs
           perl-net-server
           perl-plack
           perl-test-tcp))
    (home-page "https://metacpan.org/release/Starman")
    (synopsis "PSGI/Plack web server")
    (description "Starman is a PSGI perl web server that has unique features
such as high performance, preforking, signal support, superdaemon awareness,
and UNIX socket support.")
    (license license:perl-license)))

(define-public icedtea-web
  (package
    (name "icedtea-web")
    (version "1.6.2")
    (source (origin
              (method url-fetch)
              (uri (string-append
                    "http://icedtea.wildebeest.org/download/source/"
                    name "-" version ".tar.gz"))
              (sha256
               (base32
                "004kwrngyxxlrlzby4vzxjr0xcyngcdc9dfgnvi61ffnjr006ryf"))))
    (build-system gnu-build-system)
    (arguments
     `(#:configure-flags
       (list  "--disable-plugin"         ;NPAPI plugins are obsolete nowadays.
              (string-append "BIN_BASH="
                             (search-input-file %build-inputs "/bin/bash"))
             (string-append "--with-jdk-home=" (assoc-ref %build-inputs "jdk")))))
    (outputs '("out" "doc"))
    (native-inputs
     (list pkg-config zip))
    (inputs
     `(("gtk+" ,gtk+)
       ("jdk" ,icedtea "jdk")))
    (home-page "http://icedtea.classpath.org/wiki/IcedTea-Web")
    (synopsis "Java Web Start")
    (description
     "IcedTea-Web is an implementation of the @dfn{Java Network Launching
Protocol}, also known as Java Web Start.  This package provides tools and
libraries for working with JNLP applets.")
    ;; The program is mainly GPL2+, with some individual files under LGPL2.1+
    ;; or dual licenses.
    (license license:gpl2+)))

(define-public jansson
  (package
    (name "jansson")
    (version "2.14")
    (source (origin
             (method url-fetch)
             (uri (string-append "https://github.com/akheron/jansson"
                                 "/releases/download/v" version
                                 "/jansson-" version ".tar.bz2"))
             (sha256
              (base32
               "1fdgji964mrrz19glx0zh91asji542fvybymvzk6rrbagkr5dagv"))))
    (build-system gnu-build-system)
    (arguments
     (list
      #:configure-flags #~'("--disable-static")
      #:phases
      #~(modify-phases %standard-phases
          (add-after 'unpack 'patch-tests
            (lambda _
              ;; Take a fix from upstream for testing with symbol versioning:
              ;; https://github.com/akheron/jansson/pull/593
              (substitute* "test/suites/api/check-exports"
                (("(grep ' \\[DT\\] ' \\$test_log/symbols.*) \\| sort" _ cmd)
                 (string-append cmd "| sed 's/@@libjansson.*//' | sort"))))))))
    (home-page "https://github.com/akheron/jansson")
    (synopsis "JSON C library")
    (description
     "Jansson is a C library for encoding, decoding and manipulating JSON
data.")
    (license license:expat)))

(define-public json-c
  (package
    (name "json-c")
    (version "0.15")
    (source (origin
             (method url-fetch)
             (uri (string-append
                   "https://s3.amazonaws.com/json-c_releases/releases/json-c-"
                   version ".tar.gz"))
             (sha256
              (base32
               "1im484iz08j3gmzpw07v16brwq46pxxj65i996kkp2vivcfhmn5q"))))
    (build-system cmake-build-system)
    (home-page "https://github.com/json-c/json-c/wiki")
    (synopsis "JSON implementation in C")
    (description
     "JSON-C implements a reference counting object model that allows you to
easily construct JSON objects in C, output them as JSON-formatted strings and
parse JSON-formatted strings back into the C representation of JSON objects.
It aims to conform to RFC 7159.")
    (license license:x11)))

;; TODO: Remove these old versions when all dependents have been updated.
(define-public json-c-0.13
  (package
    (inherit json-c)
    (version "0.13.1")
    (source (origin
             (method url-fetch)
             (uri (string-append
                   "https://s3.amazonaws.com/json-c_releases/releases/json-c-"
                   version ".tar.gz"))
             (sha256
              (base32 "0ws8dz9nk8q2c0gbf66kg2r6mrkl7kamd3gpdv9zsyrz9n6n0zmq"))
              (patches (search-patches "json-c-0.13-CVE-2020-12762.patch"))
             (modules '((guix build utils)))
             (snippet
              '(begin
                 ;; Somehow 'config.h.in' is older than
                 ;; 'aclocal.m4', which would trigger a rule to
                 ;; run 'autoheader'.
                 (set-file-time "config.h.in"
                                (stat "aclocal.m4"))
                 #t))))
    (build-system gnu-build-system)))

(define-public json-c-0.12
  (package
    (inherit json-c-0.13)
    (version "0.12.1")
    (source (origin
             (method url-fetch)
             (uri (string-append
                   "https://s3.amazonaws.com/json-c_releases/releases/json-c-"
                   version ".tar.gz"))
             (sha256
              (base32 "08qibrq29a5v7g23wi5icy6l4fbfw90h9ccps6vq0bcklx8n84ra"))
              (patches (search-patches "json-c-0.12-CVE-2020-12762.patch"))
             (modules '((guix build utils)))
             (snippet
              '(begin
                 ;; Somehow 'config.h.in' is older than
                 ;; 'aclocal.m4', which would trigger a rule to
                 ;; run 'autoheader'.
                 (set-file-time "config.h.in"
                                (stat "aclocal.m4"))

                 ;; Don't try to build with -Werror.
                 (substitute* (find-files "." "Makefile\\.in")
                   (("-Werror") ""))
                 #t))))))

(define-public json-parser
  (package
    (name "json-parser")
    (version "1.1.0")
    (source (origin
              ;; do not use auto-generated tarballs
              (method git-fetch)
              (uri (git-reference
                    (url "https://github.com/udp/json-parser")
                    (commit (string-append "v" version))))
              (file-name (git-file-name name version))
              (sha256
               (base32
                "1ls7z4fx0sq633s5bc0j1gh36sv087gmrgr7rza22wjq2d4606yf"))))
    ;; FIXME: we should build the python bindings in a separate package
    (build-system gnu-build-system)
    ;; the tests are written for the python bindings which are not built here
    (arguments '(#:tests? #f))
    (home-page "https://github.com/udp/json-parser")
    (synopsis "JSON parser written in ANSI C")
    (description "This package provides a very low footprint JSON parser
written in portable ANSI C.

@itemize
@item BSD licensed with no dependencies (i.e. just drop the C file into your
project)
@item Never recurses or allocates more memory than it needs
@item Very simple API with operator sugar for C++
@end itemize")
    (license license:bsd-2)))

(define-public qjson
  (package
    (name "qjson")
    (version "0.9.0")
    (source (origin
              (method git-fetch)
              (uri (git-reference
                    (url "https://github.com/flavio/qjson")
                    (commit version)))
              (file-name (git-file-name name version))
              (sha256
               (base32
                "1f4wnxzx0qdmxzc7hqk28m0sva7z9p9xmxm6aifvjlp0ha6pmfxs"))))
    (build-system cmake-build-system)
    (arguments
     ;; The tests require a running X server.
     `(#:configure-flags '("-DQJSON_BUILD_TESTS=ON"
                           "-DCMAKE_CXX_FLAGS=-std=gnu++11 -fPIC")
       #:phases
       (modify-phases %standard-phases
         (add-after 'unpack 'disable-broken-test
           (lambda _
             ;; FIXME: One test fails.  See
             ;; https://github.com/flavio/qjson/issues/105
             (substitute* "tests/scanner/testscanner.cpp"
               (("QTest::newRow\\(\"too large exponential\"\\)" line)
                (string-append "//" line)))
             #t))
         (add-before 'check 'render-offscreen
           (lambda _ (setenv "QT_QPA_PLATFORM" "offscreen") #t)))))
    (inputs
     (list qtbase-5))
    (home-page "https://qjson.sourceforge.net")
    (synopsis "Library that maps JSON data to QVariant objects")
    (description "QJson is a Qt-based library that maps JSON data to
@code{QVariant} objects.  JSON arrays will be mapped to @code{QVariantList}
instances, while JSON's objects will be mapped to @code{QVariantMap}.")
    ;; Only version 2.1 of the license
    (license license:lgpl2.1)))

(define-public qoauth
  (package
    (name "qoauth")
    (version "2.0.0")
    (source (origin
              (method git-fetch)
              (uri (git-reference
                    (url "https://github.com/ayoy/qoauth")
                    (commit (string-append "v" version))))
              (file-name (git-file-name name version))
              (sha256
               (base32
                "1b2jdqs526ac635yb2whm049spcsk7almnnr6r5b4yqhq922anw3"))))
    (build-system gnu-build-system)
    (inputs
     (list qca qtbase-5))
    (arguments
     '(#:tests? #f                      ;FIXME: some tests are failing
       #:phases
       (modify-phases %standard-phases
         (add-after 'unpack 'patch-code
           (lambda _
             (make-file-writable "src/qoauth.pc")
             (substitute* "src/src.pro"
               (("/lib64") "/lib"))
             #t))
         (add-after 'unpack 'adjust-mkspecs-directory
           (lambda* (#:key outputs #:allow-other-keys)
             (substitute* "src/src.pro"
               ;; Do not attempt to install the .prf file into qtbase
               ;; "lib/qt5/mkspecs/features", ref <https://bugs.gnu.org/45031>.
               (("\\$\\$\\[QMAKE_MKSPECS\\]")
                (string-append (assoc-ref outputs "out") "/lib/qt5/mkspecs")))
             #t))
         (replace 'configure
           (lambda* (#:key inputs #:allow-other-keys)
             (let ((qca (assoc-ref inputs "qca")))
               (invoke
                "qmake"
                (string-append "PREFIX=" (assoc-ref %outputs "out"))
                (string-append "QMAKE_INCDIR+=" qca "/include/Qca-qt5/QtCrypto")
                (string-append "LIBS+=-L" qca "/lib")
                (string-append "LIBS+=-lqca-qt5"))))))))
    (home-page "https://github.com/ayoy/qoauth")
    (synopsis "Qt-based C++ library for OAuth authorization scheme")
    (description "QOAuth is an attempt to support interaction with
OAuth-powered network services in a Qt way, i.e. simply, clearly and
efficiently.  It gives the application developer no more than 4 methods.")
    (license license:lgpl2.1+)))

(define-public krona-tools
  (package
   (name "krona-tools")
   (version "2.8")
   (source (origin
             (method url-fetch)
             (uri (string-append
                   "https://github.com/marbl/Krona/releases/download/v"
                   version "/KronaTools-" version ".tar"))
             (sha256
              (base32
               "1h698wddb3hii68mnkby7s1x81vbhd4z1sf4ivm1lsi2nqlc1vsn"))))
   (build-system perl-build-system)
   (arguments
     `(#:phases
       (modify-phases %standard-phases
         ;; There is no configure or build steps.
         (delete 'configure)
         (delete 'build)
         ;; Install script "install.pl" expects the build directory to remain
         ;; after installation, creating symlinks etc., so re-implement it
         ;; here.
         (replace 'install
           (lambda* (#:key outputs #:allow-other-keys)
             (let ((bin   (string-append (assoc-ref outputs "out") "/bin"))
                   (perl  (string-append (assoc-ref outputs "out")
                                         "/lib/perl5/site_perl/krona-tools/lib"))
                   (share (string-append (assoc-ref outputs "out")
                                         "/share/krona-tools")))
               (mkdir-p bin)
               (for-each
                (lambda (script)
                  (let ((executable (string-append "scripts/" script ".pl")))
                    ;; Prefix executables with 'kt' as install script does.
                    (copy-file executable (string-append bin "/kt" script))))
                '("ClassifyBLAST"
                  "GetContigMagnitudes"
                  "GetLCA"
                  "GetTaxIDFromAcc"
                  "GetTaxInfo"
                  "ImportBLAST"
                  "ImportDiskUsage"
                  "ImportEC"
                  "ImportFCP"
                  "ImportGalaxy"
                  "ImportKrona"
                  "ImportMETAREP-BLAST"
                  "ImportMETAREP-EC"
                  "ImportMGRAST"
                  "ImportPhymmBL"
                  "ImportRDP"
                  "ImportRDPComparison"
                  "ImportTaxonomy"
                  "ImportText"
                  "ImportXML"))
               (for-each
                (lambda (directory)
                  (copy-recursively directory
                                    (string-append perl "/../" directory)))
                (list "data" "img" "taxonomy" "src"))
               (install-file "lib/KronaTools.pm" perl)

               ;; Install downloaders
               (substitute* "updateAccessions.sh"
                 (("ktPath=.*") (string-append "ktPath=" share "\n")))
               (substitute* "updateTaxonomy.sh"
                 (("ktPath=.*") (string-append "ktPath=" share "\n"))
                 (("command -v curl")
                  (string-append "command -v " (which "curl")))
                 (("curl -s")
                  (string-append (which "curl") " -s"))
                 (("curl\\$timestring")
                  (string-append (which "curl") "$timestring"))
                 (("perl -M")
                  (string-append (which "perl") " -M"))
                 (("make ")
                  (string-append (which "make") " ")))
               (for-each (lambda (file)
                           (install-file file (string-append share "/scripts")))
                         '("scripts/extractTaxonomy.pl"
                           "scripts/accession2taxid.make"
                           "scripts/taxonomy.make"))
               (for-each (lambda (file)
                           (install-file file share))
                         '("updateAccessions.sh"
                           "updateTaxonomy.sh")))))
         (add-after 'install 'wrap-program
           (lambda* (#:key inputs outputs #:allow-other-keys)
             (let* ((out (assoc-ref outputs "out"))
                    (path (getenv "PERL5LIB")))
               (for-each
                (lambda (executable)
                  (wrap-program executable
                    `("PERL5LIB" ":" prefix
                      (,(string-append out "/lib/perl5/site_perl/krona-tools/lib")))))
                (find-files (string-append out "/bin/") ".*")))))
         (delete 'check)
         (add-after 'wrap-program 'check
           (lambda* (#:key inputs outputs #:allow-other-keys)
             (with-directory-excursion "data"
               (invoke (string-append (assoc-ref outputs "out") "/bin/ktImportText")
                       "ec.tsv")))))))
   (inputs
    (list bash-minimal curl gnu-make perl))
   (home-page "https://github.com/marbl/Krona/wiki")
   (synopsis "Hierarchical data exploration with zoomable HTML5 pie charts")
   (description
    "Krona is a flexible tool for exploring the relative proportions of
hierarchical data, such as metagenomic classifications, using a radial,
space-filling display.  It is implemented using HTML5 and JavaScript, allowing
charts to be explored locally or served over the Internet, requiring only a
current version of any major web browser.")
   (license license:bsd-3)))

(define-public rapidjson
  ;; Last release was in 2016, but this commit is from 2023.
  (let ((commit "949c771b03de448bdedea80c44a4a5f65284bfeb")
        (revision "1"))
    (package
      (name "rapidjson")
      (version (git-version "1.1.0" revision commit))
      (source (origin
                (method git-fetch)
                (uri (git-reference
                      (url "https://github.com/Tencent/rapidjson")
                      (commit commit)))
                (file-name (git-file-name name version))
                (sha256
                 (base32
                  "1xlj0cj88ls3avwmlhd2gf5757fjpfbqx6qf49z1mzi381gcl72m"))
                (modules '((guix build utils)))
                (snippet
                 '(begin
                    ;; Remove code using the problematic JSON license (see
                    ;; <https://www.gnu.org/licenses/license-list.html#JSON>).
                    (delete-file-recursively "bin/jsonchecker")))))
      (build-system cmake-build-system)
      (arguments
       '(#:phases
         (modify-phases %standard-phases
           (add-after 'unpack 'fix-march=native
             (lambda _
               (substitute* "CMakeLists.txt"
                 (("-m[^-]*=native") "")))))))
      (home-page "https://github.com/Tencent/rapidjson")
      (synopsis "JSON parser/generator for C++ with both SAX/DOM style API")
      (description
       "RapidJSON is a fast JSON parser/generator for C++ with both SAX/DOM
style API.")
      (license license:expat))))

(define-public libjwt
  (package
    (name "libjwt")
    (version "1.17.2")
    (source
     (origin
       (method url-fetch)
       (uri (string-append "https://github.com/benmcollins/libjwt/releases/download/v"
                           version "/libjwt-"
                           version ".tar.bz2"))
       (sha256
        (base32
         "1bpfaa0y8bccz5hr677lkrprs07akx02k0qbf82z2c8syr24a77i"))))
    (build-system gnu-build-system)
    (inputs
     (list jansson openssl))
    (native-inputs
     (list check pkg-config))
    (home-page "https://github.com/benmcollins/libjwt")
    (synopsis "C @acronym{JWT, JSON Web Token} library")
    (description "@code{libjwt} is a @acronym{JWT, JSON Web Token} library for
C.")
    (license license:mpl2.0)))

(define-public yajl
  (package
    (name "yajl")
    (version "2.1.0")
    (source (origin
              (method git-fetch)
              (uri (git-reference
                    (url "https://github.com/lloyd/yajl")
                    (commit version)))
              (file-name (git-file-name name version))
              (sha256
               (base32
                "00yj06drb6izcxfxfqlhimlrb089kka0w0x8k27pyzyiq7qzcvml"))))
    (build-system cmake-build-system)
    (arguments
     '(#:phases
       (modify-phases %standard-phases
         (add-after 'patch-source-shebangs 'patch-tests
           (lambda _
             (substitute* "test/parsing/run_tests.sh"
               (("`which echo`") (which "echo"))))))))
    (home-page "https://lloyd.github.io/yajl/")
    (synopsis "C library for parsing and generating JSON")
    (description
     "@acronym{YAJL, Yet Another JSON Library} is a small event-driven
(SAX-style) JSON parser and validating generator written in ANSI C.")
    (license license:isc)))

(define-public libyajl
  (deprecated-package "libyajl" yajl))

(define-public libwebsockets
  (package
    (name "libwebsockets")
    (version "4.3.2")
    (source (origin
              ;; The project does not publish tarballs, so we have to take
              ;; things from Git.
              (method git-fetch)
              (uri (git-reference
                    (url "https://github.com/warmcat/libwebsockets")
                    (commit (string-append "v" version))))
              (sha256
               (base32
                "0rxgb05f6jignb0y367rs88cla2s1ndd9jfl4ms77q8w0wnbq762"))
              (file-name (git-file-name name version))))
    (build-system cmake-build-system)
    (native-inputs (list perl))             ; to build the HTML doc
    (inputs (list zlib openssl))
    (synopsis "WebSockets library written in C")
    (description
     "Libwebsockets is a library that allows C programs to establish client
and server WebSockets connections---a protocol layered above HTTP that allows
for efficient socket-like bidirectional reliable communication channels.")
    (home-page "https://libwebsockets.org")
    (license license:expat)))

(define-public libwebsockets-for-mosquitto
  (hidden-package
   (package
     (inherit libwebsockets)
     (arguments
      (list
       ;; Mosquitto requires some tweaks for libwebsockets, see:
       ;; https://github.com/NixOS/nixpkgs/blob/1750f3c1c89488e2ffdd47cab9d05454dddfb734/pkgs/by-name/mo/mosquitto/package.nix#L20
       #:configure-flags '(list "-DLWS_WITH_EXTERNAL_POLL=ON"
                                "-DLWS_WITH_HTTP2=OFF"))))))

(define-public wabt
  (package
    (name "wabt")
    (version "1.0.36")
    (source
     (origin
       (method git-fetch)
       (uri (git-reference
             (url "https://github.com/WebAssembly/wabt")
             (commit version)
             (recursive? #true)))
       (file-name (git-file-name name version))
       (sha256
        (base32 "1gypy9bn2nvmfa469fi6kwsyw11j0vqkxm7givs3gidjpsy1bk0a"))
       (modules '((guix build utils)))
       (snippet
        '(delete-file-recursively "third_party/gtest/"))))
    (build-system cmake-build-system)
    (arguments
     (list
      ;; Tests on non-x86_64 architectures are not well supported upstream.
      #:tests? (target-x86-64?)
      #:test-target "run-tests"
      #:configure-flags '(list "-DUSE_SYSTEM_GTEST=ON")
      #:phases
      '(modify-phases %standard-phases
         (add-after 'unpack 'use-gcc
           (lambda _ (setenv "CC" "gcc")))
         ;; XXX This is the only test that fails.
         (add-after 'unpack 'delete-broken-test
           (lambda _
             (delete-file "test/wasm2c/spec/memory_init.txt"))))))
    (native-inputs (list python googletest))
    (home-page "https://github.com/WebAssembly/wabt")
    (synopsis "WebAssembly Binary Toolkit")
    (description "WABT (pronounced: wabbit) is a suite of tools for
WebAssembly, including:

@enumerate
@item @command{wat2wasm} translates from WebAssembly text format to the
WebAssembly binary format
@item @command{wasm2wat} is the inverse; it translates from the binary format
back to the text format (also known as a .wat)
@item @command{wasm-objdump} prints information about a wasm binary, similarly
to @command{objdump}.
@item @command{wasm-interp} decodes ands run a WebAssembly binary file using a
stack-based interpreter
@item @command{wat-desugar} parses .wat text form as supported by the spec
interpreter (s-expressions, flat syntax, or mixed) and prints the canonical
flat format
@item @command{wasm2c} converts a WebAssembly binary file to a C source and
header file.
@end enumerate

These tools are intended for use in (or for development of) toolchains or
other systems that want to manipulate WebAssembly files.")
    (license license:asl2.0)))

(define-public wasm3
  ;; Use an unreleased version with 'm3_GetTableFunction' for tic80.
  (let ((commit "139076a98b8321b67f850a844f558b5e91b5ac83"))
    (package
      (name "wasm3")
      (version (git-version "0.5.0" "1" commit))
      (source
       (origin
         (method git-fetch)
         (uri (git-reference
               (url "https://github.com/wasm3/wasm3")
               (commit commit)))
         (file-name (git-file-name name version))
         (sha256
          (base32 "0329kx43n0ns9qxj813239wna69qyi9ghfb1sks46f39h24q0n3x"))))
      (build-system cmake-build-system)
      (arguments
       ;; The default WASI option "uvwasi" causes CMake to initiate a 'git
       ;; clone' which cannot happen within the build container.
       '(#:configure-flags '("-DBUILD_WASI=simple")
         ;; No check target.  There are tests but they require a network
         ;; connection to download the WebAssembly core test suite.
         #:tests? #f
         ;; There is no install target.  Instead, we have to manually copy the
         ;; wasm3 build artifacts to the output directory.
         #:phases
         (modify-phases %standard-phases
           (replace 'install
             (lambda* (#:key outputs #:allow-other-keys)
               (let* ((out (assoc-ref outputs "out"))
                      (bindir (string-append out "/bin"))
                      (includedir (string-append out "/include"))
                      (libdir (string-append out "/lib")))
                 (mkdir-p bindir)
                 (mkdir-p includedir)
                 (mkdir-p libdir)
                 (copy-file "wasm3" (string-append bindir "/wasm3"))
                 (for-each (lambda (header)
                             (copy-file header
                                        (string-append includedir "/"
                                                       (basename header))))
                           (find-files "../source/source" "\\.h$"))
                 (copy-file "source/libm3.a"
                            (string-append libdir "/libm3.a"))))))))
      (home-page "https://github.com/wasm3/wasm3")
      (synopsis "WebAssembly interpreter")
      (description "WASM3 is a fast WebAssembly interpreter.")
      (license license:expat))))

(define-public wasm-micro-runtime
  (package
    (name "wasm-micro-runtime")
    (version "2.2.0")
    (source (origin
              (method git-fetch)
              (uri (git-reference
                    (url "https://github.com/bytecodealliance/wasm-micro-runtime")
                    (commit (string-append "WAMR-" version))))
              (file-name (git-file-name "WAMR" version))
              (sha256
               (base32
                "0nhhsvy4a9al4lnxdkmyy63a7qd0x33s5wpcsdvl93kj6klzc6a6"))))
    (build-system cmake-build-system)
    (arguments
     (list
      ;; Running the tests is difficult.  The test script in
      ;; tests/wamr-test-suites insists on downloading and building wabt (even
      ;; if we provide it) and it has a hard time accepting a separately
      ;; provided clone of the https://github.com/WebAssembly/spec repository.
      ;; Future releases provide unit tests which may be easier to run.
      #:tests? #false
      #:phases
      '(modify-phases %standard-phases
         (add-after 'unpack 'chdir
           (lambda _
             (chdir "product-mini/platforms/linux"))))))
    (home-page "https://bytecodealliance.github.io/wamr.dev")
    (synopsis "WebAssembly Micro Runtime")
    (description "WebAssembly Micro Runtime (WAMR) is a lightweight standalone
WebAssembly (Wasm) runtime with small footprint, high performance and highly
configurable features for applications cross from embedded, IoT, edge to
Trusted Execution Environment (TEE), smart contract, cloud native and other
features.")
    (license license:asl2.0)))

(define-public websocketpp
  (package
    (name "websocketpp")
    (version "0.8.2")
    (source
     (origin
       (method git-fetch)
       (uri (git-reference
             (url "https://github.com/zaphoyd/websocketpp")
             (commit version)))
       (file-name (git-file-name name version))
       (sha256
        (base32 "1ww4fhl8qf12hkv6jaild8zzsygdspxm1gqpk2f63gv1xfi31wpm"))
       (patches (search-patches "websocketpp-fix-for-cmake-3.15.patch"))))
    (build-system cmake-build-system)
    (inputs (list boost openssl))
    (arguments '(#:configure-flags '("-DBUILD_TESTS=ON")
                 #:phases
                 (modify-phases %standard-phases
                   (add-after 'install 'remove-tests
                     (lambda* (#:key outputs #:allow-other-keys)
                       (let* ((install-dir (assoc-ref outputs "out"))
                              (bin-dir (string-append install-dir "/bin")))
                         (delete-file-recursively bin-dir)
                         #t))))))
    (home-page "https://www.zaphoyd.com/websocketpp/")
    (synopsis "C++ library implementing the WebSocket protocol")
    (description "WebSocket++ is a C++ library that can be used to implement
WebSocket functionality.  The goals of the project are to provide a WebSocket
implementation that is simple, portable, flexible, lightweight, low level, and
high performance.")
    (license license:bsd-3)))

(define-public wslay
  (package
    (name "wslay")
    (version "1.1.1")
    (source
     (origin
       (method git-fetch)
       (uri (git-reference
             (url "https://github.com/tatsuhiro-t/wslay")
             (commit (string-append "release-" version))))
       (file-name (git-file-name name version))
       (sha256
        (base32 "1w32iljg4inqf0712w5fxxhggvmjh6ipl2lnz0h36dv1xrj0d964"))))
    (build-system gnu-build-system)
    (arguments
     ;; Parallel builds don't reliably succeed.
     `(#:parallel-build? #f
       #:phases
       (modify-phases %standard-phases
         (add-after 'unpack 'fix-sphinx-error
           ;; XXX: Remove in next version: fix applied upstream.  See
           ;; <https://github.com/tatsuhiro-t/wslay/commit/43fda1207ea5977043630500e0c8e77b98b35320>.
           (lambda _
             (substitute* "doc/sphinx/conf.py.in"
               (("add_stylesheet") "add_css_file")))))))
    (native-inputs
     (list autoconf
           automake
           cunit ; for tests
           libtool
           pkg-config
           python-sphinx))
    (home-page "https://tatsuhiro-t.github.io/wslay/")
    (synopsis "C WebSocket library")
    (description "@code{Wslay} is an event-based C library for the WebSocket
protocol version 13, described in RFC 6455.  Besides a high-level API it
provides callbacks for sending and receiving frames directly.  @code{Wslay}
only supports the data transfer part of WebSocket protocol and does not
perform the opening handshake in HTTP.")
    (license license:expat)))

(define-public libpsl
  (package
    (name "libpsl")
    (version "0.21.1")
    (source (origin
              (method url-fetch)
              (uri (string-append "https://github.com/rockdaboot/libpsl/"
                                  "releases/download/" version
                                  "/libpsl-" version ".tar.gz"))
              (sha256
               (base32
                "0k0d46bbh1jj2ll369f134vciplrzbqkg7fv9m62bl6lzghy2v5c"))))
    (build-system gnu-build-system)
    (native-inputs
     `(("pkg-config" ,pkg-config)

       ;; For tests.
       ("python" ,python-wrapper)))
    (inputs
     (list libidn2 libunistring))
    (home-page "https://github.com/rockdaboot/libpsl")
    (synopsis "C library for the Publix Suffix List")
    (description
     "A \"public suffix\" is a domain name under which Internet users can
directly register own names.

Browsers and other web clients can use it to avoid privacy-leaking
\"supercookies\", avoid privacy-leaking \"super domain\" certificates, domain
highlighting parts of the domain in a user interface, and sorting domain lists
by site.

Libpsl has built-in PSL data for fast access, allowing to load PSL data from
files, checks if a given domain is a public suffix, provides immediate cookie
domain verification, finds the longest public part of a given domain, finds
the shortest private part of a given domain, works with international
domains (UTF-8 and IDNA2008 Punycode), is thread-safe, and handles IDNA2008
UTS#46.")
    (license license:x11)))

(define-public esbuild
  (package
    (name "esbuild")
    (version "0.24.0")
    (source
     (origin
       (method git-fetch)
       (uri (git-reference
             (url "https://github.com/evanw/esbuild")
             (commit (string-append "v" version))))
       (file-name (git-file-name name version))
       (sha256
        (base32 "1j99m7rdql6iq3llrr8bm85hq34ssc8bmb6vhwr1ibgspjl0jd3k"))
       (modules '((guix build utils)))
       (snippet
        #~(begin
            ;; Remove prebuilt binaries
            (delete-file-recursively "npm")))))
    (build-system go-build-system)
    (arguments
     (list
      #:import-path "github.com/evanw/esbuild/cmd/esbuild"
      #:unpack-path "github.com/evanw/esbuild"
      #:test-flags #~(list #$(if (and (target-64bit?)
                                      ;; The -race option is not supported on riscv64
                                      (not (target-riscv64?)))
                                 "-race" "-short"))
      ;; Test subdirectories are compiled from #:import-path.
      #:test-subdirs #~(list "../../internal/..." "../../pkg/..." )))
    (inputs
     (list go-golang-org-x-sys-for-esbuild))
    (home-page "https://esbuild.github.io/")
    (synopsis "Bundler and minifier tool for JavaScript and TypeScript")
    (description
     "The esbuild tool provides a unified bundler, transpiler and minifier.
It packages up JavaScript and TypeScript code, along with JSON and other data,
for distribution on the web.")
    (license license:expat)))

(define-public tinyproxy
  (package
    (name "tinyproxy")
    (version "1.11.2")
    (source (origin
              (method url-fetch)
              (uri (string-append "https://github.com/tinyproxy/tinyproxy/"
                                  "releases/download/" version "/tinyproxy-"
                                  version ".tar.xz"))
              (sha256
               (base32
                "0sm2i05sq2mkyix7dsvm9abb3vr2nnciqywmwa3wk4b6f206h4ka"))))
    (build-system gnu-build-system)
    (arguments
     `(#:test-target "test"             ; ‘make check’ silently does nothing
       #:configure-flags
       (list
        ;; For the log file, etc.
        "--localstatedir=/var")
       #:phases
       (modify-phases %standard-phases
         (add-before 'build 'pre-build
           (lambda* (#:key inputs #:allow-other-keys #:rest args)
             ;; Uncommenting the next two lines may assist in debugging
             ;; (substitute* "docs/man5/Makefile" (("a2x") "a2x -v"))
             ;; (setenv "XML_DEBUG_CATALOG" "1")
             #t)))))
    (native-inputs
     (list perl))                 ; for tests
    (home-page "https://tinyproxy.github.io/")
    (synopsis "Light-weight HTTP/HTTPS proxy daemon")
    (description "Tinyproxy is a light-weight HTTP/HTTPS proxy
daemon.  Designed from the ground up to be fast and yet small, it is an ideal
solution for use cases such as embedded deployments where a full featured HTTP
proxy is required, but the system resources for a larger proxy are
unavailable.")
    (license license:gpl2+)))

(define-public polipo
  (package
    (name "polipo")
    (version "1.1.1")
    (source
     (origin
       (method url-fetch)
       (uri (string-append
             "http://www.pps.univ-paris-diderot.fr/~jch/software/files/polipo/polipo-"
             version ".tar.gz"))
       (sha256
        (base32
         "05g09sg9qkkhnc2mxldm1w1xkxzs2ylybkjzs28w8ydbjc3pand2"))))
    (native-inputs (list texinfo))
    (build-system gnu-build-system)
    (arguments
     `(#:phases (modify-phases %standard-phases
                  (delete 'configure))
       #:make-flags (let ((out (assoc-ref %outputs "out")))
                      (list (string-append "PREFIX=" out)
                            (string-append "LOCAL_ROOT="
                                           out "/share/polipo/www")
                            "CC=gcc"))
       ;; No 'check' target.
       #:tests? #f))
    (home-page "https://www.pps.univ-paris-diderot.fr/~jch/software/polipo/")
    (synopsis "Small caching web proxy")
    (description
     "Polipo is a small caching web proxy (web cache, HTTP proxy, and proxy
server).  It was primarily designed to be used by one person or a small group
of people.")
    (license license:expat)))

(define-public websockify
  (package
    (name "websockify")
    (version "0.11.0")
    (source (origin
              (method git-fetch)
              (uri (git-reference
                    (url "https://github.com/novnc/websockify")
                    (commit (string-append "v" version))))
              (file-name (git-file-name name version))
              (sha256
               (base32
                "0ysqylpyv17s52634wn3vrwf7y9b5ig7fdfv8vwj1272lvv68qgk"))))
    (build-system pyproject-build-system)
    (native-inputs (list python-nose2 python-setuptools python-wheel))
    (inputs
     (list python-jwcrypto
           python-numpy
           python-redis
           python-requests
           ;; TODO: Remove simplejson for versions > 0.11.0.
           python-simplejson))
    (home-page "https://github.com/novnc/websockify")
    (synopsis "WebSockets support for any application/server")
    (description "Websockify translates WebSockets traffic to normal socket
traffic.  Websockify accepts the WebSockets handshake, parses it, and then
begins forwarding traffic between the client and the target in both
directions.")
    (license license:lgpl3)))

(define-public microsocks
  (package
    (name "microsocks")
    (version "1.0.5")
    (source
     (origin
       (method git-fetch)
       (uri (git-reference
             (url "https://github.com/rofl0r/microsocks")
             (commit (string-append "v" version))))
       (file-name (git-file-name name version))
       (sha256
        (base32
         "0ffiwlkaylkm2ih7d96qvdy9s9ydqgypczs5k8iwkf5yv617dm74"))))
    (build-system gnu-build-system)
    (arguments
     (list
      #:tests? #f ;no tests
      #:make-flags #~(list "prefix=/"
                           "CC=gcc"
                           (string-append "DESTDIR=" #$output))
      #:phases
      '(modify-phases %standard-phases
         (delete 'configure))))
    (home-page "https://github.com/rofl0r/microsocks")
    (synopsis "Tiny and lightweight SOCKS5 server")
    (description "Microsocks is a small, efficient SOCKS5 server.")
    (license license:expat)))

(define-public node-esbuild
  (package
    (name "node-esbuild")
    (version (package-version esbuild))
    (source
      (origin
        (inherit (package-source esbuild))
        (file-name (git-file-name name version))
        (snippet #f)
        (modules '())))
    (build-system node-build-system)
    (inputs (list esbuild))
    (arguments (list
      #:tests? #f
      #:phases #~(modify-phases %standard-phases
        (add-after 'unpack 'chdir (lambda _
          (chdir "npm/esbuild")))
        (add-before 'patch-dependencies 'modify-package (lambda _
            (modify-json
              (delete-fields '("optionalDependencies" "scripts")))
            (substitute* "../../lib/npm/node-platform.ts"
              (("^export var ESBUILD_BINARY_PATH:.+$")
                (string-append "export var ESBUILD_BINARY_PATH: string"
                " = process.env.ESBUILD_BINARY_PATH"
                " || ESBUILD_BINARY_PATH"
                " || path.join(__dirname, '..', 'bin', 'esbuild')")))))
        (replace 'build (lambda* (#:key inputs #:allow-other-keys)
          ; From scripts/esbuild.js
          (invoke
            "esbuild"
            "../../lib/npm/node.ts"
            "--outfile=lib/main.js"
            "--bundle"
            "--target=node10"
            "--define:WASM=false"
            (string-append "--define:ESBUILD_VERSION=\"" #$version "\"")
            "--external:esbuild"
            "--platform=node"
            "--log-level=warning")
          (copy-file "../../lib/shared/types.ts" "lib/main.d.ts")
          (install-file
            (string-append (assoc-ref inputs "esbuild") "/bin/esbuild")
            "bin"))))))
    (home-page (package-home-page esbuild))
    (synopsis "Node module of ESBuild")
    (description (package-description esbuild))
    (license (package-license esbuild))))

(define-public wwwoffle
  (package
    (name "wwwoffle")
    (version "2.9j")
    (source (origin
              (method url-fetch)
              (uri (string-append "https://www.gedanken.org.uk/software/"
                                  "wwwoffle/download/wwwoffle-"
                                  version ".tgz"))
              (sha256
               (base32
                "1ihil1xq9dp21hf108khxbw6f3baq0w5c0j3af038y6lkmad4vdi"))))
    (build-system gnu-build-system)
    (arguments
     `(#:configure-flags '("--with-gnutls")
       #:tests? #f))                         ; no test target
    (native-inputs (list flex))
    (inputs `(("gnutls" ,gnutls)
              ("libcrypt" ,libgcrypt)))
    (home-page "https://www.gedanken.org.uk/software/wwwoffle/")
    (synopsis "Caching web proxy optimized for intermittent internet links")
    (description "WWWOFFLE is a proxy web server that is especially good for
intermittent internet links.  It can cache HTTP, HTTPS, FTP, and finger
protocols, and supports browsing and requesting pages while offline, indexing,
modifying pages and incoming and outgoing headers, monitoring pages for
changes, and much more.")
    (license license:gpl2+)))

(define-public libjuice
  (package
    (name "libjuice")
    (version "1.4.2")
    (source (origin
              (method git-fetch)
              (uri (git-reference
                    (url "https://github.com/paullouisageneau/libjuice")
                    (commit (string-append "v" version))))
              (file-name (git-file-name name version))
              (sha256
               (base32
                "035kqyp5bcawzkpqpjb1qjwqf0dp2gm9h2j9py5iiahcvfjwh70i"))))
    (build-system cmake-build-system)
    (arguments (list #:tests? #f))      ; requires internet access
    (home-page "https://github.com/paullouisageneau/libjuice")
    (synopsis "UDP Interactive Connectivity Establishment library")
    (description "@code{libjuice} opens bidirectionnal User Datagram
Protocol (UDP) streams with Network Address Translator (NAT) traversal.  It's a
simplified implementation of the Interactive Connectivity Establishment (ICE)
protocol, client-side and server-side, written in C without dependencies for
POSIX platforms.")
    (license license:mpl2.0)))

(define-public libdatachannel
  (package
    (name "libdatachannel")
    (version "0.21.1")
    (source (origin
              (method git-fetch)
              (uri (git-reference
                    (url "https://github.com/paullouisageneau/libdatachannel")
                    (commit (string-append "v" version))))
              (file-name (git-file-name name version))
              (sha256
               (base32
                "11icbyd71dw5ywjdviq580xvad24yfsjj3c5zpjqsxc883i40dxi"))))
    (build-system cmake-build-system)
    (arguments
     (list #:tests? #f                  ; requires internet access
           #:configure-flags
           #~'("-DPREFER_SYSTEM_LIB=ON")))
    (inputs (list libjuice libsrtp nlohmann-json openssl plog usrsctp))
    (home-page "https://libdatachannel.org/")
    (synopsis "WebRTC Data Channels and WebSockets library")
    (description "@code{libdatachannel} is a standalone implementation of WebRTC
Data Channels, WebRTC Media Transport, and WebSockets in C++17 with C bindings
for POSIX platforms.  WebRTC is a W3C and IETF standard enabling real-time
peer-to-peer data and media exchange between two devices.")
    (license license:mpl2.0)))

(define-public liboauth
  (package
    (name "liboauth")
    (version "1.0.3")
    (source (origin
              (method url-fetch)
              (uri (string-append "mirror://sourceforge/liboauth/liboauth-"
                                  version ".tar.gz"))
              (sha256
               (base32
                "07w1aq8y8wld43wmbk2q8134p3bfkp2vma78mmsfgw2jn1bh3xhd"))))
    (build-system gnu-build-system)
    (arguments
     (list
      #:configure-flags ''("--enable-nss")
      #:phases
      #~(modify-phases %standard-phases
          (add-after 'unpack 'use-C-unicode-locale
            (lambda _
              (substitute* "tests/commontest.c"
                (("en_US\\.UTF-8")
                 "C.UTF-8")))))))
    (native-inputs (list pkg-config))
    (propagated-inputs
     (list curl nss))
    (home-page "https://sourceforge.net/projects/liboauth")
    (synopsis "C library implementing the OAuth API")
    (description
     "liboauth is a collection of C functions implementing the OAuth API.
liboauth provides functions to escape and encode strings according to OAuth
specifications and offers high-level functionality built on top to sign
requests or verify signatures using either NSS or OpenSSL for calculating the
hash/signatures.")
    ;; Source code may be distributed under either license.
    (license (list license:expat license:gpl2+))))

(define-public libquvi-scripts
  (package
    (name "libquvi-scripts")
    (version "0.4.21")
    (source
     (origin
       (method url-fetch)
       (uri (string-append
             "mirror://sourceforge/quvi/" (version-major+minor version) "/"
             name "/" name "-" version ".tar.xz"))
       (sha256
        (base32 "0d0giry6bb57pnidymvdl7i5x9bq3ljk3g4bs294hcr5mj3cq0kw"))))
    (build-system gnu-build-system)
    (home-page "https://quvi.sourceforge.net/")
    (synopsis "Media stream URL parser")
    (description "This package contains support scripts called by libquvi to
parse media stream properties.")
    (license license:lgpl2.1+)))

(define-public libquvi
  (package
    (name "libquvi")
    (version "0.4.1")
    (source
     (origin
       (method url-fetch)
       (uri (string-append
             "mirror://sourceforge/quvi/" (version-major+minor version) "/" name "/"
             name "-" version ".tar.xz"))
       (sha256
        (base32 "00x9gbmzc5cns0gnfag0hsphcr3cb33vbbb9s7ppvvd6bxz2z1mm"))))
    (build-system gnu-build-system)
    (native-inputs (list pkg-config))
    (inputs
     (list curl
           cyrus-sasl
           libquvi-scripts
           lua-5.1
           openssl
           zlib))
    (arguments
     ;; Lua provides no .pc file, so add CFLAGS/LIBS manually.
     '(#:configure-flags
       (let ((lua (assoc-ref %build-inputs "lua")))
         (list
          (string-append "liblua_CFLAGS=-I" lua "/include")
          (string-append "liblua_LIBS=-L" lua "/libs -llua")))))
    (home-page "https://quvi.sourceforge.net/")
    (synopsis "Media stream URL parser")
    (description "libquvi is a library with a C API for parsing media stream
URLs and extracting their actual media files.")
    (license license:lgpl2.1+)))

(define-public quvi
  (package
    (name "quvi")
    (version "0.4.2")
    (source
     (origin
       (method url-fetch)
       (uri (string-append
             "mirror://sourceforge/" name "/"  (version-major+minor version)
             "/" name "/" name "-" version ".tar.xz"))
       (sha256
        (base32 "09lhl6dv5zpryasx7yjslfrcdcqlsbwapvd5lg7w6sm5x5n3k8ci"))))
    (build-system gnu-build-system)
    (native-inputs (list pkg-config))
    (inputs
     (list curl libquvi))
    (home-page "https://quvi.sourceforge.net/")
    (synopsis "Media stream URL parser")
    (description "quvi is a command-line-tool suite to extract media files
from streaming URLs.  It is a command-line wrapper for the libquvi library.")
    (license license:lgpl2.1+)))

(define-public serf
  (package
    (name "serf")
    (version "1.3.9")
    (source
     (origin
       (method url-fetch)
       (uri (string-append "mirror://apache/serf/serf-"
                           version ".tar.bz2"))
       (patches (search-patches "serf-python3.patch"))
       (sha256
        (base32 "1k47gbgpp52049andr28y28nbwh9m36bbb0g8p0aka3pqlhjv72l"))))
    (build-system scons-build-system)
    (propagated-inputs
     (list apr apr-util openssl-1.1))
    (inputs
     (list ;; TODO: Fix build with gss.
           ;;("gss" ,gss)
           zlib))
    (arguments
     `(#:scons-flags (list (string-append "APR=" (assoc-ref %build-inputs "apr"))
                           (string-append "APU=" (assoc-ref %build-inputs "apr-util"))
                           (string-append "OPENSSL=" (assoc-ref %build-inputs "openssl"))
                           ;; (string-append "GSSAPI=" (assoc-ref %build-inputs "gss"))
                           (string-append "ZLIB=" (assoc-ref %build-inputs "zlib"))
                           (string-append "PREFIX=" %output))
       #:phases
       (modify-phases %standard-phases
         (add-after 'unpack 'scons-propagate-environment
                    (lambda _
                      ;; By design, SCons does not, by default, propagate
                      ;; environment variables to subprocesses.  See:
                      ;; <http://comments.gmane.org/gmane.linux.distributions.nixos/4969>
                      ;; Here, we modify the SConstruct file to arrange for
                      ;; environment variables to be propagated.
                      (substitute* "SConstruct"
                        (("^env = Environment\\(")
                         "env = Environment(ENV=os.environ, "))))
         (add-before 'check 'disable-broken-tests
           (lambda _
             ;; These tests rely on SSL certificates that expired 2017-04-18.
             ;; While there are newer certs available upstream, we don't want
             ;; this package to suddenly "expire" some time in the future.
             ;; https://bugs.gnu.org/26671
             (let ((broken-tests
                    '("test_ssl_trust_rootca"
                      "test_ssl_certificate_chain_with_anchor"
                      "test_ssl_certificate_chain_all_from_server"
                      "test_ssl_no_servercert_callback_allok"
                      "test_ssl_large_response"
                      "test_ssl_large_request"
                      "test_ssl_client_certificate"
                      "test_ssl_future_server_cert"
                      "test_setup_ssltunnel"
                      "test_ssltunnel_basic_auth"
                      "test_ssltunnel_basic_auth_server_has_keepalive_off"
                      "test_ssltunnel_basic_auth_proxy_has_keepalive_off"
                      "test_ssltunnel_basic_auth_proxy_close_conn_on_200resp"
                      "test_ssltunnel_digest_auth")))
               (for-each
                (lambda (test)
                  (substitute* "test/test_context.c"
                    (((string-append "SUITE_ADD_TEST\\(suite, " test "\\);")) "")))
                broken-tests)
               #t))))))
    (home-page "https://serf.apache.org/")
    (synopsis "High-performance asynchronous HTTP client library")
    (description
     "serf is a C-based HTTP client library built upon the Apache Portable
Runtime (APR) library.  It multiplexes connections, running the read/write
communication asynchronously.  Memory copies and transformations are kept to a
minimum to provide high performance operation.")
    ;; Most of the code is covered by the Apache License, Version 2.0, but the
    ;; bundled CuTest framework uses a different non-copyleft license.
    (properties
     '((release-monitoring-url . "https://serf.apache.org/download")))
    (license (list license:asl2.0 (license:non-copyleft "file://test/CuTest-README.txt")))))

(define-public libsass
  (package
    (name "libsass")
    ;; When updating, check whether sassc/libsass-3.5 is still needed.
    (version "3.6.4")
    (source (origin
              (method git-fetch)
              (uri (git-reference
                    (url "https://github.com/sass/libsass")
                    (commit version)))
              (file-name (git-file-name name version))
              (sha256
               (base32
                "0r8lfqvr3rjhjd8r036zd1wc9q17gyiskppcw9m13jks9an7xp4j"))))
    (build-system gnu-build-system)
    (arguments
     `(#:phases
       (modify-phases %standard-phases
         (add-before 'bootstrap 'set-LIBSASS_VERSION
           (lambda _
             (setenv "LIBSASS_VERSION" ,version)
             #t)))))
    (native-inputs
     (list autoconf automake libtool))
    (home-page "https://sass-lang.com/libsass")
    (synopsis "SASS Compiler, implemented as a C/C++ library")
    (description
     "LibSass is a @acronym{SASS,Syntactically awesome style sheets} compiler
library designed for portability and efficiency.  To actually compile SASS
stylesheets, you'll need to use another program that uses this library,
@var{sassc} for example.")
    (license license:expat)))

(define-public sassc
  (package
    (name "sassc")
    (version "3.6.2")
    (source (origin
              (method git-fetch)
              (uri (git-reference
                    (url "https://github.com/sass/sassc")
                    (commit  version)))
              (file-name (git-file-name name version))
              (sha256
               (base32
                "0m7flrs0hz3ivib8kvsgn3d0fgkabqviadkp1dyspa6iibx3gjwd"))))
    (build-system gnu-build-system)
    (arguments
     `(#:make-flags
       (list "CC=gcc"
             (string-append "PREFIX=" (assoc-ref %outputs "out")))
       #:tests? #f                      ; no test suite
       #:phases
       (modify-phases %standard-phases
         (add-after 'unpack 'patch-Makefile
           (lambda _
             (substitute* "Makefile"
               (("build-shared: \\$\\(RESOURCES\\) \\$\\(OBJECTS\\) \\$\\(LIB_SHARED\\)")
                "build-shared: $(RESOURCES) $(OBJECTS)")
               (("\\$\\(SASSC_EXE\\): libsass build")
                "$(SASSC_EXE): build")
               (("install: libsass-install-\\$\\(BUILD\\) \\\\")
                "install: \\"))
             #t))
         ;; This phase fails because…
         (delete 'bootstrap)
         ;; …there is no configure script to be generated.
         (delete 'configure)
         (add-before 'build 'setup-environment
           (lambda _
             (setenv "BUILD" "shared")
             (setenv "SASSC_VERSION" ,version)
             #t)))))
    (inputs
     (list libsass))
    (synopsis "CSS pre-processor")
    (description "SassC is a compiler written in C for the CSS pre-processor
language known as SASS.")
    (home-page "https://sass-lang.com/libsass")
    (license license:expat)))

(define-public sassc/libsass-3.5
  ;; Newer libsass versions suffor from a memory leak when building (some?)
  ;; GTK themes <https://github.com/sass/libsass/issues/3033>.
  (package
    (inherit sassc)
    (name "sassc")
    (inputs
     (list (package (inherit libsass)
                    (name "libsass")
                    (version "3.5.5")
                    (source (origin (method git-fetch)
                                    (uri (git-reference (url
                                                             "https://github.com/sass/libsass")
                                                        (commit version)))
                                    (file-name (git-file-name name version))
                                    (sha256 (base32
                                                    "0830pjcvhzxh6yixj82x5k5r1xnadjqzi16kp53213icbly0r9ma")))))))
    (properties '((hidden? . #t)))))


(define-public perl-apache-logformat-compiler
  (package
    (name "perl-apache-logformat-compiler")
    (version "0.36")
    (source
     (origin
       (method url-fetch)
       (uri (string-append "mirror://cpan/authors/id/K/KA/KAZEBURO/"
                           "Apache-LogFormat-Compiler-" version ".tar.gz"))
       (sha256
        (base32 "05xcl7j65vakx7x79jqjikyw0nzf60bc2w6hhc0q5sklxq1ral4l"))))
    (build-system perl-build-system)
    (native-inputs
     (list perl-http-message perl-module-build-tiny perl-test-mocktime
           perl-try-tiny perl-uri))
    (propagated-inputs
     (list perl-posix-strftime-compiler))
    (arguments `(#:tests? #f))          ; TODO: Timezone test failures
    (home-page "https://metacpan.org/release/Apache-LogFormat-Compiler")
    (synopsis "Compile a log format string to perl-code")
    (description "This module provides methods to compile a log format string
to perl-code, for faster generation of access_log lines.")
    (license license:perl-license)))

(define-public perl-authen-sasl
  (package
    (name "perl-authen-sasl")
    (version "2.16")
    (source
     (origin
       (method url-fetch)
       (uri (string-append "mirror://cpan/authors/id/G/GB/GBARR/"
                           "Authen-SASL-" version ".tar.gz"))
       (sha256
        (base32
         "02afhlrdq5hh5g8b32fa79fqq5i76qzwfqqvfi9zi57h31szl536"))))
    (build-system perl-build-system)
    (arguments
     '(#:phases
       (modify-phases %standard-phases
         (add-after 'unpack 'set-env
           ;; Fix the build with Perl 5.26.0. Try removing this phase for later
           ;; versions of perl-authen-sasl.
           (lambda _ (setenv "PERL_USE_UNSAFE_INC" "1") #t)))))
    (propagated-inputs
     (list perl-digest-hmac perl-gssapi))
    (home-page "https://metacpan.org/release/Authen-SASL")
    (synopsis "SASL authentication framework")
    (description "Authen::SASL provides an SASL authentication framework.")
    (license license:perl-license)))

(define-public perl-catalyst-action-renderview
  (package
    (name "perl-catalyst-action-renderview")
    (version "0.16")
    (source
     (origin
       (method url-fetch)
       (uri (string-append "mirror://cpan/authors/id/B/BO/BOBTFISH/"
                           "Catalyst-Action-RenderView-"
                           version ".tar.gz"))
       (sha256
        (base32
         "0j1rrld13cjk7ks92b5hv3xw4rfm2lvmksb4rlzd8mx0a0wj0rc5"))))
    (build-system perl-build-system)
    (native-inputs
     (list perl-http-request-ascgi perl-module-install))
    (propagated-inputs
     (list perl-catalyst-runtime perl-data-visitor perl-mro-compat))
    (home-page "https://metacpan.org/release/Catalyst-Action-RenderView")
    (synopsis "Sensible default Catalyst action")
    (description "This Catalyst action implements a sensible default end
action, which will forward to the first available view.")
    (license license:perl-license)))

(define-public perl-catalyst-action-rest
  (package
    (name "perl-catalyst-action-rest")
    (version "1.21")
    (source (origin
              (method url-fetch)
              (uri (string-append "mirror://cpan/authors/id/J/JJ/JJNAPIORK/"
                                  "Catalyst-Action-REST-" version ".tar.gz"))
              (sha256
               (base32
                "086bykggzalbjfk0islac4b48g9s2ypj7y81d6ns1lq0aax1py6c"))))
    (build-system perl-build-system)
    (native-inputs
     (list perl-test-requires perl-module-install))
    (propagated-inputs
     (list perl-catalyst-runtime
           perl-class-inspector
           perl-config-general
           perl-cpanel-json-xs
           perl-libwww
           perl-moose
           perl-mro-compat
           perl-namespace-autoclean
           perl-params-validate
           perl-uri-find
           perl-xml-simple))
    (home-page "https://metacpan.org/release/Catalyst-Action-REST")
    (synopsis "Automated REST Method Dispatching")
    (description "This Action handles doing automatic method dispatching for
REST requests.  It takes a normal Catalyst action, and changes the dispatch to
append an underscore and method name.  First it will try dispatching to an
action with the generated name, and failing that it will try to dispatch to a
regular method.")
    (license license:perl-license)))

(define-public perl-catalyst-authentication-store-dbix-class
  (package
    (name "perl-catalyst-authentication-store-dbix-class")
    (version "0.1506")
    (source
     (origin
       (method url-fetch)
       (uri (string-append "mirror://cpan/authors/id/I/IL/ILMARI/"
                           "Catalyst-Authentication-Store-DBIx-Class-"
                           version ".tar.gz"))
       (sha256
        (base32
         "0i5ja7690fs9nhxcij6lw51j804sm8s06m5mvk1n8pi8jljrymvw"))))
    (build-system perl-build-system)
    (native-inputs
     (list perl-catalyst-plugin-authorization-roles
           perl-catalyst-plugin-session-state-cookie perl-dbd-sqlite
           perl-module-install perl-test-www-mechanize-catalyst))
    (propagated-inputs
     (list perl-catalyst-runtime perl-catalyst-plugin-authentication
           perl-dbix-class perl-catalyst-model-dbic-schema))
    (home-page
     "https://metacpan.org/release/Catalyst-Authentication-Store-DBIx-Class")
    (synopsis "Storage class for Catalyst authentication using DBIx::Class")
    (description "The Catalyst::Authentication::Store::DBIx::Class class
provides access to authentication information stored in a database via
DBIx::Class.")
    (license license:perl-license)))

(define-public perl-catalyst-component-instancepercontext
  (package
    (name "perl-catalyst-component-instancepercontext")
    (version "0.001001")
    (source
     (origin
       (method url-fetch)
       (uri (string-append "mirror://cpan/authors/id/G/GR/GRODITI/"
                           "Catalyst-Component-InstancePerContext-"
                           version ".tar.gz"))
       (sha256
        (base32
         "0wfj4vnn2cvk6jh62amwlg050p37fcwdgrn9amcz24z6w4qgjqvz"))))
    (build-system perl-build-system)
    (native-inputs
     (list perl-module-install))
    (propagated-inputs
     (list perl-catalyst-runtime perl-moose))
    (home-page
     "https://metacpan.org/release/Catalyst-Component-InstancePerContext")
    (synopsis "Create only one instance of Moose component per context")
    (description "Catalyst::Component::InstancePerContext returns a new
instance of a component on each request.")
    (license license:perl-license)))

(define-public perl-catalyst-devel
  (package
    (name "perl-catalyst-devel")
    (version "1.42")
    (source
     (origin
       (method url-fetch)
       (uri (string-append "mirror://cpan/authors/id/H/HA/HAARG/"
                           "Catalyst-Devel-" version ".tar.gz"))
       (sha256
        (base32 "1gcaqivyxwsdq87v9za1ijjibh6llirzqsbpwjbw1f5mravg1iky"))))
    (build-system perl-build-system)
    (native-inputs
     (list perl-file-sharedir-install perl-test-fatal))
    (propagated-inputs
     (list perl-catalyst-action-renderview
           perl-catalyst-plugin-configloader
           perl-catalyst-plugin-static-simple
           perl-catalyst-runtime
           perl-config-general
           perl-file-changenotify
           perl-file-copy-recursive
           perl-file-sharedir
           perl-module-install
           perl-moose
           perl-moosex-emulate-class-accessor-fast
           perl-namespace-autoclean
           perl-namespace-clean
           perl-path-class
           perl-template-toolkit))
    (home-page "https://metacpan.org/release/Catalyst-Devel")
    (synopsis "Catalyst Development Tools")
    (description "The Catalyst-Devel distribution includes a variety of
modules useful for the development of Catalyst applications, but not required
to run them.  Catalyst-Devel includes the Catalyst::Helper system, which
autogenerates scripts and tests; Module::Install::Catalyst, a Module::Install
extension for Catalyst; and requirements for a variety of development-related
modules.")
    (license license:perl-license)))

(define-public perl-catalyst-dispatchtype-regex
  (package
    (name "perl-catalyst-dispatchtype-regex")
    (version "5.90035")
    (source
     (origin
       (method url-fetch)
       (uri (string-append "mirror://cpan/authors/id/M/MG/MGRIMES/"
                           "Catalyst-DispatchType-Regex-" version ".tar.gz"))
       (sha256
        (base32
         "06jq1lmpq88rmp9zik5gqczg234xac0hiyc3l698iif7zsgcyb80"))))
    (build-system perl-build-system)
    (native-inputs
     (list perl-module-build ;needs Module::Build >= 0.4004
           perl-namespace-autoclean perl-catalyst-runtime))
    (propagated-inputs
     (list perl-moose perl-text-simpletable))
    (home-page "https://metacpan.org/release/Catalyst-DispatchType-Regex")
    (synopsis "Regex DispatchType for Catalyst")
    (description "Dispatch type managing path-matching behaviour using
regexes.  Regex dispatch types have been deprecated and removed from Catalyst
core.  It is recommend that you use Chained methods or other techniques
instead.  As part of the refactoring, the dispatch priority of Regex vs Regexp
vs LocalRegex vs LocalRegexp may have changed.  Priority is now influenced by
when the dispatch type is first seen in your application.")
    (license license:perl-license)))

(define-public perl-catalyst-model-dbic-schema
  (package
  (name "perl-catalyst-model-dbic-schema")
  (version "0.65")
  (source
    (origin
      (method url-fetch)
      (uri (string-append "mirror://cpan/authors/id/G/GB/GBJK/"
                          "Catalyst-Model-DBIC-Schema-"
                          version ".tar.gz"))
      (sha256
        (base32
          "1spfjcjc0b9dv3k2gbanqj1m1cqzyxb32p76dhdwizzpbvpi3a96"))))
  (build-system perl-build-system)
  (native-inputs
   (list perl-dbd-sqlite perl-module-install perl-test-exception
         perl-test-requires))
  (propagated-inputs
   (list perl-carp-clan
         perl-catalyst-component-instancepercontext
         perl-catalyst-runtime
         perl-catalystx-component-traits
         perl-dbix-class
         perl-dbix-class-cursor-cached
         perl-dbix-class-schema-loader
         perl-hash-merge
         perl-list-moreutils
         perl-module-runtime
         perl-moose
         perl-moosex-markasmethods
         perl-moosex-nonmoose
         perl-moosex-types
         perl-moosex-types-loadableclass
         perl-namespace-autoclean
         perl-namespace-clean
         perl-tie-ixhash
         perl-try-tiny))
  (home-page "https://metacpan.org/release/Catalyst-Model-DBIC-Schema")
  (synopsis "DBIx::Class::Schema Model Class")
  (description "This is a Catalyst Model for DBIx::Class::Schema-based
Models.")
  (license license:perl-license)))

(define-public perl-catalyst-plugin-accesslog
  (package
    (name "perl-catalyst-plugin-accesslog")
    (version "1.10")
    (source
     (origin
       (method url-fetch)
       (uri (string-append "mirror://cpan/authors/id/A/AR/ARODLAND/"
                           "Catalyst-Plugin-AccessLog-" version ".tar.gz"))
       (sha256
        (base32
         "0811rj45q4v2y8wka3wb9d5m4vbyhcmkvddf2wz4x69awzjbhgc7"))))
    (build-system perl-build-system)
    (propagated-inputs
     (list perl-catalyst-runtime perl-datetime perl-moose
           perl-namespace-autoclean))
    (home-page "https://metacpan.org/release/Catalyst-Plugin-AccessLog")
    (synopsis "Request logging from within Catalyst")
    (description "This Catalyst plugin enables you to create \"access logs\"
from within a Catalyst application instead of requiring a webserver to do it
for you.  It will work even with Catalyst debug logging turned off.")
    (license license:perl-license)))

(define-public perl-catalyst-plugin-authentication
  (package
    (name "perl-catalyst-plugin-authentication")
    (version "0.10023")
    (source
     (origin
       (method url-fetch)
       (uri (string-append "mirror://cpan/authors/id/B/BO/BOBTFISH/"
                           "Catalyst-Plugin-Authentication-"
                           version ".tar.gz"))
       (sha256
        (base32
         "0v6hb4r1wv3djrnqvnjcn3xx1scgqzx8nyjdg9lfc1ybvamrl0rn"))))
    (build-system perl-build-system)
    (native-inputs
     (list perl-module-install))
    (propagated-inputs
     (list perl-catalyst-plugin-session
           perl-catalyst-runtime
           perl-class-inspector
           perl-moose
           perl-moosex-emulate-class-accessor-fast
           perl-mro-compat
           perl-namespace-autoclean
           perl-string-rewriteprefix
           perl-test-exception
           perl-try-tiny))
    (home-page "https://metacpan.org/release/Catalyst-Plugin-Authentication")
    (synopsis "Infrastructure plugin for the Catalyst authentication framework")
    (description "The authentication plugin provides generic user support for
Catalyst apps.  It is the basis for both authentication (checking the user is
who they claim to be), and authorization (allowing the user to do what the
system authorises them to do).")
    (license license:perl-license)))

(define-public perl-catalyst-plugin-authorization-roles
  (package
    (name "perl-catalyst-plugin-authorization-roles")
    (version "0.09")
    (source
     (origin
       (method url-fetch)
       (uri (string-append "mirror://cpan/authors/id/B/BO/BOBTFISH/"
                           "Catalyst-Plugin-Authorization-Roles-"
                           version ".tar.gz"))
       (sha256
        (base32
         "0l83lkwmq0lngwh8b1rv3r719pn8w1gdbyhjqm74rnd0wbjl8h7f"))))
    (build-system perl-build-system)
    (native-inputs
     (list perl-module-install perl-test-exception))
    (propagated-inputs
     (list perl-catalyst-plugin-authentication perl-catalyst-runtime
           perl-set-object perl-universal-isa))
    (home-page
     "https://metacpan.org/release/Catalyst-Plugin-Authorization-Roles")
    (synopsis "Role-based authorization for Catalyst")
    (description "Catalyst::Plugin::Authorization::Roles provides role-based
authorization for Catalyst based on Catalyst::Plugin::Authentication.")
    (license license:perl-license)))

(define-public perl-catalyst-plugin-captcha
  (package
    (name "perl-catalyst-plugin-captcha")
    (version "0.04")
    (source
     (origin
       (method url-fetch)
       (uri (string-append "mirror://cpan/authors/id/D/DI/DIEGOK/"
                           "Catalyst-Plugin-Captcha-" version ".tar.gz"))
       (sha256
        (base32
         "0llyj3v5nx9cx46jdbbvxf1lc9s9cxq5ml22xmx3wkb201r5qgaa"))))
    (build-system perl-build-system)
    (propagated-inputs
     (list perl-catalyst-plugin-session perl-catalyst-runtime
           perl-gd-securityimage perl-http-date))
    (home-page "https://metacpan.org/release/Catalyst-Plugin-Captcha")
    (synopsis "Captchas for Catalyst")
    (description "This plugin creates and validates Captcha images for
Catalyst.")
    (license license:perl-license)))

(define-public perl-catalyst-plugin-configloader
  (package
    (name "perl-catalyst-plugin-configloader")
    (version "0.35")
    (source
     (origin
       (method url-fetch)
       (uri (string-append "mirror://cpan/authors/id/H/HA/HAARG/"
                           "Catalyst-Plugin-ConfigLoader-"
                           version ".tar.gz"))
       (sha256
        (base32 "0w8r3bbxqnlykvra6sx3sh3wh8ylkj914xg5ql6nw11ddy56jaly"))))
    (build-system perl-build-system)
    (native-inputs
     (list perl-path-class perl-module-install))
    (propagated-inputs
     (list perl-catalyst-runtime perl-config-any perl-data-visitor
           perl-mro-compat))
    (home-page "https://metacpan.org/release/Catalyst-Plugin-ConfigLoader")
    (synopsis "Load config files of various types")
    (description "This module will attempt to load find and load configuration
files of various types.  Currently it supports YAML, JSON, XML, INI and Perl
formats.")
    (license license:perl-license)))

(define-public perl-catalyst-plugin-session
  (package
    (name "perl-catalyst-plugin-session")
    (version "0.41")
    (source
     (origin
       (method url-fetch)
       (uri (string-append "mirror://cpan/authors/id/J/JJ/JJNAPIORK/"
                           "Catalyst-Plugin-Session-" version ".tar.gz"))
       (sha256
        (base32 "0a451997zc2vjx7rvndgx1ldbrpic8sfbddyvncynh0zr8bhlqc5"))))
    (build-system perl-build-system)
    (native-inputs
     (list perl-module-install perl-test-deep perl-test-exception))
    (propagated-inputs
     (list perl-catalyst-runtime
           perl-moose
           perl-moosex-emulate-class-accessor-fast
           perl-mro-compat
           perl-namespace-clean
           perl-object-signature
           perl-test-www-mechanize-psgi))
    (home-page "https://metacpan.org/release/Catalyst-Plugin-Session")
    (synopsis "Catalyst generic session plugin")
    (description "This plugin links the two pieces required for session
management in web applications together: the state, and the store.")
    (license license:perl-license)))

(define-public perl-catalyst-plugin-session-state-cookie
  (package
    (name "perl-catalyst-plugin-session-state-cookie")
    (version "0.17")
    (source
     (origin
       (method url-fetch)
       (uri (string-append "mirror://cpan/authors/id/M/MS/MSTROUT/"
                           "Catalyst-Plugin-Session-State-Cookie-"
                           version ".tar.gz"))
       (sha256
        (base32
         "1rvxbfnpf9x2pc2zgpazlcgdlr2dijmxgmcs0m5nazs0w6xikssb"))))
    (build-system perl-build-system)
    (native-inputs
     (list perl-module-install))
    (propagated-inputs
     (list perl-catalyst-plugin-session perl-catalyst-runtime perl-moose
           perl-mro-compat perl-namespace-autoclean))
    (home-page
     "https://metacpan.org/release/Catalyst-Plugin-Session-State-Cookie")
    (synopsis "Maintain session IDs using cookies")
    (description "In order for Catalyst::Plugin::Session to work, the session
ID needs to be stored on the client, and the session data needs to be stored
on the server.  This plugin stores the session ID on the client using the
cookie mechanism.")
    (license license:perl-license)))

(define-public perl-catalyst-plugin-session-store-fastmmap
  (package
    (name "perl-catalyst-plugin-session-store-fastmmap")
    (version "0.16")
    (source
     (origin
       (method url-fetch)
       (uri (string-append "mirror://cpan/authors/id/B/BO/BOBTFISH/"
                           "Catalyst-Plugin-Session-Store-FastMmap-"
                           version ".tar.gz"))
       (sha256
        (base32
         "0x3j6zv3wr41jlwr6yb2jpmcx019ibyn11y8653ffnwhpzbpzsxs"))))
    (build-system perl-build-system)
    (propagated-inputs
     (list perl-cache-fastmmap
           perl-catalyst-plugin-session
           perl-catalyst-runtime
           perl-moosex-emulate-class-accessor-fast
           perl-mro-compat
           perl-path-class))
    (home-page
     "https://metacpan.org/release/Catalyst-Plugin-Session-Store-FastMmap")
    (synopsis "FastMmap session storage backend")
    (description "Catalyst::Plugin::Session::Store::FastMmap is a fast session
storage plugin for Catalyst that uses an mmap'ed file to act as a shared
memory interprocess cache.  It is based on Cache::FastMmap.")
    (license license:perl-license)))

(define-public perl-catalyst-plugin-stacktrace
  (package
    (name "perl-catalyst-plugin-stacktrace")
    (version "0.12")
    (source
     (origin
       (method url-fetch)
       (uri (string-append "mirror://cpan/authors/id/B/BO/BOBTFISH/"
                           "Catalyst-Plugin-StackTrace-" version ".tar.gz"))
       (sha256
        (base32
         "1b2ksz74cpigxqzf63rddar3vfmnbpwpdcbs11v0ml89pb8ar79j"))))
    (build-system perl-build-system)
    (native-inputs
     (list perl-module-install))
    (propagated-inputs
     (list perl-catalyst-runtime perl-devel-stacktrace perl-mro-compat))
    (home-page "https://metacpan.org/release/Catalyst-Plugin-StackTrace")
    (synopsis "Stack trace on the Catalyst debug screen")
    (description "This plugin enhances the standard Catalyst debug screen by
including a stack trace of your application up to the point where the error
occurred.  Each stack frame is displayed along with the package name, line
number, file name, and code context surrounding the line number.")
    (license license:perl-license)))

(define-public perl-catalyst-plugin-static-simple
  (package
    (name "perl-catalyst-plugin-static-simple")
    (version "0.36")
    (source
     (origin
       (method url-fetch)
       (uri (string-append "mirror://cpan/authors/id/I/IL/ILMARI/"
                           "Catalyst-Plugin-Static-Simple-" version ".tar.gz"))
       (sha256
        (base32
         "0m4l627p2fvzr4i6sgdxhdvsx4wpa6qmaibsbxlg5x5yjs7k7drn"))))
    (build-system perl-build-system)
    (native-inputs
     (list perl-module-install))
    (propagated-inputs
     (list perl-catalyst-runtime perl-mime-types perl-moose
           perl-moosex-types perl-namespace-autoclean))
    (home-page "https://metacpan.org/release/Catalyst-Plugin-Static-Simple")
    (synopsis "Simple serving of static pages")
    (description "The Static::Simple plugin is designed to make serving static
content in your application during development quick and easy, without
requiring a single line of code from you.  This plugin detects static files by
looking at the file extension in the URL (such as .css or .png or .js).  The
plugin uses the lightweight MIME::Types module to map file extensions to
IANA-registered MIME types, and will serve your static files with the correct
MIME type directly to the browser, without being processed through Catalyst.")
    (license license:perl-license)))

(define-public perl-catalyst-runtime
  (package
    (name "perl-catalyst-runtime")
    (version "5.90124")
    (source
     (origin
       (method url-fetch)
       (uri (string-append "mirror://cpan/authors/id/J/JJ/JJNAPIORK/"
                           "Catalyst-Runtime-" version ".tar.gz"))
       (sha256
        (base32
         "001yk1i0xwn4v308qx15nvnp6v9qfdigdlvz1rgw5zpnq7kwnq1a"))))
    (build-system perl-build-system)
    (native-inputs
     (list perl-test-fatal))
    (propagated-inputs
     (list perl-cgi-simple
           perl-cgi-struct
           perl-class-c3-adopt-next
           perl-class-date
           perl-class-load
           perl-data-dump
           perl-http-body
           perl-http-message
           perl-json-maybexs
           perl-libwww
           perl-module-pluggable
           perl-moose
           perl-moosex-emulate-class-accessor-fast
           perl-moosex-getopt
           perl-moosex-methodattributes
           perl-namespace-clean
           perl-path-class
           perl-perlio-utf8_strict
           perl-plack
           perl-plack-middleware-fixmissingbodyinredirect
           perl-plack-middleware-methodoverride
           perl-plack-middleware-removeredundantbody
           perl-plack-middleware-reverseproxy
           perl-plack-test-externalserver
           perl-safe-isa
           perl-string-rewriteprefix
           perl-text-simpletable
           perl-tree-simple
           perl-tree-simple-visitorfactory
           perl-try-tiny
           perl-uri
           perl-uri-ws))
    (home-page "https://metacpan.org/release/Catalyst-Runtime")
    (synopsis "The Catalyst Framework Runtime")
    (description "Catalyst is a modern framework for making web applications.
It is designed to make it easy to manage the various tasks you need to do to
run an application on the web, either by doing them itself, or by letting you
\"plug in\" existing Perl modules that do what you need.")
    (license license:perl-license)))

(define-public perl-catalyst-traitfor-request-proxybase
  (package
    (name "perl-catalyst-traitfor-request-proxybase")
    (version "0.000005")
    (source
     (origin
       (method url-fetch)
       (uri (string-append "mirror://cpan/authors/id/B/BO/BOBTFISH/"
                           "Catalyst-TraitFor-Request-ProxyBase-"
                           version ".tar.gz"))
       (sha256
        (base32
         "02kir63d5cs2ipj3fn1qlmmx3gqi1xqzrxfr4pv5vjhjgsm0zgx7"))))
    (build-system perl-build-system)
    (native-inputs
     (list perl-catalyst-runtime perl-catalystx-roleapplicator
           perl-http-message perl-module-install))
    (propagated-inputs
     (list perl-moose perl-namespace-autoclean perl-uri))
    (home-page
     "https://metacpan.org/release/Catalyst-TraitFor-Request-ProxyBase")
    (synopsis "Replace request base with value passed by HTTP proxy")
    (description "This module is a Moose::Role which allows you more
flexibility in your application's deployment configurations when deployed
behind a proxy.  Using this module, the request base ($c->req->base) is
replaced with the contents of the X-Request-Base header.")
    (license license:perl-license)))

(define-public perl-catalyst-view-download
  (package
    (name "perl-catalyst-view-download")
    (version "0.09")
    (source
     (origin
       (method url-fetch)
       (uri (string-append "mirror://cpan/authors/id/G/GA/GAUDEON/"
                           "Catalyst-View-Download-" version ".tar.gz"))
       (sha256
        (base32
         "1qgq6y9iwfbhbkbgpw9czang2ami6z8jk1zlagrzdisy4igqzkvs"))))
    (build-system perl-build-system)
    (native-inputs
     (list perl-catalyst-runtime
           perl-module-install
           perl-test-simple
           perl-test-www-mechanize-catalyst
           perl-text-csv
           perl-xml-simple))
    (home-page "https://metacpan.org/release/Catalyst-View-Download")
    (synopsis "Download data in many formats")
    (description "The purpose of this module is to provide a method for
downloading data into many supportable formats.  For example, downloading a
table based report in a variety of formats (CSV, HTML, etc.).")
    (license license:perl-license)))

(define-public perl-catalyst-view-json
  (package
    (name "perl-catalyst-view-json")
    (version "0.37")
    (source
     (origin
       (method url-fetch)
       (uri (string-append "mirror://cpan/authors/id/H/HA/HAARG/"
                           "Catalyst-View-JSON-" version ".tar.gz"))
       (sha256
        (base32
         "1v4xkzazs743sc7cd1kxkbi99cf00a4dadyyancckcbpi9p3znn5"))))
    (build-system perl-build-system)
    (native-inputs
     (list perl-module-install perl-yaml))
    (inputs
     (list perl-catalyst-runtime perl-json-maybexs perl-mro-compat))
    (home-page "https://metacpan.org/release/Catalyst-View-JSON")
    (synopsis "Catalyst JSON view")
    (description "Catalyst::View::JSON is a Catalyst View handler that returns
stash data in JSON format.")
    (license license:perl-license)))

(define-public perl-catalyst-view-tt
  (package
    (name "perl-catalyst-view-tt")
    (version "0.45")
    (source
     (origin
       (method url-fetch)
       (uri (string-append "mirror://cpan/authors/id/H/HA/HAARG/"
                           "Catalyst-View-TT-" version ".tar.gz"))
     (sha256
      (base32 "0jzgpkgq5pwq82zlb0nykdyk40dfpsyn9ilz91d0wpixgi9i5pr8"))))
  (build-system perl-build-system)
  (propagated-inputs
   (list perl-catalyst-runtime
         perl-class-accessor
         perl-data-dump
         perl-mro-compat
         perl-path-class
         perl-template-timer
         perl-template-toolkit))
  (home-page "https://metacpan.org/release/Catalyst-View-TT")
  (synopsis "Template View Class")
  (description "This module is a Catalyst view class for the Template
Toolkit.")
  (license license:perl-license)))

(define-public perl-catalystx-component-traits
  (package
    (name "perl-catalystx-component-traits")
    (version "0.19")
    (source
     (origin
       (method url-fetch)
       (uri (string-append "mirror://cpan/authors/id/R/RK/RKITOVER/"
                           "CatalystX-Component-Traits-" version ".tar.gz"))
       (sha256
        (base32
         "0iq4ci8m6g2c4g01fvdl568y7pjz28f3widk986v3pyhr7ll8j88"))))
    (build-system perl-build-system)
    (native-inputs
     (list perl-moose perl-catalyst-runtime perl-moosex-methodattributes))
    (propagated-inputs
     (list perl-catalyst-runtime
           perl-class-load
           perl-moose
           perl-moosex-traits-pluggable
           perl-namespace-autoclean
           perl-list-moreutils))
    (home-page "https://metacpan.org/release/CatalystX-Component-Traits")
    (synopsis "Trait Loading and Resolution for Catalyst Components")
    (description "Adds a \"COMPONENT\" in Catalyst::Component method to your
Catalyst component base class that reads the optional \"traits\" parameter
from app and component config and instantiates the component subclass with
those traits using \"new_with_traits\" in MooseX::Traits from
MooseX::Traits::Pluggable.")
    (license license:perl-license)))

(define-public perl-catalystx-roleapplicator
  (package
    (name "perl-catalystx-roleapplicator")
    (version "0.005")
    (source
     (origin
       (method url-fetch)
       (uri (string-append "mirror://cpan/authors/id/H/HD/HDP/"
                           "CatalystX-RoleApplicator-" version ".tar.gz"))
       (sha256
        (base32
         "0vwaapxn8g5hs2xp63c4dwv9jmapmji4272fakssvgc9frklg3p2"))))
    (build-system perl-build-system)
    (propagated-inputs
     (list perl-catalyst-runtime perl-moose perl-moosex-relatedclassroles))
    (home-page "https://metacpan.org/release/CatalystX-RoleApplicator")
    (synopsis "Apply roles to Catalyst classes")
    (description "CatalystX::RoleApplicator applies roles to Catalyst
application classes.")
    (license license:perl-license)))

(define-public perl-catalystx-script-server-starman
  (package
    (name "perl-catalystx-script-server-starman")
    (version "0.03")
    (source
     (origin
       (method url-fetch)
       (uri (string-append "mirror://cpan/authors/id/A/AB/ABRAXXA/"
                           "CatalystX-Script-Server-Starman-"
                           version ".tar.gz"))
       (sha256
        (base32
         "08jvibq4v8xjj0c3cr93h0w8w0c88ajwjn37xjy7ygxl9krlffp6"))))
    (build-system perl-build-system)
    (native-inputs
     (list perl-module-install perl-pod-parser perl-test-www-mechanize-catalyst))
    (propagated-inputs
     (list perl-catalyst-runtime perl-moose perl-namespace-autoclean
           starman))
    (home-page "https://metacpan.org/release/CatalystX-Script-Server-Starman")
    (synopsis "Catalyst development server with Starman")
    (description "This module provides a Catalyst extension to replace the
development server with Starman.")
    (license license:perl-license)))

(define-public perl-cgi
  (package
    (name "perl-cgi")
    (version "4.55")
    (source
     (origin
       (method url-fetch)
       (uri (string-append "mirror://cpan/authors/id/L/LE/LEEJO/"
                           "CGI-" version ".tar.gz"))
       (sha256
        (base32 "1ck4ik5i0v394qgg9qah4p6x9hyls311g6iwi6ildprzn6a5x2b7"))))
    (build-system perl-build-system)
    (native-inputs
     (list perl-test-nowarnings perl-test-warn))
    (propagated-inputs
     (list perl-html-parser))
    (home-page "https://metacpan.org/release/CGI")
    (synopsis "Handle Common Gateway Interface requests and responses")
    (description "CGI.pm is a stable, complete and mature solution for
processing and preparing HTTP requests and responses.  Major features include
processing form submissions, file uploads, reading and writing cookies, query
string generation and manipulation, and processing and preparing HTTP
headers.")
    (license license:perl-license)))

(define-public perl-cgi-formbuilder
  (package
    (name "perl-cgi-formbuilder")
    (version "3.10")
    (source
     (origin
       (method url-fetch)
       (uri (string-append
             "https://cpan.metacpan.org/authors/id/B/BI/BIGPRESH/"
             "CGI-FormBuilder-" version ".tar.gz"))
       (sha256
        (base32
         "163ixq9kninqq094z2rnkg9pv3bcmvjphlww4vksfrzhq3h9pjdf"))))
    (build-system perl-build-system)
    (inputs (list perl-cgi))
    (home-page
     "https://metacpan.org/release/CGI-FormBuilder")
    (synopsis
     "Generate and process stateful forms")
    (description
     "@code{CGI::FormBuilder} provides an easy way to generate and process CGI
form-based applications.")
    (license license:perl-license)))

(define-public perl-cgi-session
  (package
    (name "perl-cgi-session")
    (version "4.48")
    (source
     (origin
       (method url-fetch)
       (uri (string-append
             "mirror://cpan/authors/id/M/MA/MARKSTOS/CGI-Session-"
             version
             ".tar.gz"))
       (sha256
        (base32
         "1xsl2pz1jrh127pq0b01yffnj4mnp9nvkp88h5mndrscq9hn8xa6"))))
    (build-system perl-build-system)
    (native-inputs
     (list perl-module-build))
    (inputs (list perl-cgi))
    (home-page
     "https://metacpan.org/release/CGI-Session")
    (synopsis
     "Persistent session data in CGI applications")
    (description
     "@code{CGI::Session} provides modular session management system across
HTTP requests.")
    (license license:perl-license)))

(define-public perl-cgi-simple
  (package
    (name "perl-cgi-simple")
    (version "1.22")
    (source
     (origin
       (method url-fetch)
       (uri (string-append "mirror://cpan/authors/id/M/MA/MANWAR/"
                           "CGI-Simple-" version ".tar.gz"))
       (sha256
        (base32 "13c7iwnnavky10ab87pi8jc1kqph03s0rhvj7myn7szhbfisc4gn"))))
    (build-system perl-build-system)
    (native-inputs
     (list perl-io-stringy ; for IO::Scalar
           perl-module-build perl-test-exception perl-test-nowarnings))
    (home-page "https://metacpan.org/release/CGI-Simple")
    (synopsis "CGI interface that is CGI.pm compliant")
    (description "CGI::Simple provides a relatively lightweight drop in
replacement for CGI.pm.  It shares an identical OO interface to CGI.pm for
parameter parsing, file upload, cookie handling and header generation.")
    (license license:perl-license)))

(define-public perl-cgi-struct
  (package
    (name "perl-cgi-struct")
    (version "1.21")
    (source
     (origin
       (method url-fetch)
       (uri (string-append "mirror://cpan/authors/id/F/FU/FULLERMD/"
                           "CGI-Struct-" version ".tar.gz"))
       (sha256
        (base32
         "0v4xq2qpryr7i6jngw1wpn8yr2kiib10yxp4aih90vfdznkqsgfi"))))
    (build-system perl-build-system)
    (native-inputs
     (list perl-test-deep))
    (home-page "https://metacpan.org/release/CGI-Struct")
    (synopsis "Build structures from CGI data")
    (description "This is a module for building structured data from CGI
inputs, in a manner reminiscent of how PHP does.")
    (license license:bsd-2)))

(define-public perl-datetime-format-http
  (package
    (name "perl-datetime-format-http")
    (version "0.42")
    (source
     (origin
       (method url-fetch)
       (uri (string-append "mirror://cpan/authors/id/C/CK/CKRAS/"
                           "DateTime-Format-HTTP-" version ".tar.gz"))
       (sha256
        (base32
         "0h6qqdg1yzqkdxp7hqlp0qa7d1y64nilgimxs79dys2ryjfpcknh"))))
    (build-system perl-build-system)
    (native-inputs
     (list perl-module-build))
    (propagated-inputs
     (list perl-datetime perl-http-date))
    (home-page "https://metacpan.org/release/DateTime-Format-HTTP")
    (synopsis "Date conversion routines")
    (description "This module provides functions that deal with the date
formats used by the HTTP protocol.")
    (license license:perl-license)))

(define-public perl-digest-md5-file
  (package
    (name "perl-digest-md5-file")
    (version "0.08")
    (source
     (origin
       (method url-fetch)
       (uri (string-append "mirror://cpan/authors/id/D/DM/DMUEY/"
                           "Digest-MD5-File-" version ".tar.gz"))
       (sha256
        (base32
         "060jzf45dlwysw5wsm7av1wvpl06xgk415kwwpvv89r6wda3md5d"))))
    (build-system perl-build-system)
    (propagated-inputs
     (list perl-libwww))
    (home-page "https://metacpan.org/release/Digest-MD5-File")
    (synopsis "MD5 sums for files and urls")
    (description "Digest::MD5::File is a Perl extension for getting MD5 sums
for files and urls.")
    (license license:perl-license)))

(define-public perl-encode-locale
  (package
    (name "perl-encode-locale")
    (version "1.05")
    (source (origin
             (method url-fetch)
             (uri (string-append
                   "mirror://cpan/authors/id/G/GA/GAAS/Encode-Locale-"
                   version ".tar.gz"))
             (sha256
              (base32
               "1h8fvcdg3n20c2yp7107yhdkkx78534s9hnvn7ps8hpmf4ks0vqp"))))
    (build-system perl-build-system)
    (license license:perl-license)
    (synopsis "Perl locale encoding determination")
    (description
     "The POSIX locale system is used to specify both the language
conventions requested by the user and the preferred character set to
consume and output.  The Encode::Locale module looks up the charset and
encoding (called a CODESET in the locale jargon) and arranges for the
Encode module to know this encoding under the name \"locale\".  It means
bytes obtained from the environment can be converted to Unicode strings
by calling Encode::encode(locale => $bytes) and converted back again
with Encode::decode(locale => $string).")
    (home-page "https://metacpan.org/release/Encode-Locale")))

(define-public perl-feed-find
  (package
    (name "perl-feed-find")
    (version "0.07")
    (source (origin
              (method url-fetch)
              (uri (string-append "mirror://cpan/authors/id/B/BT/BTROTT/"
                                  "Feed-Find-" version ".tar.gz"))
              (sha256
               (base32
                "0sa33cm8ww55cymnl8j7b5yspi2y5xkkkgqqa4h6fs3wdqylz600"))))
    (build-system perl-build-system)
    (arguments
     ;; Tests expect to query files at http://stupidfool.org/perl/feeds/
     `(#:tests? #f
       #:phases
       (modify-phases %standard-phases
         (add-after 'unpack 'set-env
           (lambda _ (setenv "PERL_USE_UNSAFE_INC" "1"))))))
    (inputs
     (list perl-class-errorhandler perl-html-parser perl-libwww perl-uri))
    (home-page "https://metacpan.org/release/Feed-Find")
    (synopsis "Syndication feed auto-discovery")
    (description "@code{Feed::Find} implements feed auto-discovery for finding
syndication feeds, given a URI.  It will discover the following feed formats:
RSS 0.91, RSS 1.0, RSS 2.0, Atom.")
    (license license:perl-license)))

(define-public perl-file-listing
  (package
    (name "perl-file-listing")
    (version "6.15")
    (source (origin
             (method url-fetch)
             (uri (string-append
                   "mirror://cpan/authors/id/P/PL/PLICEASE/File-Listing-"
                   version ".tar.gz"))
             (sha256
              (base32
               "033p2ckkjbxrl390x8aq4wq4fpj5aidsazkbw82mhqxrksgzpi26"))))
    (build-system perl-build-system)
    (propagated-inputs
     (list perl-http-date))
    (license license:perl-license)
    (synopsis "Perl directory listing parser")
    (description
     "The File::Listing module exports a single function called parse_dir(),
which can be used to parse directory listings.")
    (home-page "https://metacpan.org/release/File-Listing")))

(define-public perl-finance-quote
  (package
   (name "perl-finance-quote")
   (version "1.65")
   (source
    (origin
      (method url-fetch)
      (uri (string-append "https://cpan.metacpan.org/authors/id/B/BP/BPSCHUCK/"
                          "Finance-Quote-" version ".tar.gz"))
      (sha256
       (base32 "0603zricynb6n9kq7agsb03v4idlqy0rdc1nq2knzbf9l9jljyhb"))))
   (build-system perl-build-system)
   (native-inputs
     (list perl-test-harness
           perl-date-manip
           perl-date-range
           perl-date-simple
           perl-datetime
           perl-datetime-format-iso8601
           perl-string-util
           perl-pathtools
           perl-test-pod
           perl-test-pod-coverage))
   (propagated-inputs
    (list perl-datetime
          perl-datetime-format-strptime
          perl-html-parser
          perl-html-tableextract
          perl-html-tokeparser-simple
          perl-html-tree
          perl-html-treebuilder-xpath
          perl-http-cookiejar
          perl-http-cookies
          perl-http-message
          perl-io-string
          perl-json
          perl-libwww
          perl-lwp-protocol-https
          perl-mozilla-ca
          perl-spreadsheet-xlsx
          perl-readonly
          perl-string-util
          perl-text-template
          perl-try-tiny
          perl-web-scraper
          perl-xml-libxml))
   (home-page "https://metacpan.org/release/Finance-Quote")
   (synopsis "Stock and mutual fund quotes")
   (description
    "The @code{Finance::Quote} module retries stock quotes from various
internet sources, including Yahoo! Finance, Fidelity Investments, and the
Australian Stock Exchange.")
   (license license:gpl2)))

(define-public perl-gssapi
  (package
    (name "perl-gssapi")
    (version "0.28")
    (source
     (origin
       (method url-fetch)
       (uri (string-append "mirror://cpan/authors/id/A/AG/AGROLMS/"
                           "GSSAPI-" version ".tar.gz"))
       (sha256
        (base32
         "1mkhwxjjlhr58pd770i9gnf7zy7jj092iv6jfbnb8bvnc5xjr3vx"))))
    (build-system perl-build-system)
    (inputs `(("gssapi" ,mit-krb5)))
    (arguments
     `(#:make-maker-flags
       `(,(string-append "--gssapiimpl=" (assoc-ref %build-inputs "gssapi")))))
    (home-page "https://metacpan.org/release/GSSAPI")
    (synopsis "Perl extension providing access to the GSSAPIv2 library")
    (description "This is a Perl extension for using GSSAPI C bindings as
described in RFC 2744.")
    (license license:perl-license)))

(define-public perl-html-element-extended
  (package
    (name "perl-html-element-extended")
    (version "1.18")
    (source
     (origin
       (method url-fetch)
       (uri (string-append "mirror://cpan/authors/id/M/MS/MSISK/"
                           "HTML-Element-Extended-" version ".tar.gz"))
       (sha256
        (base32
         "0axknss8c368r5i082yhkfj8mq0w4nglfrpcxcayyzzj13qimvzk"))))
    (build-system perl-build-system)
    (propagated-inputs
     (list perl-html-tree))
    (home-page "https://metacpan.org/release/HTML-Element-Extended")
    (synopsis "Manipulate tables of HTML::Element")
    (description
     "HTML::Element::Extended is a Perl extension for manipulating a table
composed of HTML::Element style components.")
    (license license:perl-license)))

(define-public perl-html-form
  (package
    (name "perl-html-form")
    (version "6.05")
    (source
     (origin
       (method url-fetch)
       (uri (string-append "mirror://cpan/authors/id/O/OA/OALDERS/"
                           "HTML-Form-" version ".tar.gz"))
       (sha256
        (base32 "14i4ldyvdvhdhvfhh9kiq6z853q2f84biq8vcpv1k5w2r80wdiin"))))
    (build-system perl-build-system)
    (propagated-inputs
     (list perl-html-parser perl-html-tagset perl-http-message
           perl-lwp-mediatypes perl-uri))
    (home-page "https://metacpan.org/release/HTML-Form")
    (synopsis "Perl class representing an HTML form element")
    (description "Objects of the HTML::Form class represents a single HTML
<form> ... </form> instance.")
    (license license:perl-license)))

(define-public perl-html-scrubber
  (package
    (name "perl-html-scrubber")
    (version "0.17")
    (source
     (origin
       (method url-fetch)
       (uri (string-append
             "mirror://cpan/authors/id/N/NI/NIGELM/HTML-Scrubber-"
             version
             ".tar.gz"))
       (sha256
        (base32
         "06p7w4zd42b2yh541mlzyqj40lwmvvn3fyqi8big4mf34la7m2jm"))))
    (build-system perl-build-system)
    (native-inputs
     (list perl-module-build
           perl-test-cpan-meta
           perl-test-differences
           perl-test-eol
           perl-test-memory-cycle
           perl-test-notabs))
    (inputs
     (list perl-html-parser))
    (home-page
     "https://metacpan.org/release/HTML-Scrubber")
    (synopsis
     "Perl extension for scrubbing/sanitizing html")
    (description
     "@code{HTML::Scrubber} Perl extension for scrubbing/sanitizing HTML.")
    (license license:perl-license)))

(define-public perl-html-lint
  (package
    (name "perl-html-lint")
    (version "2.32")
    (source
     (origin
       (method url-fetch)
       (uri (string-append "mirror://cpan/authors/id/P/PE/PETDANCE/"
                           "HTML-Lint-" version ".tar.gz"))
       (sha256
        (base32 "0lk02xpfxcg7ij4dvpsa4wjlzhmiizj0jfr3rwmdpbj69nvc93br"))))
    (build-system perl-build-system)
    (propagated-inputs
     (list perl-html-parser perl-html-tagset perl-libwww))
    (home-page "https://metacpan.org/release/HTML-Lint")
    (synopsis "Check for HTML errors in a string or file")
    (description "HTML::Lint is a pure-Perl HTML parser and checker for
syntactic legitmacy.")
    (license license:artistic2.0)))

(define-public perl-html-selector-xpath
  (package
    (name "perl-html-selector-xpath")
    (version "0.28")
    (source
     (origin
       (method url-fetch)
       (uri (string-append
             "mirror://cpan/authors/id/C/CO/CORION/HTML-Selector-XPath-" version
             ".tar.gz"))
       (sha256
        (base32 "03wdwnrf0bvr2dw01njnz3a9mw2kl7ad7krh25j3vkyj7vq1f9s3"))))
    (build-system perl-build-system)
    (native-inputs (list perl-test-base
                         perl-test-pod))
    (home-page "https://metacpan.org/release/HTML-Selector-XPath")
    (synopsis "CSS Selector to XPath compiler")
    (description "@code{HTML::Selector::XPath} is a Perl module for parsing
and scraping XML/HTML documents using XPath expressions.")
    (license license:perl-license)))

(define-public perl-html-tableextract
  (package
    (name "perl-html-tableextract")
    (version "2.13")
    (source
     (origin
       (method url-fetch)
       (uri (string-append "https://cpan.metacpan.org/authors/id/M/MS/MSISK/"
                           "HTML-TableExtract-" version ".tar.gz"))
       (sha256
        (base32
         "01jimmss3q68a89696wmclvqwb2ybz6xgabpnbp6mm6jcni82z8a"))))
    (build-system perl-build-system)
    (propagated-inputs
     (list perl-html-element-extended perl-html-parser))
    (home-page "https://metacpan.org/release/HTML-TableExtract")
    (synopsis "Extract contents from HTML tables")
    (description
     "HTML::TableExtract is a Perl module for extracting the content contained
in tables within an HTML document, either as text or encoded element trees.")
    (license license:perl-license)))

(define-public perl-html-tokeparser-simple
  (package
    (name "perl-html-tokeparser-simple")
    (version "3.16")
    (source
     (origin
       (method url-fetch)
       (uri (string-append
             "mirror://cpan/authors/id/O/OV/OVID/HTML-TokeParser-Simple-"
             version ".tar.gz"))
       (sha256
        (base32 "17aa1v62sp8ycxcicwhankmj4brs6nnfclk9z7mf1rird1f164gd"))))
    (build-system perl-build-system)
    (native-inputs (list perl-module-build))
    (propagated-inputs (list perl-html-parser
                             perl-html-tagset
                             perl-sub-override))
    (home-page "https://metacpan.org/release/HTML-TokeParser-Simple")
    (synopsis "Easy to use parsing interface")
    (description "Provides @code{HTML::TokeParser::Simple}, a simpler interface
to @code{HTML::TokeParser} for parsing HTML.")
    (license license:perl-license)))

(define-public perl-html-tree
  (package
    (name "perl-html-tree")
    (version "5.07")
    (source
     (origin
       (method url-fetch)
       (uri (string-append "mirror://cpan/authors/id/K/KE/KENTNL/"
                           "HTML-Tree-" version ".tar.gz"))
       (sha256
        (base32
         "1gyvm4qlwm9y6hczkpnrdfl303ggbybr0nqxdjw09hii8yw4sdzh"))))
    (build-system perl-build-system)
    (native-inputs
     (list perl-module-build perl-test-fatal))
    (propagated-inputs
     (list perl-html-parser perl-html-tagset perl-libwww))
    (home-page "https://metacpan.org/release/HTML-Tree")
    (synopsis "Work with HTML in a DOM-like tree structure")
    (description "This distribution contains a suite of modules for
representing, creating, and extracting information from HTML syntax trees.")
    (license license:perl-license)))

(define-public perl-html-parser
  (package
    (name "perl-html-parser")
    (version "3.72")
    (source (origin
             (method url-fetch)
             (uri (string-append
                   "mirror://cpan/authors/id/G/GA/GAAS/HTML-Parser-"
                   version ".tar.gz"))
             (sha256
              (base32
               "12v05ywlnsi9lc17z32k9jxx3sj1viy7y1wpl7n4az76v7hwfa7c"))))
    (build-system perl-build-system)
    (inputs
     (list perl-html-tagset perl-http-message))
    (license license:perl-license)
    (synopsis "Perl HTML parser class")
    (description
     "Objects of the HTML::Parser class will recognize markup and separate
it from plain text (alias data content) in HTML documents.  As different
kinds of markup and text are recognized, the corresponding event handlers
are invoked.")
    (home-page "https://metacpan.org/release/HTML-Parser")))

(define-public perl-html-tagset
  (package
    (name "perl-html-tagset")
    (version "3.20")
    (source (origin
             (method url-fetch)
             (uri (string-append
                   "mirror://cpan/authors/id/P/PE/PETDANCE/HTML-Tagset-"
                   version ".tar.gz"))
             (sha256
              (base32
               "1qh8249wgr4v9vgghq77zh1d2zs176bir223a8gh3k9nksn7vcdd"))))
    (build-system perl-build-system)
    (license license:perl-license)
    (synopsis "Perl data tables useful in parsing HTML")
    (description
     "The HTML::Tagset module contains several data tables useful in various
kinds of HTML parsing operations.")
    (home-page "https://metacpan.org/release/HTML-Tagset")))

(define-public perl-html-template
  (package
    (name "perl-html-template")
    (version "2.97")
    (source (origin
              (method url-fetch)
              (uri (string-append "mirror://cpan/authors/id/S/SA/SAMTREGAR/"
                                  "HTML-Template-" version ".tar.gz"))
              (sha256
               (base32
                "17qjw8swj2q4b1ic285pndgrkmvpsqw0j68nhqzpk1daydhsyiv5"))))
    (build-system perl-build-system)
    (propagated-inputs
     (list perl-cgi))
    (home-page "https://metacpan.org/release/HTML-Template")
    (synopsis "HTML-like templates")
    (description
     "This module attempts to make using HTML templates simple and natural.
It extends standard HTML with a few new HTML-esque tags: @code{<TMPL_VAR>},
@code{<TMPL_LOOP>}, @code{<TMPL_INCLUDE>}, @code{<TMPL_IF>},
@code{<TMPL_ELSE>} and @code{<TMPL_UNLESS>}.  The file written with HTML and
these new tags is called a template.  Using this module you fill in the values
for the variables, loops and branches declared in the template.  This allows
you to separate design from the data.")
    (license license:perl-license)))

(define-public perl-html-treebuilder-xpath
  (package
    (name "perl-html-treebuilder-xpath")
    (version "0.14")
    (source
     (origin
       (method url-fetch)
       (uri (string-append
             "mirror://cpan/authors/id/M/MI/MIROD/HTML-TreeBuilder-XPath-"
             version ".tar.gz"))
       (sha256
        (base32 "1wx4i1scng20n405fp3a4vrwvvq9bvbmg977wnd5j2ja8jrbvsr5"))))
    (build-system perl-build-system)
    (propagated-inputs (list perl-html-tree perl-xml-xpathengine))
    (home-page "https://metacpan.org/release/HTML-TreeBuilder-XPath")
    (synopsis "XPath support for @code{HTML::TreeBuilder}")
    (description "This module implements @code{HTML::TreeBuilder::XPath} for
@code{HTML::TreeBuilder}, making it easy to parse documents using XPath.")
    (license license:perl-license)))

(define-public perl-http-body
  (package
    (name "perl-http-body")
    (version "1.22")
    (source
     (origin
       (method url-fetch)
       (uri (string-append "mirror://cpan/authors/id/G/GE/GETTY/"
                           "HTTP-Body-" version ".tar.gz"))
       (sha256
        (base32
         "15vj488i62mdp4ps9k77h39prj70i7anb6b0j8nm7l9vbdc2q3gw"))))
    (build-system perl-build-system)
    (native-inputs
     (list perl-test-deep))
    (propagated-inputs
     (list perl-file-temp perl-http-message)) ;For HTTP::Headers
    (home-page "https://metacpan.org/release/HTTP-Body")
    (synopsis "HTTP Body Parser")
    (description "HTTP::Body parses chunks of HTTP POST data and supports
application/octet-stream, application/json, application/x-www-form-urlencoded,
and multipart/form-data.")
    (license license:perl-license)))

(define-public perl-http-cookiejar
  (package
    (name "perl-http-cookiejar")
    (version "0.012")
    (source
     (origin
       (method url-fetch)
       (uri (string-append "mirror://cpan/authors/id/D/DA/DAGOLDEN/"
                           "HTTP-CookieJar-" version ".tar.gz"))
       (sha256
        (base32 "0jk0ps4i67dhhhwaxwwa9nkv3n6n5w44xlnwyzvk59735pwvyjh0"))))
    (build-system perl-build-system)
    (native-inputs
     (list perl-test-deep perl-test-requires perl-time-mock perl-uri))
    (inputs
     (list perl-time-local perl-http-date))
    (home-page "https://metacpan.org/release/HTTP-CookieJar")
    (synopsis "Minimalist HTTP user agent cookie jar")
    (description "This module implements a minimalist HTTP user agent cookie
jar in conformance with RFC 6265 <http://tools.ietf.org/html/rfc6265>.")
    (license license:asl2.0)))

(define-public perl-http-cookies
  (package
    (name "perl-http-cookies")
    (version "6.10")
    (source (origin
             (method url-fetch)
             (uri (string-append
                   "mirror://cpan/authors/id/O/OA/OALDERS/HTTP-Cookies-"
                   version ".tar.gz"))
             (sha256
              (base32
               "01vhppq18g6ppn3z9mvdfghfzibwg1sczzvnp3jbbrjw7iikcvz3"))))
    (build-system perl-build-system)
    (propagated-inputs
     (list perl-http-message))
    (license license:perl-license)
    (synopsis "Perl HTTP cookie jars")
    (description
     "The HTTP::Cookies class is for objects that represent a cookie jar,
that is, a database of all the HTTP cookies that a given LWP::UserAgent
object knows about.")
    (home-page "https://metacpan.org/release/GAAS/HTTP-Cookies-6.01")))

(define-public perl-http-daemon
  (package
    (name "perl-http-daemon")
    (version "6.14")
    (source (origin
             (method url-fetch)
             (uri (string-append
                   "mirror://cpan/authors/id/O/OA/OALDERS/HTTP-Daemon-"
                   version ".tar.gz"))
             (sha256
              (base32
               "079fkcq2vdrzdf0bml52kz73n9gdv1xg0qf72c9v505v7izpwxph"))))
    (build-system perl-build-system)
    (native-inputs
     (list perl-module-build perl-test-needs))
    (propagated-inputs
     (list perl-http-message perl-lwp-mediatypes))
    (license license:perl-license)
    (synopsis "Perl simple http server class")
    (description
     "Instances of the HTTP::Daemon class are HTTP/1.1 servers that listen
on a socket for incoming requests.  The HTTP::Daemon is a subclass of
IO::Socket::INET, so you can perform socket operations directly on it too.")
    (home-page "https://metacpan.org/release/HTTP-Daemon")))

(define-public perl-http-date
  (package
    (name "perl-http-date")
    (version "6.05")
    (source (origin
             (method url-fetch)
             (uri (string-append
                   "mirror://cpan/authors/id/O/OA/OALDERS/HTTP-Date-"
                   version ".tar.gz"))
             (sha256
              (base32
               "0awjdbz7x0jd5pna55dwxhs3k6xp3sw6b2zg3p2yndxxvya64p9n"))))
    (build-system perl-build-system)
    (license license:perl-license)
    (synopsis "Perl date conversion routines")
    (description
     "The HTTP::Date module provides functions that deal with date formats
used by the HTTP protocol (and then some more).")
    (home-page "https://metacpan.org/release/HTTP-Date")))

(define-public perl-http-lite
  (package
    (name "perl-http-lite")
    (version "2.44")
    (source
     (origin
      (method url-fetch)
      (uri (string-append
            "mirror://cpan/authors/id/N/NE/NEILB/HTTP-Lite-"
            version ".tar.gz"))
      (sha256
       (base32
        "0z77nflj8zdcfg70kc93glq5kmd6qxn2nf7h70x4xhfg25wkvr1q"))))
    (build-system perl-build-system)
    (native-inputs (list perl-cgi))
    (home-page "https://metacpan.org/release/HTTP-Lite")
    (synopsis "Lightweight HTTP implementation")
    (description "@code{HTTP::Lite} is a stand-alone lightweight
HTTP/1.1 implementation for perl.  It is intended for use in
situations where it is desirable to install the minimal number of
modules to achieve HTTP support.  @code{HTTP::Lite} is ideal for
CGI (or mod_perl) programs or for bundling for redistribution with
larger packages where only HTTP GET and POST functionality are
necessary.  @code{HTTP::Lite} is compliant with the Host header,
necessary for name based virtual hosting, and supports proxies.
Additionally, @code{HTTP::Lite} supports a callback to allow
processing of request data as it arrives.")
    (license license:perl-license)))

(define-public perl-http-message
  (package
    (name "perl-http-message")
    (version "6.37")
    (source (origin
             (method url-fetch)
             (uri (string-append
                   "mirror://cpan/authors/id/O/OA/OALDERS/HTTP-Message-"
                   version ".tar.gz"))
             (sha256
              (base32
               "00nq0xnpdba4valzgvzy3fgvck1ijrksdyzb4w9q6j72hl5dln8f"))))
    (build-system perl-build-system)
    (native-inputs
     (list perl-test-needs perl-try-tiny))
    (propagated-inputs
     (list perl-encode-locale perl-http-date perl-io-html
           perl-lwp-mediatypes perl-uri))
    (license license:perl-license)
    (synopsis "Perl HTTP style message")
    (description
     "An HTTP::Message object contains some headers and a content body.")
    (home-page "https://metacpan.org/release/ETHER/HTTP-Message-6.11")))

(define-public perl-http-negotiate
  (package
    (name "perl-http-negotiate")
    (version "6.01")
    (source (origin
             (method url-fetch)
             (uri (string-append
                   "mirror://cpan/authors/id/G/GA/GAAS/HTTP-Negotiate-"
                   version ".tar.gz"))
             (sha256
              (base32
               "05p053vjs5g91v5cmjnny7a3xzddz5k7vnjw81wfh01ilqg9qwhw"))))
    (build-system perl-build-system)
    (propagated-inputs
     (list perl-http-message))
    (license license:perl-license)
    (synopsis "Perl http content negotiation")
    (description
     "The HTTP::Negotiate module provides a complete implementation of the
HTTP content negotiation algorithm specified in
draft-ietf-http-v11-spec-00.ps chapter 12.  Content negotiation allows for
the selection of a preferred content representation based upon attributes
of the negotiable variants and the value of the various Accept* header
fields in the request.")
    (home-page "https://metacpan.org/release/HTTP-Negotiate")))

(define-public perl-http-parser
  (package
    (name "perl-http-parser")
    (version "0.06")
    (source
     (origin
       (method url-fetch)
       (uri (string-append "mirror://cpan/authors/id/E/ED/EDECA/"
                           "HTTP-Parser-" version ".tar.gz"))
       (sha256
        (base32
         "0idwq3jk595xil65lmxz128ha7s3r2n5zknisddpgwnqrghs3igq"))))
    (build-system perl-build-system)
    (propagated-inputs
     (list perl-http-message perl-uri))
    (home-page "https://metacpan.org/release/HTTP-Parser")
    (synopsis "Parse HTTP/1.1 requests")
    (description "This is an HTTP request parser.  It takes chunks of text as
received and returns a @code{hint} as to what is required, or returns the
HTTP::Request when a complete request has been read.  HTTP/1.1 chunking is
supported.")
    (license license:perl-license)))

(define-public perl-http-parser-xs
  (package
    (name "perl-http-parser-xs")
    (version "0.17")
    (source
     (origin
       (method url-fetch)
       (uri (string-append "mirror://cpan/authors/id/K/KA/KAZUHO/"
                           "HTTP-Parser-XS-" version ".tar.gz"))
       (sha256
        (base32
         "02d84xq1mm53c7jl33qyb7v5w4372vydp74z6qj0vc96wcrnhkkr"))))
    (build-system perl-build-system)
    (native-inputs
     (list perl-module-install))
    (home-page "https://metacpan.org/release/HTTP-Parser-XS")
    (synopsis "Fast HTTP request parser")
    (description "HTTP::Parser::XS is a fast, primitive HTTP request/response
parser.")
    (license license:perl-license)))

(define-public perl-http-request-ascgi
  (package
    (name "perl-http-request-ascgi")
    (version "1.2")
    (source
     (origin
       (method url-fetch)
       (uri (string-append "mirror://cpan/authors/id/F/FL/FLORA/"
                           "HTTP-Request-AsCGI-" version ".tar.gz"))
       (sha256
        (base32
         "1smwmiarwcgq7vjdblnb6ldi2x1s5sk5p15p7xvm5byiqq3znnwl"))))
    (build-system perl-build-system)
    (propagated-inputs
     (list perl-class-accessor perl-http-message))
    (home-page "https://metacpan.org/release/HTTP-Request-AsCGI")
    (synopsis "Set up a CGI environment from an HTTP::Request")
    (description "This module provides a convenient way to set up a CGI
environment from an HTTP::Request.")
    (license license:perl-license)))

(define-public perl-http-server-simple
  (package
    (name "perl-http-server-simple")
    (version "0.52")
    (source
     (origin
       (method url-fetch)
       (uri (string-append "mirror://cpan/authors/id/B/BP/BPS/"
                           "HTTP-Server-Simple-" version ".tar.gz"))
       (sha256
        (base32
         "0k6bg7k6mjixfzxdkkdrhqvaqmdhjszx0zsk8g0bimiby6j9z4yq"))))
    (build-system perl-build-system)
    (propagated-inputs
     (list perl-cgi))
    (arguments
     ;; See the discussion of a related tests issue at
     ;; https://lists.gnu.org/archive/html/guix-devel/2015-01/msg00346.html
     `(#:tests? #f

       #:phases (modify-phases %standard-phases
                   (add-before 'configure 'set-search-path
                     (lambda _
                       ;; Work around "dotless @INC" build failure.
                       (setenv "PERL5LIB"
                               (string-append (getcwd) ":"
                                              (getenv "PERL5LIB")))
                       #t)))))
    (home-page "https://metacpan.org/release/HTTP-Server-Simple")
    (synopsis "Lightweight HTTP server")
    (description "HTTP::Server::Simple is a simple standalone HTTP daemon with
no non-core module dependencies.  It can be used for building a standalone
http-based UI to your existing tools.")
    (license license:perl-license)))

(define-public perl-http-tiny
  (package
    (name "perl-http-tiny")
    (version "0.076")
    (source
     (origin
       (method url-fetch)
       (uri (string-append "mirror://cpan/authors/id/D/DA/DAGOLDEN/"
                           "HTTP-Tiny-" version ".tar.gz"))
       (sha256
        (base32
         "11wkxxqj3ff84rgj9q2gzkdgscwp3fzj205846k9ycqinlpsmgfx"))))
    (build-system perl-build-system)
    (inputs
     (list perl-http-cookiejar perl-io-socket-ip perl-io-socket-ssl
           perl-mozilla-ca perl-net-ssleay))
    (home-page "https://metacpan.org/release/HTTP-Tiny")
    (synopsis "HTTP/1.1 client")
    (description "This is a very simple HTTP/1.1 client, designed for doing
simple requests without the overhead of a large framework like LWP::UserAgent.
It supports proxies and redirection.  It also correctly resumes after EINTR.")
    (license license:perl-license)))

(define-public perl-http-tinyish
  (package
    (name "perl-http-tinyish")
    (version "0.15")
    (source
     (origin
       (method url-fetch)
       (uri (string-append
             "mirror://cpan/authors/id/M/MI/MIYAGAWA/HTTP-Tinyish-"
             version
             ".tar.gz"))
       (sha256
        (base32
         "199sa722amvwhq0czjfb7psj3hbqmvni5vxkrm579r5943pg0rax"))))
    (build-system perl-build-system)
    (propagated-inputs
     (list perl-file-which perl-ipc-run3))
    (home-page "https://metacpan.org/release/HTTP-Tinyish")
    (synopsis "@code{HTTP::Tiny} compatible HTTP client wrappers")
    (description
     "@code{HTTP::Tinyish} is a wrapper module for @acronym{LWP,libwww-perl},
@code{HTTP::Tiny}, curl and wget.

It provides an API compatible to HTTP::Tiny.")
    (license license:perl-license)))

(define-public perl-io-html
  (package
    (name "perl-io-html")
    (version "1.00")
    (source (origin
             (method url-fetch)
             (uri (string-append
                   "mirror://cpan/authors/id/C/CJ/CJM/IO-HTML-"
                   version ".tar.gz"))
             (sha256
              (base32
               "06nj3a0xgp5jxwxx6ayglfk2v7npf5a7gwkqsjlkapjkybarzqh4"))))
    (build-system perl-build-system)
    (license license:perl-license)
    (synopsis "Perl module to open an HTML file with automatic charset detection")
    (description
     "IO::HTML provides an easy way to open a file containing HTML while
automatically determining its encoding.  It uses the HTML5 encoding sniffing
algorithm specified in section 8.2.2.1 of the draft standard.")
    (home-page "https://metacpan.org/release/IO-HTML")))

(define-public perl-io-socket-ip
  (package
    (name "perl-io-socket-ip")
    (version "0.41")
    (source
     (origin
       (method url-fetch)
       (uri (string-append "mirror://cpan/authors/id/P/PE/PEVANS/"
                           "IO-Socket-IP-" version ".tar.gz"))
       (sha256
        (base32 "0ihlpxrkq1xrvhnq52nhghanskic718ch8kpp642afgq72i4b6l4"))))
    (build-system perl-build-system)
    (native-inputs (list perl-module-build))
    (home-page "https://metacpan.org/release/IO-Socket-IP")
    (synopsis "Family-neutral IP socket supporting both IPv4 and IPv6")
    (description "This module provides a protocol-independent way to use IPv4
and IPv6 sockets, intended as a replacement for IO::Socket::INET.")
    (license license:perl-license)))

(define-public perl-io-socket-ssl
  (package
    (name "perl-io-socket-ssl")
    (version "2.081")
    (source (origin
              (method url-fetch)
              (uri (string-append "mirror://cpan/authors/id/S/SU/SULLR/"
                                  "IO-Socket-SSL-" version ".tar.gz"))
              (sha256
               (base32
                "0hw4c62abq0cs3ixi0ws96i2y0fij3452514dlqn7d6nm0kgig87"))))
    (build-system perl-build-system)
    (propagated-inputs
     (list perl-net-ssleay
           ;; for IDN support
           perl-uri))
    (synopsis "Nearly transparent SSL encapsulation for IO::Socket::INET")
    (description
     "IO::Socket::SSL makes using SSL/TLS much easier by wrapping the
necessary functionality into the familiar IO::Socket interface and providing
secure defaults whenever possible.  This way existing applications can be made
SSL-aware without much effort, at least if you do blocking I/O and don't use
select or poll.")
    (license license:perl-license)
    (home-page "https://github.com/noxxi/p5-io-socket-ssl")))

(define-public perl-libwww
  (package
    (name "perl-libwww")
    (version "6.67")
    (source (origin
             (method url-fetch)
             (uri (string-append
                   "mirror://cpan/authors/id/O/OA/OALDERS/libwww-perl-"
                   version ".tar.gz"))
             (sha256
              (base32
               "08xp4q90nkvpwnks2qfqjhqgff6447myayqi6kc1panh7w5c9vln"))))
    (build-system perl-build-system)
    (native-inputs
     (list perl-test-fatal perl-test-needs perl-test-requiresinternet))
    (propagated-inputs
     (list perl-encode-locale
           perl-file-listing
           perl-html-parser
           perl-http-cookies
           perl-http-daemon
           perl-http-date
           perl-http-message
           perl-http-negotiate
           perl-net-http
           perl-try-tiny
           perl-uri
           perl-www-robotrules))
    (license license:perl-license)
    (synopsis "Perl modules for the WWW")
    (description
     "The libwww-perl collection is a set of Perl modules which provides a
simple and consistent application programming interface to the
World-Wide Web.  The main focus of the library is to provide classes
and functions that allow you to write WWW clients.  The library also
contains modules that are of more general use and even classes that
help you implement simple HTTP servers.")
    (home-page "https://metacpan.org/release/libwww-perl")))

(define-public perl-lwp-online
  (package
    (name "perl-lwp-online")
    (version "1.08")
    (source
     (origin
       (method url-fetch)
       (uri (string-append
             "mirror://cpan/authors/id/A/AD/ADAMK/LWP-Online-"
             version ".tar.gz"))
       (sha256
        (base32
         "176f6vbk1018i0y7xj9d406ndbjgwzan2j9nihxnsahzg2vr2vz2"))))
    (build-system perl-build-system)
    (propagated-inputs
     (list perl-libwww perl-uri))
    (native-inputs
     (list perl-module-install))
    (home-page "https://metacpan.org/release/LWP-Online")
    (synopsis "Checks whether your process has access to the web")
    (description "This module attempts to answer, as accurately as it can, one
of the nastiest technical questions there is: am I on the internet?

A host of networking and security issues make this problem very difficult.
There are firewalls, proxies (both well behaved and badly behaved).  We might
not have DNS.  We might not have a network card at all!")
    (license license:perl-license)))

(define-public perl-lwp-mediatypes
  (package
    (name "perl-lwp-mediatypes")
    (version "6.04")
    (source (origin
             (method url-fetch)
             (uri (string-append
                   "mirror://cpan/authors/id/O/OA/OALDERS/LWP-MediaTypes-"
                   version ".tar.gz"))
             (sha256
              (base32
               "1n8rg6csv3dsvymg06cmxipimr6cb1g9r903ghm1qsmiv89cl6wg"))))
    (build-system perl-build-system)
    (native-inputs
     (list perl-test-fatal))
    (license license:perl-license)
    (synopsis "Perl module to guess the media type for a file or a URL")
    (description
     "The LWP::MediaTypes module provides functions for handling media (also
known as MIME) types and encodings.  The mapping from file extensions to
media types is defined by the media.types file.  If the ~/.media.types file
exists it is used instead.")
    (home-page "https://metacpan.org/release/LWP-MediaTypes")))

(define-public perl-lwp-protocol-https
  (package
    (name "perl-lwp-protocol-https")
    (version "6.09")
    (source
     (origin
       (method url-fetch)
       (uri (string-append "mirror://cpan/authors/id/O/OA/OALDERS/"
                           "LWP-Protocol-https-" version ".tar.gz"))
       (sha256
        (base32 "14pm785cgyrnppks6ccasb2vkqifh0a8fz36nmnhc2v926jy3kqn"))))
    (build-system perl-build-system)
    (native-inputs
     ;; For tests.
     (list perl-test-requiresinternet))
    (propagated-inputs
     (list perl-io-socket-ssl perl-libwww perl-mozilla-ca perl-net-http))
    (home-page "https://metacpan.org/release/LWP-Protocol-https")
    (synopsis "HTTPS support for LWP::UserAgent")
    (description "The LWP::Protocol::https module provides support for using
https schemed URLs with LWP.")
    (license license:perl-license)))

(define-public perl-lwp-useragent-cached
  (package
    (name "perl-lwp-useragent-cached")
    (version "0.08")
    (source
     (origin
       (method url-fetch)
       (uri (string-append "mirror://cpan/authors/id/O/OL/OLEG/"
                           "LWP-UserAgent-Cached-" version ".tar.gz"))
       (sha256
        (base32
         "1hw7wy7f82kl61xjwkgmhv1ixgg56dhgfr45wxn6ahc0qys5mkix"))))
    (build-system perl-build-system)
    (propagated-inputs
     (list perl-libwww))
    (home-page "https://metacpan.org/release/LWP-UserAgent-Cached")
    (synopsis "Simple caching for LWP::UserAgent")
    (description "LWP::UserAgent::Cached is an LWP::UserAgent subclass with
cache support.  It returns responses from the local file system, if available,
instead of making an HTTP request.")
    (license license:perl-license)))

(define-public perl-lwp-useragent-determined
  (package
    (name "perl-lwp-useragent-determined")
    (version "1.07")
    (source
     (origin
       (method url-fetch)
       (uri (string-append "mirror://cpan/authors/id/A/AL/ALEXMV/"
                           "LWP-UserAgent-Determined-" version ".tar.gz"))
       (sha256
        (base32
         "0lyvbpjng7yfvyha9rp2y2c6liz5hhplmd2grc8jlsfkih7dbn06"))))
    (build-system perl-build-system)
    (propagated-inputs
     (list perl-libwww))
    (home-page "https://metacpan.org/release/LWP-UserAgent-Determined")
    (synopsis "Virtual browser that retries errors")
    (description "LWP::UserAgent::Determined works just like LWP::UserAgent,
except that when you use it to get a web page but run into a
possibly-temporary error (like a DNS lookup timeout), it'll wait a few seconds
and retry a few times.")
    (license license:perl-license)))

(define-public perl-lwpx-paranoidagent
  (package
    (name "perl-lwpx-paranoidagent")
    (version "1.12")
    (source
     (origin
      (method url-fetch)
      (uri (string-append
            "mirror://cpan/authors/id/S/SA/SAXJAZMAN/lwp/LWPx-ParanoidAgent-"
            version ".tar.gz"))
      (sha256
       (base32
        "0gfhw3jbs25yya2dryv8xvyn9myngcfcmsybj7gkq62fnznil16c"))))
    (build-system perl-build-system)
    (propagated-inputs
     (list perl-libwww
           ;; Users should instead make sure SSL_ca_path is set properly.
           ;; ("perl-mozilla-ca" ,perl-mozilla-ca)
           perl-net-dns))
    (home-page "https://metacpan.org/release/LWPx-ParanoidAgent")
    (synopsis "Security enhanced subclass of LWP::UserAgent")
    (description "@code{LWPx::ParanoidAgent} is a class subclassing
@code{LWP::UserAgent} but paranoid against attackers.  Its purpose is
to vet requests for a remote resource on behalf of a possibly
malicious user.  The class can do the same as @code{LWP::UserAgent},
except that proxy support has been removed.  Support for URI schemes
is limited to http and https.")
    (license license:perl-license)))

(define-public perl-net-amazon-s3
  (package
    (name "perl-net-amazon-s3")
    (version "0.60")
    (source
     (origin
       (method url-fetch)
       (uri (string-append "mirror://cpan/authors/id/P/PF/PFIG/"
                           "Net-Amazon-S3-" version ".tar.gz"))
       (sha256
        (base32
         "10dcsq4s2kc9cb1vccx17r187c81drirc3s1hbxh3rb8489kg2b2"))
       (patches (search-patches
                 "perl-net-amazon-s3-moose-warning.patch"))))
    (build-system perl-build-system)
    (native-inputs
     (list perl-libwww perl-test-exception))
    (propagated-inputs
     (list perl-data-stream-bulk
           perl-datetime-format-http
           perl-digest-hmac
           perl-digest-md5-file
           perl-file-find-rule
           perl-http-date
           perl-http-message
           perl-lwp-useragent-determined
           perl-mime-types
           perl-moose
           perl-moosex-strictconstructor
           perl-moosex-types-datetime-morecoercions
           perl-path-class
           perl-regexp-common
           perl-term-encoding
           perl-term-progressbar-simple
           perl-uri
           perl-xml-libxml))
    (home-page "https://metacpan.org/release/Net-Amazon-S3")
    (synopsis "Perl interface to Amazon S3")
    (description "This module provides a Perlish interface to Amazon S3.")
    (license license:perl-license)))

(define-public perl-net-http
  (package
    (name "perl-net-http")
    (version "6.22")
    (source (origin
             (method url-fetch)
             (uri (string-append
                   "mirror://cpan/authors/id/O/OA/OALDERS/"
                   "Net-HTTP-" version ".tar.gz"))
             (sha256
              (base32
               "18m1b1274wmsl3cdfwg27pm7s1fgrrlhwy4gw4zl8da2p2jzkyk2"))))
    (build-system perl-build-system)
    (propagated-inputs
     (list perl-io-socket-ssl perl-uri))
    (license license:perl-license)
    (synopsis "Perl low-level HTTP connection (client)")
    (description
     "The Net::HTTP class is a low-level HTTP client.  An instance of the
Net::HTTP class represents a connection to an HTTP server.  The HTTP protocol
is described in RFC 2616.  The Net::HTTP class supports HTTP/1.0 and
HTTP/1.1.")
    (home-page "https://metacpan.org/release/Net-HTTP")))

(define-public perl-net-server
  (package
    (name "perl-net-server")
    (version "2.009")
    (source
     (origin
       (method url-fetch)
       (uri (string-append "mirror://cpan/authors/id/R/RH/RHANDOM/"
                           "Net-Server-" version ".tar.gz"))
       (sha256
        (base32
         "0gw1k9gcw7habbkxvsfa2gz34brlbwcidk6khgsf1qjm0dbccrw2"))))
    (build-system perl-build-system)
    (home-page "https://metacpan.org/release/Net-Server")
    (synopsis "Extensible Perl server engine")
    (description "Net::Server is an extensible, generic Perl server engine.
It attempts to be a generic server as in Net::Daemon and NetServer::Generic.
It includes with it the ability to run as an inetd
process (Net::Server::INET), a single connection server (Net::Server or
Net::Server::Single), a forking server (Net::Server::Fork), a preforking
server which maintains a constant number of preforked
children (Net::Server::PreForkSimple), or as a managed preforking server which
maintains the number of children based on server load (Net::Server::PreFork).
In all but the inetd type, the server provides the ability to connect to one
or to multiple server ports.")
    (license license:perl-license)))

(define-public perl-net-smtp-ssl
  (package
    (name "perl-net-smtp-ssl")
    (version "1.04")
    (source
     (origin
       (method url-fetch)
       (uri (string-append "mirror://cpan/authors/id/R/RJ/RJBS/"
                           "Net-SMTP-SSL-" version ".tar.gz"))
       (sha256
        (base32
         "001a6dcfahf7kkyirqkc8jd4fh4fkal7n7vm9c4dblqrvmdc8abv"))))
    (build-system perl-build-system)
    (propagated-inputs
     (list perl-io-socket-ssl))
    (home-page "https://metacpan.org/release/Net-SMTP-SSL")
    (synopsis "SSL support for Net::SMTP")
    (description "SSL support for Net::SMTP.")
    (license license:perl-license)))

(define-public perl-plack
  (package
    (name "perl-plack")
    (version "1.0033")
    (source
     (origin
       (method url-fetch)
       (uri (string-append "mirror://cpan/authors/id/M/MI/MIYAGAWA/"
                           "Plack-" version ".tar.gz"))
       (sha256
        (base32
         "081jg0xddzpg2anmqi9i6d7vs6c8z7k557bf8xl6vgb3h95pin5w"))))
    (build-system perl-build-system)
    (native-inputs
     (list perl-test-requires perl-file-sharedir-install))
    (propagated-inputs
     (list perl-apache-logformat-compiler
           perl-devel-stacktrace
           perl-devel-stacktrace-ashtml
           perl-file-sharedir
           perl-hash-multivalue
           perl-http-body
           perl-http-message
           perl-http-tiny
           perl-libwww
           perl-stream-buffered
           perl-test-tcp
           perl-try-tiny
           perl-uri))
    (home-page "https://metacpan.org/release/Plack")
    (synopsis "Perl Superglue for Web frameworks and servers (PSGI toolkit)")
    (description "Plack is a set of tools for using the PSGI stack.  It
contains middleware components, a reference server, and utilities for Web
application frameworks.  Plack is like Ruby's Rack or Python's Paste for
WSGI.")
    (license license:perl-license)))

(define-public perl-plack-middleware-deflater
  (package
    (name "perl-plack-middleware-deflater")
    (version "0.12")
    (source
     (origin
       (method url-fetch)
       (uri (string-append
             "mirror://cpan/authors/id/K/KA/KAZEBURO/"
             "Plack-Middleware-Deflater-" version ".tar.gz"))
       (sha256
        (base32
         "0xf2visi16hgwgyp9q0cjr10ikbn474hjia5mj8mb2scvbkrbni8"))))
    (build-system perl-build-system)
    (native-inputs
     (list perl-module-install perl-test-requires))
    (propagated-inputs
     (list perl-plack))
    (home-page "https://metacpan.org/release/Plack-Middleware-Deflater")
    (synopsis "Compress response body with Gzip or Deflate")
    (description
     "Plack::Middleware::Deflater is a middleware to encode your response body
in gzip or deflate, based on \"Accept-Encoding\" HTTP request header.  It
would save the bandwidth a little bit but should increase the Plack server
load, so ideally you should handle this on the frontend reverse proxy
servers.")
    (license license:perl-license)))

(define-public perl-plack-middleware-fixmissingbodyinredirect
  (package
    (name "perl-plack-middleware-fixmissingbodyinredirect")
    (version "0.12")
    (source
     (origin
       (method url-fetch)
       (uri (string-append "mirror://cpan/authors/id/S/SW/SWEETKID/"
                           "Plack-Middleware-FixMissingBodyInRedirect-"
                           version ".tar.gz"))
       (sha256
        (base32
         "14dkrmccq7a5vpymx5dv8032gfcvhsw2i6v5sh3c4ym5ymlx08kc"))))
    (build-system perl-build-system)
    (native-inputs
     (list perl-html-parser ;for HTML::Entities
           perl-http-message perl-plack))     ;for Plack::Test
    (home-page
     "https://metacpan.org/release/Plack-Middleware-FixMissingBodyInRedirect")
    (synopsis "Plack::Middleware which sets body for redirect response")
    (description "This module sets the body in redirect response, if it's not
already set.")
    (license license:perl-license)))

(define-public perl-plack-middleware-methodoverride
  (package
    (name "perl-plack-middleware-methodoverride")
    (version "0.20")
    (source
     (origin
       (method url-fetch)
       (uri (string-append "mirror://cpan/authors/id/M/MI/MIYAGAWA/"
                           "Plack-Middleware-MethodOverride-"
                           version ".tar.gz"))
       (sha256
        (base32 "1wdmmav3rbhv49zpw311zrxxqmg1fz3f3q9src0ypgs8zcp5myyv"))))
    (build-system perl-build-system)
    (native-inputs
     (list perl-module-build))
    (propagated-inputs
     (list perl-plack))
    (home-page "https://metacpan.org/release/Plack-Middleware-MethodOverride")
    (synopsis "Override REST methods to Plack apps via POST")
    (description "This middleware allows for POST requests that pretend to be
something else: by adding either a header named X-HTTP-Method-Override to the
request, or a query parameter named x-tunneled-method to the URI, the client
can say what method it actually meant.")
    (license license:perl-license)))

(define-public perl-plack-middleware-removeredundantbody
  (package
    (name "perl-plack-middleware-removeredundantbody")
    (version "0.09")
    (source
     (origin
       (method url-fetch)
       (uri (string-append "mirror://cpan/authors/id/S/SW/SWEETKID/"
                           "Plack-Middleware-RemoveRedundantBody-"
                           version ".tar.gz"))
       (sha256
        (base32 "0zh83001rn5aqwpc1pn3di2h3ibzlf2dvkmkv05hnadpss9mzm40"))))
    (build-system perl-build-system)
    (propagated-inputs
     (list perl-plack))
    (home-page
     "https://metacpan.org/release/Plack-Middleware-RemoveRedundantBody")
    (synopsis "Plack::Middleware which removes body for HTTP response")
    (description "This module removes the body in an HTTP response if it's not
required.")
    (license license:perl-license)))

(define-public perl-plack-middleware-reverseproxy
  (package
    (name "perl-plack-middleware-reverseproxy")
    (version "0.16")
    (source
     (origin
       (method url-fetch)
       (uri (string-append "mirror://cpan/authors/id/M/MI/MIYAGAWA/"
                           "Plack-Middleware-ReverseProxy-"
                           version ".tar.gz"))
       (sha256
        (base32 "0a512n62pnk5ayj3zdzyj50iy1qi8nwh6ygks2h7nrh7gp9k2jc7"))))
    (build-system perl-build-system)
    (native-inputs
     (list perl-module-install))
    (propagated-inputs
     (list perl-plack))
    (home-page "https://metacpan.org/release/Plack-Middleware-ReverseProxy")
    (synopsis "Supports app to run as a reverse proxy backend")
    (description "Plack::Middleware::ReverseProxy resets some HTTP headers,
which are changed by reverse-proxy.  You can specify the reverse proxy address
and stop fake requests using @code{enable_if} directive in your app.psgi.")
    (license license:perl-license)))

(define-public perl-plack-test-externalserver
  (package
    (name "perl-plack-test-externalserver")
    (version "0.02")
    (source
     (origin
       (method url-fetch)
       (uri (string-append "mirror://cpan/authors/id/E/ET/ETHER/"
                           "Plack-Test-ExternalServer-" version ".tar.gz"))
       (sha256
        (base32 "1l1yj1l25679x7cbpd27ii7s1f1ajpkspif9xqnl21hczrbmrbsv"))))
    (build-system perl-build-system)
    (propagated-inputs
     (list perl-plack))
    (home-page "https://metacpan.org/release/Plack-Test-ExternalServer")
    (synopsis "Run HTTP tests on external live servers")
    (description "This module allows your to run your Plack::Test tests
against an external server instead of just against a local application through
either mocked HTTP or a locally spawned server.")
    (license license:perl-license)))

(define-public perl-test-tcp
  (package
    (name "perl-test-tcp")
    (version "2.22")
    (source
     (origin
       (method url-fetch)
       (uri (string-append "mirror://cpan/authors/id/M/MI/MIYAGAWA/"
                           "Test-TCP-" version ".tar.gz"))
       (sha256
        (base32 "0mvv9rqwrwlcfh8qrs0s47p85rhlnw15d4gbpyi802bddp0c6lry"))))
    (build-system perl-build-system)
    (propagated-inputs
     (list perl-test-sharedfork))
    (arguments `(#:tests? #f))          ;related to signaling in t/05_sigint.t
    (home-page "https://metacpan.org/release/Test-TCP")
    (synopsis "Testing TCP programs")
    (description "Test::TCP is test utilities for TCP/IP programs.")
    (license license:perl-license)))

(define-public perl-test-www-mechanize
  (package
    (name "perl-test-www-mechanize")
    (version "1.52")
    (source
     (origin
       (method url-fetch)
       (uri (string-append "mirror://cpan/authors/id/P/PE/PETDANCE/"
                           "Test-WWW-Mechanize-" version ".tar.gz"))
       (sha256
        (base32 "1jsywlbxhqw39ij7s8vmgff5vys58vlfaq27072awacnxc65aal4"))))
    (build-system perl-build-system)
    (propagated-inputs
     (list perl-carp-assert-more
           perl-html-form
           perl-html-lint
           perl-http-server-simple
           perl-libwww
           perl-test-longstring
           perl-www-mechanize))
    (home-page "https://metacpan.org/release/Test-WWW-Mechanize")
    (synopsis "Testing-specific WWW::Mechanize subclass")
    (description "Test::WWW::Mechanize is a subclass of the Perl module
WWW::Mechanize that incorporates features for web application testing.")
    (license license:artistic2.0)))

(define-public perl-test-www-mechanize-catalyst
  (package
    (name "perl-test-www-mechanize-catalyst")
    (version "0.62")
    (source
     (origin
       (method url-fetch)
       (uri (string-append "mirror://cpan/authors/id/M/MS/MSTROUT/"
                           "Test-WWW-Mechanize-Catalyst-" version ".tar.gz"))
       (sha256
        (base32 "1cdc2q16vs6fb335pzaislz2rx1ph9acaxyp7v5hv9xbwwddwfqq"))))
    (build-system perl-build-system)
    (native-inputs
     (list perl-catalyst-plugin-session
           perl-catalyst-plugin-session-state-cookie
           perl-module-install
           perl-test-exception
           perl-test-pod
           perl-test-utf8))
    (propagated-inputs
     (list perl-catalyst-runtime
           perl-class-load
           perl-libwww
           perl-moose
           perl-namespace-clean
           perl-test-www-mechanize
           perl-www-mechanize))
    (home-page "https://metacpan.org/release/Test-WWW-Mechanize-Catalyst")
    (synopsis "Test::WWW::Mechanize for Catalyst")
    (description "The Test::WWW::Mechanize::Catalyst module meshes the
Test::WWW:Mechanize module and the Catalyst web application framework to allow
testing of Catalyst applications without needing to start up a web server.")
    (license license:perl-license)))

(define-public perl-test-www-mechanize-psgi
  (package
    (name "perl-test-www-mechanize-psgi")
    (version "0.38")
    (source
     (origin
       (method url-fetch)
       (uri (string-append "mirror://cpan/authors/id/O/OA/OALDERS/"
                           "Test-WWW-Mechanize-PSGI-" version ".tar.gz"))
       (sha256
        (base32
         "0fsh2i05kf1kfavv2r9kmnjl7qlyqrd11ikc0qcqzzxsqzzjkg9r"))))
    (build-system perl-build-system)
    (native-inputs
     (list perl-test-pod))
    (propagated-inputs
     (list perl-plack perl-test-www-mechanize))
    (home-page "https://metacpan.org/release/Test-WWW-Mechanize-PSGI")
    (synopsis "Test PSGI programs using WWW::Mechanize")
    (description "PSGI is a specification to decouple web server environments
from web application framework code.  Test::WWW::Mechanize is a subclass of
WWW::Mechanize that incorporates features for web application testing.  The
Test::WWW::Mechanize::PSGI module meshes the two to allow easy testing of PSGI
applications.")
    (license license:perl-license)))

(define-public perl-uri
  (package
    (name "perl-uri")
    (version "5.05")
    (source (origin
             (method url-fetch)
             (uri (string-append "mirror://cpan/authors/id/O/OA/OALDERS/"
                                 "URI-" version ".tar.gz"))
             (sha256
              (base32
               "1v3r3ck67w272kzfgm1nd3wb41av1hlnza56vkxxj1i7s3917hd5"))))
    (build-system perl-build-system)
    (native-inputs
     ;; For tests.
     (list perl-test-needs))
    (license license:perl-license)
    (synopsis "Perl Uniform Resource Identifiers (absolute and relative)")
    (description
     "The URI module implements the URI class.  Objects of this class
represent \"Uniform Resource Identifier references\" as specified in RFC 2396
and updated by RFC 2732.")
    (home-page "https://metacpan.org/release/URI")))

(define-public perl-uri-fetch
  (package
    (name "perl-uri-fetch")
    (version "0.15")
    (source (origin
              (method url-fetch)
              (uri (string-append "mirror://cpan/authors/id/N/NE/NEILB/"
                                  "URI-Fetch-" version ".tar.gz"))
              (sha256
               (base32
                "0355rnw3xbgfwy9fgs6zrjmrsychzmwpkc9jcd9mrbkd9kr3k7rp"))))
    (build-system perl-build-system)
    (arguments
     `(#:tests? #f)) ; Tests require internet connection to succeed
    (inputs
     (list perl-class-errorhandler perl-libwww perl-uri))
    (home-page "https://metacpan.org/release/URI-Fetch")
    (synopsis "Smart URI fetching/caching")
    (description "@code{URI::Fetch} is a smart client for fetching HTTP pages,
notably syndication feeds (RSS, Atom, and others), in an intelligent, bandwidth-
and time-saving way.")
    (license license:perl-license)))

(define-public perl-uri-find
  (package
    (name "perl-uri-find")
    (version "20160806")
    (source
     (origin
       (method url-fetch)
       (uri (string-append "mirror://cpan/authors/id/M/MS/MSCHWERN/"
                           "URI-Find-" version ".tar.gz"))
       (sha256
        (base32
         "1mk3jv8x0mcq3ajrn9garnxd0jc7sw4pkwqi88r5apqvlljs84z2"))))
    (build-system perl-build-system)
    (native-inputs
     (list perl-module-build))
    (propagated-inputs
     (list perl-uri))
    (home-page "https://metacpan.org/release/URI-Find")
    (synopsis "Find URIs in arbitrary text")
    (description "This module finds URIs and URLs (according to what URI.pm
considers a URI) in plain text.  It only finds URIs which include a
scheme (http:// or the like), for something a bit less strict, consider
URI::Find::Schemeless.  For a command-line interface, urifind is provided.")
    (license license:perl-license)))

(define-public perl-uri-ws
  (package
    (name "perl-uri-ws")
    (version "0.03")
    (source
     (origin
       (method url-fetch)
       (uri (string-append "mirror://cpan/authors/id/P/PL/PLICEASE/"
                           "URI-ws-" version ".tar.gz"))
       (sha256
        (base32
         "1vs1wm80sq685944g1l4a0fxcbccc00c0f9648yabdmcf90hwsvf"))))
    (build-system perl-build-system)
    (propagated-inputs
     (list perl-uri))
    (home-page "https://metacpan.org/release/URI-ws")
    (synopsis "WebSocket support for URI package")
    (description "With this module, the URI package provides the same set of
methods for WebSocket URIs as it does for HTTP URIs.")
    (license license:perl-license)))

(define-public perl-web-scraper
  (package
    (name "perl-web-scraper")
    (version "0.38")
    (source
     (origin
       (method url-fetch)
       (uri (string-append "mirror://cpan/authors/id/M/MI/MIYAGAWA/Web-Scraper-"
             version ".tar.gz"))
       (sha256
        (base32 "1gs3fmbc83j34c0sig1hkpnm26ngnyi5kgq5dl8vxvkzimgnwnzr"))))
    (build-system perl-build-system)
    (native-inputs (list perl-module-build-tiny
                         perl-test-base
                         perl-test-requires))
    (propagated-inputs (list perl-html-parser
                             perl-html-selector-xpath
                             perl-html-tagset
                             perl-html-tree
                             perl-html-treebuilder-xpath
                             perl-libwww
                             perl-universal-require
                             perl-uri
                             perl-xml-xpathengine
                             perl-yaml))
    (home-page "https://metacpan.org/release/Web-Scraper")
    (synopsis
     "Web Scraping toolkit using HTML and CSS Selectors or XPath expressions")
    (description "Perl module @code{Web::Scraper} is a toolkit for
traversing and scraping sites, inspired by Ruby's Scapi.")
    (license license:perl-license)))

(define-public perl-uri-template
  (package
    (name "perl-uri-template")
    (version "0.24")
    (source (origin
              (method url-fetch)
              (uri (string-append "mirror://cpan/authors/id/B/BR/BRICAS/URI-Template-"
                                  version ".tar.gz"))
              (sha256
               (base32
                "1phibcmam2hklrddzj79l43va1gcqpyszbw21ynxq53ynmhjvbk8"))))
    (build-system perl-build-system)
    (inputs
     (list perl-uri))
    (native-inputs
     (list perl-test-pod-coverage perl-test-pod perl-module-install
           perl-json))
    (home-page "https://metacpan.org/release/URI-Template")
    (synopsis "Object for handling URI templates")
    (description "This perl module provides a wrapper around URI templates as described in
RFC 6570.")
    (license license:perl-license)))

(define-public perl-www-curl
  (package
    (name "perl-www-curl")
    (version "4.17")
    (source (origin
              (method url-fetch)
              (uri (string-append
                    "mirror://cpan/authors/id/S/SZ/SZBALINT/WWW-Curl-"
                    version".tar.gz"))
              (patches (search-patches "perl-www-curl-fix-struct-void.patch"
                                       "perl-www-curl-remove-symbol.patch"))
              (sha256
               (base32
                "1fmp9aib1kaps9vhs4dwxn7b15kgnlz9f714bxvqsd1j1q8spzsj"))))
    (build-system perl-build-system)
    (arguments
     '(#:tests? #f                          ;XXX: tests require network access
       #:phases (modify-phases %standard-phases
                   (add-before 'configure 'set-search-path
                     (lambda _
                       ;; Work around "dotless @INC" build failure.
                       (setenv "PERL5LIB"
                               (string-append (getcwd) ":"
                                              (getenv "PERL5LIB")))
                       #t)))))
    (native-inputs
     (list perl-module-install))
    (inputs (list curl))
    (synopsis "Perl extension interface for libcurl")
    (description
     "This is a Perl extension interface for the libcurl file downloading
library.")
    (license license:perl-license)
    (home-page "https://metacpan.org/release/WWW-Curl")))

(define-public perl-www-mechanize
  (package
    (name "perl-www-mechanize")
    (version "1.91")
    (source
     (origin
       (method url-fetch)
       (uri (string-append "mirror://cpan/authors/id/O/OA/OALDERS/"
                           "WWW-Mechanize-" version ".tar.gz"))
       (sha256
        (base32 "0cb14m1vhaf0mgn2fqwi5hm72xhfi77hpq2g57swgy0w83x7m27b"))))
    (build-system perl-build-system)
    (native-inputs                      ;only for tests
     (list perl-cgi perl-test-deep perl-test-fatal perl-test-output
           perl-test-warnings))
    (propagated-inputs
     (list perl-html-form
           perl-html-parser
           perl-html-tree
           perl-http-message
           perl-http-server-simple
           perl-libwww
           perl-test-warn
           perl-uri))
    (home-page "https://metacpan.org/release/WWW-Mechanize")
    (synopsis "Web browsing in a Perl object")
    (description "WWW::Mechanize is a Perl module for stateful programmatic
web browsing, used for automating interaction with websites.")
    (license license:perl-license)))

(define-public perl-www-opensearch
  (package
    (name "perl-www-opensearch")
    (version "0.17")
    (source (origin
              (method url-fetch)
              (uri (string-append "mirror://cpan/authors/id/B/BR/BRICAS/"
                                  "WWW-OpenSearch-" version ".tar.gz"))
              (sha256
               (base32
                "1yxplx1q1qk2fvnzqrbk01lz26fy1lyhay51a3ky7q3jgh9p01rb"))))
    (build-system perl-build-system)
    (native-inputs
     (list perl-class-errorhandler
           perl-datetime
           perl-datetime-format-mail
           perl-datetime-format-w3cdtf
           perl-feed-find
           perl-module-install
           perl-module-pluggable
           perl-uri-fetch
           perl-test-simple
           perl-xml-atom
           perl-xml-rss))
    (inputs
     (list perl-data-page
           perl-libwww
           perl-uri
           perl-uri-template
           perl-xml-feed
           perl-xml-libxml))
    (home-page "https://metacpan.org/release/WWW-OpenSearch")
    (synopsis "Search A9 OpenSearch compatible engines")
    (description
     "@code{WWW::OpenSearch} is a module to search @url{A9's OpenSearch,
http://opensearch.a9.com} compatible search engines.")
    (license license:perl-license)))

(define-public perl-www-robotrules
  (package
    (name "perl-www-robotrules")
    (version "6.02")
    (source (origin
             (method url-fetch)
             (uri (string-append
                   "mirror://cpan/authors/id/G/GA/GAAS/WWW-RobotRules-"
                   version ".tar.gz"))
             (sha256
              (base32
               "07m50dp5n5jxv3m93i55qvnd67a6g7cvbvlik115kmc8lbkh5da6"))))
    (build-system perl-build-system)
    (propagated-inputs
     (list perl-uri))
    (license license:perl-license)
    (synopsis "Perl database of robots.txt-derived permissions")
    (description
     "The WWW::RobotRules module parses /robots.txt files as specified in
\"A Standard for Robot Exclusion\", at
<http://www.robotstxt.org/wc/norobots.html>.  Webmasters can use the
/robots.txt file to forbid conforming robots from accessing parts of
their web site.")
    (home-page "https://metacpan.org/release/WWW-RobotRules")))

(define-public python-lambda-4dn
  (package
    (name "python-lambda-4dn")
    (version "0.12.3")
    (source (origin
              (method url-fetch)
              (uri (pypi-uri "python-lambda-4dn" version))
              (sha256
               (base32
                "1p5i8wsi8q5fpq63i7n7ri1w1lnh4gpn17f88vhkbh14aah5wxj1"))))
    (properties '(("upstream-name" . "python-lambda-4dn")))
    (build-system pyproject-build-system)
    (arguments
     (list
      #:phases
      #~(modify-phases %standard-phases
          (add-after 'unpack 'fix-pip-install
            (lambda _
              (substitute* "aws_lambda/aws_lambda.py"
                ;; This package uses pip to install Python packages, wrap them
                ;; up, and push them to AWS Lambda.  We need to reset
                ;; GUIX_PYTHONPATH to avoid introducing package conflicts that
                ;; would cause pip to fail.
                (("(subprocess.call\\(\\[sys.executable.*'--no-cache-dir'\\])\\)" _ m)
                 (string-append m ", env={\"GUIX_PYTHONPATH\":\""
                                #$(this-package-input "python")
                                "/lib/python"
                                #$(version-major+minor
                                   (package-version (this-package-input "python")))
                                "/site-packages/\"})"))
                ;; Zipfile uses the mtime of the temporary directory to build
                ;; a zip file.  But the temp directory has a timestamp of 0,
                ;; and zipfile refuses to build a zip archive dated before
                ;; 1980.  So we reset the mtime of all temp files before they
                ;; are added to the zip archive.
                (("^( +)arcname = os.path.join" line indent)
                 (string-append indent
                                "os.utime(os.path.join(root, file), (315619200, 315619200))\n"
                                line))))))))
    (native-inputs
     (list python-setuptools
           python-wheel))
    (inputs (list python))
    (propagated-inputs
     (list python-boto3
           python-botocore
           python-docutils
           python-pip
           python-six
           python-virtualenv))
    (home-page "https://github.com/4dn-dcic/python-lambda")
    (synopsis
     "Toolkit for developing and deploying Python code in AWS Lambda")
    (description
     "This is a toolset for developing and deploying serverless Python code in
AWS Lambda.  This is a fork of Nick Ficano's Python-lambda package.  It is
frozen for the needs of projects at the 4D Nucleome Data Coordination and
Integration Center (4DN-DCIC).")
    (license (list license:isc license:expat))))

(define-public python-feedparser
  (package
    (name "python-feedparser")
    (version "6.0.11")
    (source
     (origin
       (method url-fetch)
       (uri (pypi-uri "feedparser" version ".tar.gz"))
       (sha256
        (base32 "1mc4856draxac5s7acywq060a0awng195cpbs1js1wn6cixl1l69"))
       (patches (search-patches "python-feedparser-missing-import.patch"))))
    (build-system python-build-system)
    (propagated-inputs
     (list python-sgmllib3k))
    (arguments
     `(#:phases
       (modify-phases %standard-phases
         (replace 'check
           (lambda* (#:key inputs outputs tests? #:allow-other-keys)
             (when tests?
               (add-installed-pythonpath inputs outputs)
               (invoke "python" "tests/runtests.py")))))))
    (home-page "https://github.com/kurtmckee/feedparser")
    (synopsis "Parse feeds in Python")
    (description
     "Universal feed parser which handles RSS 0.9x, RSS 1.0, RSS 2.0,
CDF, Atom 0.3, and Atom 1.0 feeds.")
    (license (list license:bsd-2           ; source code
                   license:freebsd-doc)))) ; documentation

(define-public python-tibanna
  (package
    (name "python-tibanna")
    (version "5.4.3")
    (source (origin
              (method url-fetch)
              (uri (pypi-uri "tibanna" version))
              (sha256
               (base32
                "11pbyw881qaj08syc9mwr301rm3jhy6vyci98pxin2dwvyzkgwhd"))))
    (build-system pyproject-build-system)
    (arguments
     ;; Tests require AWS credentials and access to the internet.
     (list #:tests? #false))
    (propagated-inputs
     (list python-benchmark-4dn
           python-boto3 python-botocore
           python-lambda-4dn python-tomlkit))
    (native-inputs
     (list python-poetry-core
           python-pytest
           python-pytest-cov
           python-pytest-mock))
    (home-page "https://github.com/4dn-dcic/tibanna")
    (synopsis "Tibanna runs portable workflows on the AWS Cloud")
    (description
     "Tibanna runs portable pipelines (in CWL/WDL and Snakemake) on the AWS
Cloud.")
    (license license:expat)))

(define-public guix-data-service
  (let ((commit "dfbfc846d60195ae62526de13d0c662375c09b43")
        (revision "68"))
    (package
      (name "guix-data-service")
      (version (string-append "0.0.1-" revision "." (string-take commit 7)))
      (source (origin
                (method git-fetch)
                (uri (git-reference
                      (url "https://codeberg.org/guix/data-service.git")
                      (commit commit)))
                (file-name (git-file-name name version))
                (sha256
                 (base32
                  "0mq04i1f9wlny6mmvn163i34573a32pq4acc966vqcvypa82q51v"))))
      (build-system gnu-build-system)
      (arguments
       (list
        #:modules '((guix build utils)
                    (guix build gnu-build-system)
                    (ice-9 ftw)
                    (ice-9 match)
                    (ice-9 rdelim)
                    (ice-9 popen))
        #:test-target "check-with-tmp-database"
        #:phases
        #~(modify-phases %standard-phases
            (add-before 'build 'set-GUILE_AUTO_COMPILE
              (lambda _
                ;; To avoid warnings relating to 'guild'.
                (setenv "GUILE_AUTO_COMPILE" "0")))
            (add-after 'install 'wrap-executable
              (lambda* (#:key inputs outputs #:allow-other-keys)
                (let* ((out (assoc-ref outputs "out"))
                       (bin (string-append out "/bin"))
                       (guile (assoc-ref inputs "guile"))
                       (guile-effective-version
                        (read-line
                         (open-pipe* OPEN_READ
                                     (string-append guile "/bin/guile")
                                     "-c" "(display (effective-version))")))
                       (scm (string-append out "/share/guile/site/"
                                           guile-effective-version))
                       (go  (string-append out "/lib/guile/"
                                           guile-effective-version
                                           "/site-ccache")))
                  (for-each
                   (lambda (file)
                     (simple-format (current-error-port)
                                    "wrapping: ~A\n"
                                    (string-append bin "/" file))
                     (wrap-program (string-append bin "/" file)
                       `("PATH" ":" prefix
                         ,(cons*
                           bin
                           (map (lambda (input)
                                  (string-append
                                   (assoc-ref inputs input)
                                   "/bin"))
                                '("ephemeralpg"
                                  "util-linux"
                                  "postgresql"))))
                       `("GUILE_LOAD_PATH" ":" prefix
                         (,scm ,(getenv "GUILE_LOAD_PATH")))
                       `("GUILE_LOAD_COMPILED_PATH" ":" prefix
                         (,go ,(getenv "GUILE_LOAD_COMPILED_PATH")))))
                   (scandir bin
                            (match-lambda
                              ((or "." "..") #f)
                              (_ #t)))))))
            (delete 'strip))))          ; As the .go files aren't compatible
      (inputs
       (list bash-minimal
             ephemeralpg
             util-linux
             postgresql-13
             sqitch
             bash-minimal))
      (propagated-inputs
       (list guix
             guile-fibers-next
             guile-knots
             guile-json-4
             guile-email
             guile-prometheus
             guile-squee
             guile-lzlib))
      (native-inputs
       (list (lookup-package-native-input guix "guile")
             autoconf
             automake
             emacs-minimal
             emacs-htmlize
             pkg-config))
      (synopsis "Store and provide data about GNU Guix")
      (description
       "The Guix Data Service stores data about GNU Guix, and provides this
through a web interface.  It supports listening to the guix-commits mailing
list to find out about new revisions, then loads the data from these in to a
PostgreSQL database.")
      (home-page "https://data.guix.gnu.org/")
      (license license:agpl3+))))

(define-public gumbo-parser
  (package
    (name "gumbo-parser")
    (version "0.10.1")
    (source (origin
              (method git-fetch)
              (uri (git-reference
                     (url "https://github.com/google/gumbo-parser")
                     (commit (string-append "v" version))))
              (file-name (git-file-name name version))
              (sha256
               (base32
                "0xslckwdh2i0g2qjsb6rnm8mjmbagvziz0hjlf7d1lbljfms1iw1"))))
    (build-system gnu-build-system)
    (arguments
     `(#:tests? #f))         ;tests require bundling googletest sources
    ;; The release tarball lacks the generated files.
    (native-inputs
     (list autoconf automake libtool))
    (home-page "https://github.com/google/gumbo-parser")
    (synopsis "HTML5 parsing library")
    (description
     "Gumbo is an implementation of the HTML5 parsing algorithm implemented as
a pure C99 library.")
    (license license:asl2.0)))

(define-public uwsgi
  (package
    (name "uwsgi")
    (version "2.0.18")
    (source (origin
              (method url-fetch)
              (uri (string-append "https://projects.unbit.it/downloads/uwsgi-"
                                  version ".tar.gz"))
              (sha256
               (base32
                "10zmk4npknigmbqcq1wmhd461dk93159px172112vyq0i19sqwj9"))))
    (build-system gnu-build-system)
    (outputs '("out" "python"))
    (arguments
     '(;; XXX: The 'check' target runs cppcheck to do static code analysis.
       ;;      But there is no obvious way to run the real tests.
       #:tests? #f
       #:phases
       (modify-phases %standard-phases
         (replace 'configure
           ;; Configuration is done by writing an ini file.
           (lambda* (#:key outputs #:allow-other-keys)
             (let* ((out       (assoc-ref outputs "out"))
                    (bindir    (string-append out "/bin"))
                    (plugindir (string-append out "/lib/uwsgi")))
               ;; The build phase outputs files to these directories directly.
               (mkdir-p bindir)
               (mkdir-p plugindir)
               ;; XXX: Enable other plugins.
               (call-with-output-file "buildconf/guix.ini"
                 (lambda (port)
                   (format port "[uwsgi]
yaml = libyaml
bin_name = ~a/uwsgi
plugin_dir = ~a

inherit = base
plugins = cgi,python
embedded_plugins =
" bindir plugindir))))
             (setenv "PROFILE" "guix")
             #t))
         (replace 'install
           ;; Move plugins into their own output.
           (lambda* (#:key outputs #:allow-other-keys)
             (let* ((out           (assoc-ref outputs "out"))
                    (plugindir     (string-append out "/lib/uwsgi"))
                    (python-plugin (string-append
                                    plugindir "/python_plugin.so")))
               (install-file python-plugin
                             (string-append
                              (assoc-ref outputs "python") "/lib/uwsgi"))
               (delete-file python-plugin)
               #t))))))
    (native-inputs
     `(("pkg-config" ,pkg-config)
       ("python" ,python-wrapper)))
    (inputs
     (list jansson
           libxml2
           libyaml
           openssl
           pcre
           zlib
           ;; For plugins.
           python))
    (home-page "https://uwsgi-docs.readthedocs.org/")
    (synopsis "Application container server")
    (description
     "uWSGI presents a complete stack for networked/clustered web applications,
implementing message/object passing, caching, RPC and process management.
It uses the uwsgi protocol for all the networking/interprocess communications.")
    (license license:gpl2+))) ; with linking exception

(define-public jq
  (package
    (name "jq")
    (version "1.8.0")
    (source
     (origin
       (method url-fetch)
       (uri (string-append "https://github.com/jqlang/jq"
                           "/releases/download/jq-" version
                           "/jq-" version ".tar.gz"))
       (sha256
        (base32 "171i5dnw15gx4ah3xv05vhlq8b5pr7zbzhjhzyan36hxz5vib0ci"))
       (modules '((guix build utils)))
       (snippet
        ;; Remove bundled onigurama.
        '(delete-file-recursively "vendor/oniguruma"))))
    (inputs
     (list oniguruma))
    (native-inputs
     (append
       ;; TODO: fix gems to generate documentation
       ;(list ruby bundler)
       (list tzdata-for-tests)  ; needed for tests
       (if (member (%current-system)
                   (package-supported-systems valgrind/pinned))
         (list valgrind/pinned)
         '())))
    (build-system gnu-build-system)
    (home-page "https://jqlang.github.io/jq/")
    (synopsis "Command-line JSON processor")
    (description "jq is like sed for JSON data – you can use it to slice and
filter and map and transform structured data with the same ease that sed, awk,
grep and friends let you play with text.  It is written in portable C.  jq can
mangle the data format that you have into the one that you want with very
little effort, and the program to do so is often shorter and simpler than
you'd expect.")
    (license (list license:expat license:cc-by3.0))))

(define-public go-github-com-mikefarah-yq-v4
  (package
    (name "go-github-com-mikefarah-yq-v4")
    (version "4.44.3")
    (source (origin
              (method git-fetch)
              (uri (git-reference
                    (url "https://github.com/mikefarah/yq")
                    (commit (string-append "v" version))))
              (file-name (git-file-name name version))
              (sha256
               (base32
                "0s7c8r6y5jv6wda2v3k47hawfdr9j3rwk717l6byvh5qsbbml0vd"))))
    (build-system go-build-system)
    (arguments
     (list
      #:skip-build? #t
      #:import-path "github.com/mikefarah/yq/v4"
      #:phases
      #~(modify-phases %standard-phases
          ;; Tests need this.
          (add-after 'unpack 'fix-access-to-doc
            (lambda* (#:key import-path #:allow-other-keys)
              (with-directory-excursion (string-append "src/" import-path)
                (for-each make-file-writable
                          (find-files "./pkg/yqlib/doc" "\\.md"))))))))
    (propagated-inputs
     (list go-github-com-a8m-envsubst
           go-github-com-alecthomas-participle-v2
           go-github-com-alecthomas-repr
           go-github-com-dimchansky-utfbom
           go-github-com-elliotchance-orderedmap
           go-github-com-fatih-color
           go-github-com-goccy-go-json
           go-github-com-goccy-go-yaml
           go-github-com-jinzhu-copier
           go-github-com-magiconair-properties
           go-github-com-pelletier-go-toml-v2
           go-github-com-pkg-diff
           go-github-com-spf13-cobra
           go-github-com-spf13-pflag
           go-github-com-yuin-gopher-lua
           go-golang-org-x-net
           go-golang-org-x-text
           go-gopkg-in-op-go-logging-v1
           go-gopkg-in-yaml-v3))
    (home-page "https://mikefarah.gitbook.io/yq/")
    (synopsis
     "Command-line YAML, JSON, XML, CSV, TOML and properties processor")
    (description
     "This package provides @code{yq}, a command-line YAML, JSON and XML
processor.  It uses @code{jq}-like syntax but works with YAML files as well as
JSON, XML, properties, CSV and TSV.")
    (license license:expat)))

(define-public yq
  (package
    (inherit go-github-com-mikefarah-yq-v4)
    (name "yq")
    (arguments
     (substitute-keyword-arguments
         (package-arguments go-github-com-mikefarah-yq-v4)
       ((#:install-source? _ #t) #f)
       ((#:skip-build? _ #t) #f)
       ((#:tests? _ #t) #f)
       ((#:import-path _) "github.com/mikefarah/yq")))
    (propagated-inputs '())
    (inputs (package-propagated-inputs go-github-com-mikefarah-yq-v4))))

(define-public go-github-com-itchyny-gojq
  (package
    (name "go-github-com-itchyny-gojq")
    (version "0.12.17")
    (source
     (origin
       (method git-fetch)
       (uri (git-reference
             (url "https://github.com/itchyny/gojq")
             (commit (string-append "v" version))))
       (file-name (git-file-name name version))
       (sha256
        (base32 "0raipf3k392bihjk6kddzl3xsnap8wlvhplngmzx2vkp2f11x6fc"))))
    (build-system go-build-system)
    (arguments
     (list
      #:import-path "github.com/itchyny/gojq"))
    (inputs
     (list go-github-com-google-go-cmp
           go-github-com-itchyny-timefmt-go
           go-github-com-mattn-go-isatty
           go-github-com-mattn-go-runewidth
           go-gopkg-in-yaml-v3))
    (home-page "https://github.com/itchyny/gojq")
    (synopsis "Pure Go implementation of jq")
    (description
     "@command{gojq} is an Go implementation and library of the jq JSON
processor.")
    (license license:expat)))

(define-public gojq
  (package
    (inherit go-github-com-itchyny-gojq)
    (name "gojq")
    (arguments
     (ensure-keyword-arguments
      (package-arguments go-github-com-itchyny-gojq)
      (list #:import-path "github.com/itchyny/gojq/cmd/gojq"
            #:unpack-path "github.com/itchyny/gojq"
            #:install-source? #f)))))

(define-public go-jqp
  (package
    (name "go-jqp")
    (version "0.7.0")
    (source
     (origin
       (method git-fetch)
       (uri (git-reference
             (url "https://github.com/noahgorstein/jqp")
             (commit (string-append "v" version))))
       (file-name (git-file-name name version))
       (sha256
        (base32 "11xqh4113gkzp32hd4dg4cvjp40q3hxfh3889wd4bw2snl0alvcb"))))
    (build-system go-build-system)
    (arguments
     (list
      #:go go-1.22
      #:embed-files #~(list ".*.xml")
      #:install-source? #f
      #:import-path "github.com/noahgorstein/jqp"))
    (inputs
     (list go-github-com-spf13-viper
           go-github-com-spf13-cobra
           go-github-com-muesli-termenv
           go-github-com-itchyny-gojq
           go-github-com-itchyny-timefmt-go
           go-github-com-charmbracelet-lipgloss
           go-github-com-charmbracelet-bubbletea
           go-github-com-charmbracelet-bubbles
           go-github-com-atotto-clipboard
           go-github-com-alecthomas-chroma-v2))
    (home-page "https://github.com/noahgorstein/jqp")
    (synopsis "TUI playground to experiment with jq")
    (description
     "This package provides an interactive TUI to explor the @code{jq} command
line utility.  The command accepts an optional query argument which will be
executed against the input JSON or newline-delimited JSON (NDJSON).")
    (license license:expat)))

(define-public pup
  (let ((revision "1")
        (commit "681d7bb639334bf485476f5872c5bdab10931f9a"))
    (package
      (name "pup")
      (version (git-version "0.4.0" revision commit))
      (source
       (origin
         (method git-fetch)
         (uri (git-reference
               (url "https://github.com/ericchiang/pup")
               (commit commit)))
         (file-name (git-file-name name version))
         (sha256
          (base32 "1hx1k0qlc1bq6gg5d4yprn4d7kvqzagg6mi5mvb39zdq6c4y17vr"))))
      (build-system go-build-system)
      (arguments
       `(#:import-path "github.com/ericchiang/pup"))
      (home-page "https://github.com/ericchiang/pup")
      (synopsis "Parse HTML at the command line")
      (description
       "@command{pup} is a command line tool for processing HTML.  It reads
from stdin, prints to stdout, and allows the user to filter parts of the page
using CSS selectors.  Inspired by @command{jq}, @command{pup} aims to be a
fast and flexible way of exploring HTML from the terminal.")
      (license license:expat))))

(define-public uhttpmock
  (package
    (name "uhttpmock")
    (version "0.11.0")
    (source
     (origin
       (method url-fetch)
       (uri (string-append "https://tecnocode.co.uk/downloads/uhttpmock/"
                           "uhttpmock-" version ".tar.xz"))
       (sha256
        (base32 "1gw4g3m99j00rjd3flbxigv3qgbkafnkhf77c76hv7yy58dc1vgy"))))
    (build-system meson-build-system)
    (native-inputs
     (list gobject-introspection
           ;; For check phase.
           glib-networking gsettings-desktop-schemas pkg-config))
    (inputs (list libsoup))
    (arguments
     (list #:glib-or-gtk? #t
           #:configure-flags #~(list "-Dgtk_doc=false")
           #:phases
           #~(modify-phases %standard-phases
               (add-before 'check 'set-home-for-tests
                 (lambda _
                   (setenv "HOME" "/tmp"))))))
    (home-page "https://gitlab.com/groups/uhttpmock")
    (synopsis "Library for mocking web service APIs which use HTTP or HTTPS")
    (description
     "Uhttpmock is a project for mocking web service APIs which use HTTP or
HTTPS.  It provides a library, libuhttpmock, which implements recording and
playback of HTTP request/response traces.")
    (license license:lgpl2.1+)))

(define-public uhttpmock-with-libsoup2
  (package
    (inherit uhttpmock)
    (version "0.5.3")
    (source
     (origin
       (method url-fetch)
       (uri (string-append "https://tecnocode.co.uk/downloads/uhttpmock/"
                           "uhttpmock-" version ".tar.xz"))
       (sha256
        (base32 "0bqizz69hxk8rn4z57asz1d45vizl1rj6i5k3rzxn2x3qcik514h"))))
    (build-system glib-or-gtk-build-system)
    (arguments
     (list #:phases
           #~(modify-phases %standard-phases
               (add-before 'check 'set-home-for-tests
                 (lambda _
                   (setenv "HOME" "/tmp"))))))
    (inputs (list libsoup-minimal-2))))

(define-public woof
  (package
    (name "woof")
    (version "20220202")
    (source (origin
              (method git-fetch)
              (uri (git-reference
                    (url "https://github.com/simon-budig/woof")
                    (commit (string-append name "-" version))))
              (file-name (git-file-name name version))
              (sha256
               (base32
                "0rm8xs5dhy42jhjpx30vwnvps2rnmrh8scfr89j6dnihc6mpjkmn"))))
    (build-system trivial-build-system)
    (arguments
     '(#:modules ((guix build utils))
       #:builder
       (begin
         (use-modules (guix build utils))
         (let* ((source (assoc-ref %build-inputs "source"))
                (out    (assoc-ref %outputs "out"))
                (bin    (string-append out "/bin"))
                (python (assoc-ref %build-inputs "python")))
           (mkdir-p bin)
           (with-directory-excursion bin
             (copy-file (in-vicinity source "woof") "woof")
             (patch-shebang "woof" (list (string-append python "/bin"))))
           #t))))
    (inputs (list python))
    (home-page "http://www.home.unix-ag.org/simon/woof.html")
    (synopsis "Single file web server")
    (description "Woof (Web Offer One File) is a small simple web server that
can easily be invoked on a single file.  Your partner can access the file with
tools they trust (e.g. wget).")
    (license license:gpl2+)))

(define netsurf-buildsystem
  (package
    (name "netsurf-buildsystem")
    (version "1.10")
    (source
     (origin
       (method url-fetch)
       (uri (string-append "https://download.netsurf-browser.org/libs/releases/"
                           "buildsystem-" version ".tar.gz"))
       (sha256
        (base32
         "0yadmrpgvl9r08b56qiy5f77jracc7g9n4krn727fip4d7akjgix"))))
    (build-system gnu-build-system)
    (inputs `(("perl" ,perl)))
    (arguments
     '(#:make-flags (list (string-append "PREFIX=" %output))
       #:tests? #f                      ;no tests
       #:phases (modify-phases %standard-phases
                  (delete 'configure)
                  (delete 'build))))
    (home-page "https://www.netsurf-browser.org")
    (synopsis "Build system for the Netsurf project")
    (description
     "This package provides the shared build system for Netsurf project
libraries.")
    (license license:expat)))

(define netsurf-buildsystem-arguments
  `(#:make-flags `("COMPONENT_TYPE=lib-shared"
                   "CC=gcc" "BUILD_CC=gcc"
                   ,(string-append "PREFIX=" %output)
                   ,(string-append "NSSHARED="
                                   (assoc-ref %build-inputs
                                              "netsurf-buildsystem")
                                   "/share/netsurf-buildsystem"))
    #:test-target "test"
    #:phases (modify-phases %standard-phases
               (delete 'configure))))

(define-public libparserutils
  (package
    (name "libparserutils")
    (version "0.2.5")
    (source
     (origin
       (method url-fetch)
       (uri (string-append "https://download.netsurf-browser.org/libs/releases/"
                           name "-" version "-src.tar.gz"))
       (sha256
        (base32
         "0ffi5q1jlcdl66nk3cax0mnzvhrjvvjvlx0rfasjfygi333xazii"))))
    (build-system gnu-build-system)
    (native-inputs
     (list netsurf-buildsystem pkg-config perl))                 ;for test harness
    (arguments netsurf-buildsystem-arguments)
    (home-page "https://www.netsurf-browser.org/projects/libparserutils/")
    (synopsis "Parser building library")
    (description
     "LibParserUtils is a library for building efficient parsers, written in
C.  It is developed as part of the NetSurf project.")
    (license license:expat)))

(define-public hubbub
  (package
    (name "hubbub")
    (version "0.3.8")
    (source
     (origin
       (method url-fetch)
       (uri (string-append "https://download.netsurf-browser.org/libs/releases/"
                           "libhubbub-" version "-src.tar.gz"))
       (sha256
        (base32
         "19fm5h8arnsgxd4w5vr9s2fcb422acciffar3la0b36lygsydhca"))
       (patches (search-patches "hubbub-sort-entities.patch"))))
    (build-system gnu-build-system)
    (native-inputs
     (list netsurf-buildsystem
           pkg-config
           doxygen
           gperf
           json-c-0.12 ; check whether json-c-0.12 can be removed
           perl))
    (propagated-inputs
     (list libparserutils)) ;for libhubbub.pc
    (arguments netsurf-buildsystem-arguments)
    (home-page "https://www.netsurf-browser.org/projects/hubbub/")
    (synopsis "HTML5 compliant parsing library")
    (description
     "Hubbub is an HTML5 compliant parsing library, written in C, which can
parse both valid and invalid web content.  It is developed as part of the
NetSurf project.")
    (license license:expat)))

(define-public ikiwiki
  (package
    (name "ikiwiki")
    (version "3.20200202.4")
    (source
     (origin
       (method git-fetch)
       (uri (git-reference
             (url "git://git.ikiwiki.info/")
             (commit version)))
       (file-name (git-file-name name version))
       (sha256
        (base32
         "04ijislp7png18bg1carb71xk3sij9x5xpizfkxp6jbip6wdxsml"))
       (snippet
        '(begin
           ;; The POT file requires write permission during the build
           ;; phase.
           (chmod "po/ikiwiki.pot" #o644)))))
    (build-system perl-build-system)
    (arguments
     `(#:phases
       (modify-phases %standard-phases
         (add-after 'patch-source-shebangs 'patch-Makefiles
           (lambda _
             (substitute* "Makefile.PL"
                          (("SYSCONFDIR\\?=") "SYSCONFDIR?=$(PREFIX)"))
             (with-directory-excursion "po"
               (substitute* "Makefile"
                            (("PERL5LIB=") "PERL5LIB=${PERL5LIB}:")))))
         (add-before 'build 'set-modification-times
           ;; The wiki '--refresh' steps, which are executed during
           ;; the check phase, require recent timestamps on files in
           ;; the 'doc' and 'underlays' directories.
           (lambda _
             (invoke "find"  "doc" "underlays" "-type" "f" "-exec"
                     "touch" "{}" "+")))
         (add-before 'check 'pre-check
           (lambda* (#:key inputs #:allow-other-keys)
             ;; Six tests use IPC::Run.  For these tests the PERL5LIB
             ;; variable is needed in the runtime environment and also
             ;; in the search path list in the setup file.
             (substitute*
              '("t/aggregate-file.t" "t/git-cgi.t" "t/git-untrusted.t"
                "t/passwordauth.t" "t/relativity.t" "t/wrapper-environ.t")
              (("(.*)\"perl\"(.*)$" _ prefix suffix)
               (string-append prefix "qw(env), 'PERL5LIB='.$ENV{PERL5LIB}"
                              ", qw(perl)" suffix))
              (("(.*) PERL5LIB=(.*) perl(.*)$" _ prefix middle suffix)
               (string-append prefix "), 'PERL5LIB='.$ENV{PERL5LIB}.':"
                              middle "', qw(perl" suffix))
              (("(.*)setup(.* )getcwd(.*)$" _ prefix middle suffix)
               (string-append prefix "setup" middle
                              "$ENV{PERL5LIB}.':'.getcwd" suffix))
              (("^ENV(.*): '(.*)$" _ middle suffix)
               (string-append "ENV" middle
                              ": '$ENV{PERL5LIB}:" suffix)))
             ;; XDG_DATA_DIRS is needed by the podcast.t test.
             (setenv "XDG_DATA_DIRS"
                     (string-append (assoc-ref inputs "shared-mime-info")
                                    "/share"))
             ;; This test fails: "Cannot read from a file without refname".
             (rename-file "t/po.t" "t/po.t-")
             ;; CC is needed by IkiWiki/Wrapper.pm.
             (setenv "CC" "gcc")))
         (add-after 'install 'wrap-programs
           (lambda* (#:key outputs #:allow-other-keys)
             (let* ((out  (assoc-ref outputs "out"))
                    (bin  (string-append out "/bin/"))
                    (path (getenv "PERL5LIB")))
               (for-each (lambda (file)
                           (wrap-program file
                             `("PERL5LIB" ":" prefix (,path))))
                         (find-files bin))))))))
    (native-inputs
     (list which
           gettext-minimal
           subversion
           git
           bazaar
           cvs
           mercurial))
    (inputs
     (list bash-minimal
           python-wrapper
           perl-authen-passphrase
           perl-cgi-simple
           perl-db-file
           perl-file-mimeinfo
           perl-html-tagset
           perl-image-magick
           perl-ipc-run
           perl-lwpx-paranoidagent
           perl-xml-feed
           perl-xml-sax
           perl-xml-twig
           perl-yaml-tiny

           ;; Ikiwiki loads po4a as a library, and thus needs the po4a dependencies
           ;; available.  Duplicate them here.
           ;; XXX: It would be ideal to hard code these in po4a somehow.
           perl-syntax-keyword-try
           perl-xs-parse-keyword
           po4a))
    (propagated-inputs
     (list perl-cgi-formbuilder
           perl-cgi-session
           perl-html-parser
           perl-html-scrubber
           perl-html-template
           perl-json
           perl-mail-sendmail
           perl-text-markdown-discount
           perl-timedate
           perl-uri
           perl-xml-simple
           perl-yaml-libyaml))
    (home-page "https://ikiwiki.info/")
    (synopsis "Wiki compiler, capable of generating HTML")
    (description
     "Ikiwiki is a wiki compiler, capable of generating a static set of web
pages, but also incorporating dynamic features like a web based editor and
commenting.")
    (license license:gpl2+)))

(define-public libwapcaplet
  (package
    (name "libwapcaplet")
    (version "0.4.3")
    (source
     (origin
       (method url-fetch)
       (uri (string-append "https://download.netsurf-browser.org/libs/releases/"
                           "libwapcaplet-" version "-src.tar.gz"))
       (sha256
        (base32
         "0p0c2q9lsj4vs97aa7vjllfhw33zv3dpysdkjblzhib6dpfs2alv"))))
    (build-system gnu-build-system)
    (native-inputs
     (list netsurf-buildsystem pkg-config check-0.14))          ;for tests
    (arguments netsurf-buildsystem-arguments)
    (home-page "https://www.netsurf-browser.org/projects/libwapcaplet/")
    (synopsis "String internment library")
    (description
     "LibWapcaplet provides a reference counted string internment system
designed to store small strings and allow rapid comparison of them.  It is
developed as part of the Netsurf project.")
    (license license:expat)))

(define-public libcss
  (package
    (name "libcss")
    (version "0.9.2")
    (source
     (origin
       (method url-fetch)
       (uri (string-append "https://download.netsurf-browser.org/libs/releases/"
                           "libcss-" version "-src.tar.gz"))
       (sha256
        (base32
         "0khmf5bdpkc09fpsgwzi23sihpadvyr02jx0q5h1vm9lxjxibwid"))
       (patches (search-patches "libcss-check-format.patch"))))
    (build-system gnu-build-system)
    (native-inputs
     (list netsurf-buildsystem pkg-config perl))
    (propagated-inputs                  ;needed for libcss.pc
     (list libparserutils libwapcaplet))
    (arguments netsurf-buildsystem-arguments)
    (home-page "https://www.netsurf-browser.org/projects/libcss/")
    (synopsis "CSS parser and selection library")
    (description
     "LibCSS is a CSS (Cascading Style Sheet) parser and selection engine,
written in C.  It is developed as part of the NetSurf project.")
    (license license:expat)))

(define-public libdom
  (package
    (name "libdom")
    (version "0.4.2")                 ;TODO include patch for additional tags?
    (source
     (origin
       (method url-fetch)
       (uri (string-append "https://download.netsurf-browser.org/libs/releases/"
                           "libdom-" version "-src.tar.gz"))
       (sha256
        (base32
         "0g0gqcglk8f8gbygbcq5ylcx84zsf0vczbm3n3118w2l2splapnh"))))
    (build-system gnu-build-system)
    (native-inputs
     (list netsurf-buildsystem
           pkg-config
           perl ;for test harness
           perl-libxml
           perl-switch
           perl-xml-xpath))
    (inputs
     (list libparserutils libwapcaplet))
    (propagated-inputs
     (list expat ;needed for headers and linking
           hubbub))             ;for libdom.pc
    (arguments
     `(#:tests? #f                 ;TODO: re-enable. tests take a looong time.
       ,@netsurf-buildsystem-arguments))
    (home-page "https://www.netsurf-browser.org/projects/libdom/")
    (synopsis "Implementation of the W3C DOM")
    (description
     "LibDOM is an implementation of the W3C DOM, written in C.  It is
developed as part of the NetSurf project.")
    (license license:expat)))

(define-public libsvgtiny
  (package
    (name "libsvgtiny")
    (version "0.1.8")
    (source
     (origin
       (method url-fetch)
       (uri (string-append "https://download.netsurf-browser.org/libs/releases/"
                           name "-" version "-src.tar.gz"))
       (sha256
        (base32
         "0750q884ax8wygl64wq03zdjj8h838ch3f8jdfkv4gz809zj4my3"))))
    (build-system gnu-build-system)
    (native-inputs
     (list netsurf-buildsystem pkg-config gperf-3.0))
    (inputs
     (list libwapcaplet))
    (propagated-inputs
     (list libdom))             ;for libsvgtiny.pc
    (arguments netsurf-buildsystem-arguments)
    (home-page "https://www.netsurf-browser.org/projects/libsvgtiny/")
    (synopsis "Library for parsing SVG files")
    (description
     "Libsvgtiny takes some SVG as input and returns a list of paths and texts
which can be rendered easily, as defined in
@url{http://www.w3.org/TR/SVGMobile/}.  It is developed as part of the NetSurf
project.")
    (license license:expat)))

(define-public libnsbmp
  (package
    (name "libnsbmp")
    (version "0.1.7")
    (source
     (origin
       (method url-fetch)
       (uri (string-append "https://download.netsurf-browser.org/libs/releases/"
                           name "-" version "-src.tar.gz"))
       (sha256
        (base32
         "14r2v1ich4lxn3sdwpiwq5adydrd1qlhbd8mbamalaqj59laf1sl"))))
    (build-system gnu-build-system)
    (native-inputs
     (list netsurf-buildsystem))
    (arguments netsurf-buildsystem-arguments)
    (home-page "https://www.netsurf-browser.org/projects/libnsbmp/")
    (synopsis "Decoding library for BMP and ICO files")
    (description
     "Libnsbmp is a decoding library for BMP and ICO image file formats,
written in C.  It is developed as part of the NetSurf project.")
    (license license:expat)))

(define-public libnsfb
  (package
    (name "libnsfb")
    (version "0.2.2")
    (source
     (origin
       (method url-fetch)
       (uri (string-append "https://download.netsurf-browser.org/libs/releases/"
                           name "-" version "-src.tar.gz"))
       (sha256
        (base32 "16m3kv8x8mlic4z73h2s3z8lqmyp0z8i30x95lzr1pslxfinqi5y"))))
    (build-system gnu-build-system)
    (native-inputs
     (list netsurf-buildsystem pkg-config))
    (inputs
     ;; SDL is needed to accept any (keyboard, mouse) input.  Don't propagate it
     ;; to satisfy libnsfb.pc: netsurf is the only user and not worth the pain.
     (list sdl))
    (arguments netsurf-buildsystem-arguments)
    (home-page "https://www.netsurf-browser.org/projects/libnsfb/")
    (synopsis "Framebuffer display abstraction library")
    (description
     "LibNSFB is a framebuffer abstraction library, written in C.  It is
developed as part of the NetSurf project and is intended to be suitable for use
in other projects too.

The overall idea of the library is to provide a generic abstraction to a linear
section of memory which corresponds to a visible array of pixel elements on a
display device.  Different colour depths are supported and the library provides
routines for tasks such as drawing onto the framebuffer and rectangle copy
operations.")
    (license license:expat)))

(define-public libnsgif
  (package
    (name "libnsgif")
    (version "1.0.0")
    (source
     (origin
       (method url-fetch)
       (uri (string-append "https://download.netsurf-browser.org/libs/releases/"
                           name "-" version "-src.tar.gz"))
       (sha256
        (base32
         "06q69hn0nz3c6hnwmzfcldyrppkvimx3s97ql3sx4m0lyr1ch530"))))
    (build-system gnu-build-system)
    (native-inputs
     (list netsurf-buildsystem))
    (arguments netsurf-buildsystem-arguments)
    (home-page "https://www.netsurf-browser.org/projects/libnsgif/")
    (synopsis "Decoding library for GIF files")
    (description
     "Libnsgif is a decoding library for the GIF image file format, written in
C.  It is developed as part of the NetSurf project.")
    (license license:expat)))

(define-public libnslog
  (package
    (name "libnslog")
    (version "0.1.3")
    (source
     (origin
       (method url-fetch)
       (uri (string-append "https://download.netsurf-browser.org/libs/releases/"
                           "libnslog-" version "-src.tar.gz"))
       (sha256
        (base32
         "1l2k0kdv9iv18svhv360vszjavhl4g09cp8a8yb719pgsylxr67w"))))
    (build-system gnu-build-system)
    (native-inputs
     (list netsurf-buildsystem
           pkg-config
           check ; For tests
           bison
           flex))
    (arguments netsurf-buildsystem-arguments)
    (home-page "https://www.netsurf-browser.org/")
    (synopsis "Logging library")
    (description
     "Libnslog provides a category-based logging library which supports
complex logging filters, multiple log levels, and provides context through to
client applications.  It is developed as part of the NetSurf project.")
    (license license:expat)))

(define-public libnsutils
  (package
    (name "libnsutils")
    (version "0.1.1")
    (source
     (origin
       (method url-fetch)
       (uri (string-append "https://download.netsurf-browser.org/libs/releases/"
                           name "-" version "-src.tar.gz"))
       (sha256
        (base32
         "14pakllwf7a205d0dkvyg8jhmqfbi5sh5riw840d13j5dr9b952n"))))
    (build-system gnu-build-system)
    (native-inputs
     (list netsurf-buildsystem))
    (arguments netsurf-buildsystem-arguments)
    (home-page "https://www.netsurf-browser.org/")
    (synopsis "Utility library for NetSurf")
    (description
     "Libnsutils provides a small number of useful utility routines.  It is
developed as part of the NetSurf project.")
    (license license:expat)))

(define-public libnspsl
  (package
    (name "libnspsl")
    (version "0.1.7")
    (source
     (origin
       (method url-fetch)
       (uri (string-append "https://download.netsurf-browser.org/libs/releases/"
                           "libnspsl-" version "-src.tar.gz"))
       (sha256
        (base32
         "105cjkb622wz11z26il4j1n4ydyrrgv0nglr67aawpam5z1wx11n"))))
    (build-system gnu-build-system)
    (native-inputs
     (list netsurf-buildsystem))
    (arguments netsurf-buildsystem-arguments)
    (home-page "https://www.netsurf-browser.org/")
    (synopsis "Library to generate a static Public Suffix List")
    (description
     "Libnspsl is a library to generate a static code representation of the
Public Suffix List.  It is developed as part of the NetSurf project.")
    (license license:expat)))

(define-public nsgenbind
  (package
    (name "nsgenbind")
    (version "0.9")
    (source
     (origin
       (method url-fetch)
       (uri (string-append "https://download.netsurf-browser.org/libs/releases/"
                           "nsgenbind-" version "-src.tar.gz"))
       (sha256
        (base32
         "0p9q9ffn9hf1qrphz2qxq2xvyysn5kg2dbl8cbnkwb5wdkvf0b13"))))
    (build-system gnu-build-system)
    (native-inputs
     (list netsurf-buildsystem bison flex))
    (arguments
     (substitute-keyword-arguments netsurf-buildsystem-arguments
       ((#:make-flags flags)
        `(delete "COMPONENT_TYPE=lib-shared" ,flags))))
    (home-page "https://www.netsurf-browser.org/")
    (synopsis "Generate JavaScript to DOM bindings")
    (description
     "@code{nsgenbind} is a tool to generate JavaScript to DOM bindings from
w3c webidl files and a binding configuration file.")
    (license license:expat)))

(define-public netsurf
  (package
    (name "netsurf")
    (version "3.11")
    (source
     (origin
       (method url-fetch)
       (uri (string-append "https://download.netsurf-browser.org/netsurf/"
                           "releases/source/netsurf-" version "-src.tar.gz"))
       (sha256
        (base32
         "1chw40nx7krpy7m14bajfrcj88h98if8py0k7c2qshpfxxm652n2"))
       (patches (search-patches "netsurf-system-utf8proc.patch"
                                "netsurf-y2038-tests.patch"
                                "netsurf-longer-test-timeout.patch"
                                "netsurf-message-timestamp.patch"))))
    (build-system glib-or-gtk-build-system)
    (native-inputs
     (list netsurf-buildsystem
           nsgenbind
           libidn ;only for tests
           check
           perl
           perl-html-parser
           pkg-config
           xxd))
    (inputs
     `(("curl" ,curl)
       ("gtk+" ,gtk+)
       ("openssl" ,openssl)
       ("utf8proc" ,utf8proc)
       ("libpng" ,libpng)
       ("libjpeg" ,libjpeg-turbo)
       ("libcss" ,libcss)
       ("libdom" ,libdom)
       ("libnsbmp" ,libnsbmp)
       ("libnsgif" ,libnsgif)
       ("libnslog" ,libnslog)
       ("libnspsl" ,libnspsl)
       ("libnsutils" ,libnsutils)
       ("libsvgtiny" ,libsvgtiny)
       ("miscfiles" ,miscfiles)))
    (arguments
     `(#:make-flags `("CC=gcc" "BUILD_CC=gcc"
                      "TARGET=gtk3"
                      ,(string-append "PREFIX=" %output)
                      ,(string-append "NSSHARED="
                                      (assoc-ref %build-inputs
                                                 "netsurf-buildsystem")
                                      "/share/netsurf-buildsystem"))
       #:test-target "test"
       #:modules ((ice-9 rdelim)
                  (ice-9 match)
                  (srfi srfi-1)
                  (sxml simple)
                  ,@%glib-or-gtk-build-system-default-modules)
       #:phases
       (modify-phases %standard-phases
         (delete 'configure)
         (add-after 'unpack 'remove-timestamps
           ;; Avoid embedding timestamp for reproducible builds
           (lambda _
             (substitute* "tools/git-testament.pl"
               (("WT_COMPILEDATE ..$compiledate")
                "WT_COMPILEDATE \\\""))))
         (add-after 'build 'adjust-welcome
           (lambda _
             (substitute* "frontends/gtk/res/welcome.html"
               ;; Close some XHTML tags.
               (("<(img|input)([^>]*)>" _ tag contents)
                (string-append "<" tag contents " />"))
               ;; Increase freedom.
               ((" open source") ", free software"))
             (with-atomic-file-replacement "frontends/gtk/res/welcome.html"
               (lambda (in out)
                 ;; Leave the DOCTYPE header as is.
                 (display (read-line in 'concat) out)
                 (sxml->xml
                  (let rec ((sxml (xml->sxml in
                                             #:default-entity-handler
                                             (lambda (port name)
                                               (string-append "<ENTITY>"
                                                              (symbol->string name)
                                                              "</ENTITY>")))))
                    ;; We'd like to use sxml-match here, but it can't
                    ;; match against generic tag symbols...
                    (match sxml
                      ;; Remove default links so it doesn't seem we're
                      ;; endorsing them.
                      (`(div (@ (class "links")) . ,rest)
                       '())
                      ;; Prefer a more privacy-respecting default search
                      ;; engine.
                      (`(form . ,rest)
                       `(form (@ (action "https://lite.duckduckgo.com/lite/")
                                 (method "post"))
                              (div (@ (class "websearch"))
                                   (input (@ (type "text")
                                             (size "42")
                                             (name "q")
                                             (autocomplete "off")
                                             (value "")))
                                   (input (@ (type "submit")
                                             (value "DuckDuckGo Search"))))))
                      (`(ENTITY ,ent)
                       `(*ENTITY* ,ent))
                      ((x ...)
                       (map rec x))
                      (x x)))
                  out)))
             #t))
         (add-before 'check 'patch-check
           (lambda* (#:key inputs #:allow-other-keys)
             (substitute* '("test/bloom.c" "test/hashtable.c")
               (("/usr/share/dict/words")
                (search-input-file inputs "/share/web2")))
             #t))
         (add-after 'install 'install-more
           (lambda* (#:key outputs #:allow-other-keys)
             (let* ((out (assoc-ref outputs "out"))
                    (desktop (string-append out "/share/applications/"
                                            "netsurf.desktop")))
               (mkdir-p (dirname desktop))
               (copy-file "frontends/gtk/res/netsurf-gtk.desktop"
                          desktop)
               (substitute* desktop
                 (("netsurf-gtk") (string-append out "/bin/netsurf-gtk3"))
                 (("netsurf.png") (string-append out "/share/netsurf/"
                                                 "netsurf.xpm")))
               (install-file "docs/netsurf-gtk.1"
                             (string-append out "/share/man/man1/"))
               #t))))))
    (home-page "https://www.netsurf-browser.org")
    (synopsis "Web browser")
    (description
     "NetSurf is a lightweight web browser that has its own layout and
rendering engine entirely written from scratch.  It is small and capable of
handling many of the web standards in use today.")
    (license license:gpl2+)))

(define-public surfraw
  (let ((commit "ebb8131c7c623ef90d3345cd9d64203693861013")
        (revision "0"))
    (package
      (name "surfraw")
      (version (git-version "2.3.0" revision commit))
      (source
       (origin
         (method git-fetch)
         (uri (git-reference
               (url "https://gitlab.com/surfraw/Surfraw/")
               (commit commit)))
         (file-name (git-file-name name version))
         (sha256
          (base32 "1y3qybbyv8fnfpaw76xkh1b53pd7dvx1zr9pj71df649g4kbbibs"))))
      (build-system gnu-build-system)
      (arguments
       `(#:phases (modify-phases %standard-phases
                    (add-before 'configure 'patch-perl
                      (lambda* (#:key inputs #:allow-other-keys)
                        (let ((perl (assoc-ref inputs "perl")))
                          (substitute* "surfraw.IN"
                            (("perl -e")
                             (string-append perl "/bin/perl -e"))) #t)))
                    (add-after 'install 'compress-elvi.1sr
                      (lambda* (#:key outputs #:allow-other-keys)
                        ;; The manpages of the elvis are symlinks to elvi.1sr.gz
                        ;; but elvi.1sr does not get compressed by our manpage phase.
                        (let* ((out (assoc-ref %outputs "out"))
                               (man (string-append out "/share/man/man1")))
                          (with-directory-excursion man
                            (invoke "gzip" "elvi.1sr"))))))))
      (native-inputs (list autoconf automake))
      (inputs (list perl perl-www-opensearch perl-html-parser perl-libwww))
      (synopsis "Unix command line interface to the www")
      (description
       "Surfraw (Shell Users' Revolutionary Front Rage Against the Web)
provides a unix command line interface to a variety of popular www search engines
and similar services.")
      (home-page "http://surfraw.org/")
      (license license:public-domain))))

(define-public darkhttpd
  (package
    (name "darkhttpd")
    (version "1.16")
    (source
     (origin
       (method git-fetch)
       (uri (git-reference
             (url "https://github.com/emikulic/darkhttpd")
             (commit (string-append "v" version))))
       (file-name (git-file-name name version))
       (sha256
        (base32 "15mmq1v8p50mm9wx5w6g4rlr40b7d044lw7rs1wyzdiw9lcnihvm"))))
    (build-system gnu-build-system)
    (arguments
     (list
      #:make-flags #~(list (string-append "CC=" #$(cc-for-target)))
      #:test-target "test"
      #:phases
      #~(modify-phases %standard-phases
          (delete 'configure)            ; no configure script
          (replace 'install
            (lambda _
              (install-file "darkhttpd" (string-append #$output "/bin")))))))
    (native-inputs (list which python-minimal))
    (synopsis "Simple static web server")
    (description "darkhttpd is a simple static web server.  It is
standalone and does not need inetd or ucspi-tcp.  It does not need any
config files---you only have to specify the www root.")
    (home-page "https://unix4lyfe.org/darkhttpd/")
    (license license:isc)))

(define-public goaccess
  (package
    (name "goaccess")
    (version "1.9.3")
    (source (origin
              (method url-fetch)
              (uri (string-append "http://tar.goaccess.io/goaccess-"
                                  version ".tar.gz"))
              (sha256
               (base32
                "0dvqxk9rbsp24fp1r5xdz7rcnvvl0q26p07nfmgmzaf4wd4yxw29"))
              (modules '((guix build utils)))
              (snippet '(substitute* '("src/error.h"
                                       "src/parser.c")
                          (("__DATE__") "\"1970-01-01\"")
                          (("__TIME__") "\"00:00:00\"")))))
    (build-system gnu-build-system)
    (arguments
     (list
      #:configure-flags
      '(list "--enable-geoip=mmdb"
             "--enable-utf8")))
    (inputs
     (list glib ncurses libmaxminddb openssl))
    (native-inputs
     (list pkg-config))
    (home-page "https://goaccess.io")
    (synopsis "Analyze Web server logs in real time")
    (description
     "GoAccess is a real-time web log analyzer and interactive viewer that
runs in a terminal or through your browser.  It provides fast and valuable
HTTP statistics for system administrators that require a visual server report
on the fly.")
    (license license:x11)))

(define-public hitch
  (package
    (name "hitch")
    (version "1.7.3")
    (home-page "https://hitch-tls.org/")
    (source (origin
              (method url-fetch)
              (uri (string-append home-page "source/hitch-" version ".tar.gz"))
              (sha256
               (base32
                "11wp50zs5irb5bj5xyanm060nlvna6ha328wqf6p2nvpbnaz86qs"))))
    (build-system gnu-build-system)
    (arguments
     `(#:phases (modify-phases %standard-phases
                  (add-before 'check 'pre-check
                    (lambda _
                      ;; Our grep is compiled without perl regexp support. So,
                      ;; rewrite the grep command to not use it. \t tab
                      ;; characters are supported only in perl regexps. So,
                      ;; put in literal tabs using printf instead.
                      (substitute* "src/tests/test32-proxy-authority.sh"
                        (("grep -Pq") "grep -q")
                        (("extension:\\\\tdefault")
                         "extension:$(printf '\\011')default"))
                      ;; Most tests attempts to access hitch-tls.org which is
                      ;; unavailable in the build container.  Run them against
                      ;; a dummy local web server instead.
                      (for-each (lambda (test)
                                  (substitute* test
                                    (("\\[hitch-tls\\.org\\]:80")
                                     "[localhost]:8000")))
                                (find-files "src/tests" "\\.sh$"))
                      (system "python3 -m http.server &")

                      ;; The build container does not reap zombie processes,
                      ;; causing stop_hitch to hang indefinitely while waiting
                      ;; for the process to terminate because 'kill -0' never
                      ;; succeeds.  Use a different test to see whether the
                      ;; process has shut down.
                      (substitute* "src/tests/hitch_test.sh"
                        (("kill -0 \"\\$HITCH_PID\"")
                         "$(ps -p $HITCH_PID -o state= | grep -qv '^Z$')")))))))
    (native-inputs
     (list pkg-config

           ;; For tests.
           curl
           grep
           lsof
           procps
           python))
    (inputs
     (list libev openssl))
    (synopsis "Scalable TLS proxy")
    (description
     "Hitch is a performant TLS proxy based on @code{libev}.  It terminates
SSL/TLS connections and forwards the unencrypted traffic to a backend such
as a web server.  It is designed to handle many thousand connections on
multicore machines.")
    (license license:bsd-2)))

(define-public httptunnel
  (package
    (name "httptunnel")
    (version "3.3")
    (source
     (origin
       (method url-fetch)
       (uri (string-append "http://www.nocrew.org/software/httptunnel/"
                           name "-" version ".tar.gz"))
       (sha256
        (base32
         "0mn5s6p68n32xzadz6ds5i6bp44dyxzkq68r1yljlv470jr84bql"))
       (modules '((guix build utils)))
       (snippet '(begin
                   ;; Remove non-free IETF RFC documentation.
                   (delete-file-recursively "doc")
                   #t))))
    (build-system gnu-build-system)
    (arguments
     `(#:phases
       (modify-phases %standard-phases
         ;; The default configure phase tries to pass environment variables as
         ;; command-line arguments, which confuses the ./configure script.
         (replace 'configure
           (lambda* (#:key outputs #:allow-other-keys)
             (let* ((out (assoc-ref outputs "out")))
               (setenv "CONFIG_SHELL" (which "bash"))
               (invoke "./configure"
                       (string-append "--prefix=" out))))))))
    (home-page "http://www.nocrew.org/software/httptunnel.html")
    (synopsis "Tunnel data connections through HTTP requests")
    (description "httptunnel creates a bidirectional virtual data connection
tunnelled through HTTP (HyperText Transfer Protocol) requests.  This can be
useful for users behind restrictive firewalls.  As long as Web traffic is
allowed, even through a HTTP-only proxy, httptunnel can be combined with other
tools like SSH (Secure Shell) to reach the outside world.")
    (license license:gpl2+)))

(define-public stunnel
  (package
  (name "stunnel")
  (version "5.66")
  (source
    (origin
      (method url-fetch)
      (uri (string-append "https://www.stunnel.org/downloads/stunnel-"
                          version ".tar.gz"))
      (sha256
       (base32 "172pkzp8qilj0gd92bhdi96739gjpgbcav5c7a4gd98s9mq7i0am"))))
  (build-system gnu-build-system)
  (arguments
   (list #:configure-flags
         #~(list (string-append "--with-ssl="
                                #$(this-package-input "openssl")))
         #:phases
         #~(modify-phases %standard-phases
             (add-after 'unpack 'patch-output-directories
               (lambda _
                 ;; Some (not all) Makefiles have a hard-coded incorrect docdir.
                 (substitute* (list "Makefile.in"
                                    "doc/Makefile.in"
                                    "tools/Makefile.in")
                   (("/doc/stunnel")
                    (string-append "/doc/" #$name "-" #$version)))))
             (add-after 'install 'prune-documentation
               (lambda _
                 (let* ((doc (string-append #$output "/share/doc/"
                                            #$name "-" #$version)))
                   (for-each delete-file (find-files doc "^INSTALL"))))))))
  (native-inputs
   ;; For tests.
   (list iproute
         netcat
         procps
         python))
  (inputs (list openssl perl))
  (home-page "https://www.stunnel.org")
  (synopsis "TLS proxy for clients or servers")
  (description "Stunnel is a proxy designed to add TLS encryption
functionality to existing clients and servers without any changes in the
programs' code.  Its architecture is optimized for security, portability, and
scalability (including load-balancing), making it suitable for large
deployments.")
  (license license:gpl2+)))

(define-public varnish
  (package
    (name "varnish")
    (home-page "https://varnish-cache.org/")
    (version "7.6.0")
    (source (origin
              (method url-fetch)
              (uri (string-append home-page "_downloads/varnish-" version ".tgz"))
              (sha256
               (base32
                "0p2xf4a8bk2w8j9q20fazrc93fwcfhw8zcvdd8ssbahvlg2q78mb"))))
    (build-system gnu-build-system)
    (arguments
     (append
      (if (target-x86-32?)
          '(#:make-flags
            (list "CFLAGS+=-fexcess-precision=standard"))
          '())
      (list
       #:configure-flags
       #~(list (string-append "LDFLAGS=-Wl,-rpath=" #$output "/lib")
               (string-append "CC=" #$(cc-for-target))
               ;; Use absolute path of GCC so it's found at runtime.
               (string-append "PTHREAD_CC="
                              (search-input-file %build-inputs
                                                 "/bin/gcc"))
               "--localstatedir=/var")
       #:phases
       #~(modify-phases %standard-phases
           (add-after 'unpack 'use-absolute-file-names
             (lambda _
               (substitute* '("bin/varnishtest/vtc_varnish.c"
                              "bin/varnishtest/vtc_process.c"
                              "bin/varnishtest/vtc_haproxy.c"
                              "bin/varnishtest/tests/u00014.vtc"
                              "bin/varnishd/mgt/mgt_vcc.c")
                 (("/bin/sh") (which "bash")))
               (let* ((rm (which "rm")))
                 (substitute* "bin/varnishd/mgt/mgt_shmem.c"
                   (("rm -rf") (string-append rm " -rf")))
                 (substitute* "bin/varnishtest/vtc_main.c"
                   (("/bin/rm") rm))
                 (substitute* "bin/varnishd/mgt/mgt_main.c"
                   (("rm -rf") (string-append rm " -rf"))))
               (substitute* "bin/varnishtest/tests/u00000.vtc"
                 (("/bin/echo") (which "echo")))))
           (add-after 'unpack 'remove-failing-tests
             (lambda _
               ;; This test seems to fail because of
               ;; Failed: Servname not supported for ai_socktype
               (delete-file "bin/varnishtest/tests/b00085.vtc")))
           (add-before 'install 'patch-Makefile
             (lambda _
               (substitute* "Makefile"
                 ;; Do not create /var/varnish during install.
                 (("^install-data-am: install-data-local")
                  "install-data-am: "))))
           (add-after 'install 'wrap-varnishd
             ;; Varnish uses GCC to compile VCL, so wrap it with required GCC
             ;; environment variables to avoid propagating them to profiles.
             (lambda* (#:key inputs #:allow-other-keys)
               (wrap-program (string-append #$output "/sbin/varnishd")
                 ;; Add binutils to PATH so gcc finds the 'as' executable.
                 `("PATH" ":" prefix (,(dirname (which "as"))))
                 ;; Make sure 'crti.o' et.al is found.
                 `("LIBRARY_PATH" ":" prefix
                   (,(dirname
                      (search-input-file inputs "lib/libc.so")))))))))))
    (native-inputs
     (list pkg-config
           python-sphinx
           python-docutils))
    (inputs
     (list bash-minimal
           coreutils-minimal
           jemalloc
           ncurses
           pcre2
           python-minimal
           readline))
    (synopsis "Web application accelerator")
    (description
     "Varnish is a high-performance HTTP accelerator.  It acts as a caching
reverse proxy and load balancer.  You install it in front of any server that
speaks HTTP and configure it to cache the contents through an extensive
configuration language.")
    (properties
     '((release-monitoring-url . "https://varnish-cache.org/releases/index.html")))
    (license (list license:bsd-2           ;main distribution
                   license:zlib            ;lib/libvgz/*
                   license:public-domain   ;bin/varnishncsa/as64.c, include/miniobj.h
                   license:bsd-3))))       ;include/vqueue.h, lib/libvarnishcompat/daemon.c

(define-public varnish-modules
  (package
    (name "varnish-modules")
    (home-page "https://github.com/varnish/varnish-modules")
    (version "0.25.0")
    (source (origin
              (method git-fetch)
              (uri (git-reference (url home-page) (commit version)))
              (file-name (git-file-name name version))
              (sha256
               (base32
                "1jan3lwynp14awh6jk4zc052lm8m02vqms8ryc7zmjnm5jifdzlv"))))
    (build-system gnu-build-system)
    (native-inputs
     (list pkg-config
           ;; For bootstrapping.
           autoconf
           automake
           libtool
           ;; For generating manuals.
           python-docutils))
    (inputs
     (list python varnish))
    (synopsis "Collection of Varnish modules")
    (description
     "This package provides a collection of modules (@dfn{vmods}) for the Varnish
cache server, extending the @acronym{VCL, Varnish Configuration Language} with
additional capabilities.")
    (license license:bsd-2)))

(define-public xinetd
  (package
    (name "xinetd")
    ;; This is the maintenance fork currently used by openSUSE and Debian.
    (version "2.3.15.4")
    (source
     (origin
       (method git-fetch)
       (uri (git-reference
             (url "https://github.com/openSUSE/xinetd")
             (commit version)))
       (file-name (git-file-name name version))
       (sha256
        (base32 "0lrp3lcj6azhjplwxws2rx40bkyp6i6bp7n77ndcisb7ninad30q"))))
    (build-system gnu-build-system)
    (arguments
     `(#:configure-flags '("--with-loadavg")
       #:tests? #f))                    ; no tests
    (native-inputs
     (list autoconf automake libtool pkg-config))
    (home-page "https://github.com/openSUSE/xinetd")
    (synopsis "Internet services daemon")
    (description "@code{xinetd}, a more secure replacement for @code{inetd},
listens for incoming requests over a network and launches the appropriate
service for that request.  Requests are made using port numbers as identifiers
and xinetd usually launches another daemon to handle the request.  It can be
used to start services with both privileged and non-privileged port numbers.")
    (license (license:fsf-free "file://COPYRIGHT"))))

(define-public tidy-html
  (package
    (name "tidy-html")
    (version "5.8.0")
    (source
     (origin
       (method git-fetch)
       (uri (git-reference
              (url "https://github.com/htacg/tidy-html5")
              (commit version)))
       (file-name (git-file-name name version))
       (sha256
        (base32
         "1vd50q6xqxvidaclinsm89p6r0494wj72j1gpk32vkkhhx15cddz"))))
    (build-system cmake-build-system)
    (outputs '("out"
               "static"))               ; 1.3MiB of .a files
    (arguments
     `(#:tests? #f                      ; no tests available
       #:build-type "Release"
       #:phases
       (modify-phases %standard-phases
         (add-after 'install 'move-static-libraries
           (lambda* (#:key outputs #:allow-other-keys)
             ;; Move static libraries to the "static" output.
             (let* ((out    (assoc-ref outputs "out"))
                    (lib    (string-append out "/lib"))
                    (static (assoc-ref outputs "static"))
                    (slib   (string-append static "/lib")))
               (mkdir-p slib)
               (for-each (lambda (file)
                           (install-file file slib)
                           (delete-file file))
                         (find-files lib "\\.a$"))
               #t))))))
    (native-inputs
     (list libxslt))
    (home-page "https://www.html-tidy.org/")
    (synopsis "HTML Tidy with HTML5 support")
    (description
     "Tidy is a console application which corrects and cleans up
HTML and XML documents by fixing markup errors and upgrading
legacy code to modern standards.

Tidy also provides @code{libtidy}, a C static and dynamic library that
developers can integrate into their applications to make use of the
functions of Tidy.")
    (license license:bsd-3)))

(define-public tidy
  (deprecated-package "tidy" tidy-html))

(define-public hiawatha
  (package
    (name "hiawatha")
    (version "10.11")
    (source
     (origin
       (method url-fetch)
       (uri (string-append "https://www.hiawatha-webserver.org/files/"
                           "hiawatha-" version ".tar.gz"))
       (modules '((guix build utils)))
       (snippet '(begin
                   ;; We use packaged libraries, so delete the bundled copies.
                   (for-each delete-file-recursively
                             (list "extra/nghttp2.tgz" "mbedtls"))
                   #t))
       (sha256
        (base32 "09wpgilbv13zal71v9lbsqr8c3fignygadykpd1p1pb8blb5vn3r"))))
    (build-system cmake-build-system)
    (arguments
     `(#:tests? #f                      ; no tests included
       #:configure-flags (list (string-append "-DUSE_SYSTEM_MBEDTLS=on")
                               (string-append "-DENABLE_HTTP2=on")
                               (string-append "-DUSE_SYSTEM_NGHTTP2=on")
                               (string-append "-DENABLE_TOMAHAWK=on")
                               (string-append "-DLOG_DIR=/var/log/hiawatha")
                               (string-append "-DPID_DIR=/run")
                               (string-append "-DWEBROOT_DIR="
                                              (assoc-ref %outputs "out")
                                              "/share/hiawatha/html")
                               (string-append "-DWORK_DIR=/var/lib/hiawatha"))
       #:phases
       (modify-phases %standard-phases
         (add-after 'unpack 'install-no-empty-directories
           (lambda _
             (substitute* "CMakeLists.txt"
               (("install\\(DIRECTORY DESTINATION" match)
                (string-append "#" match)))
             #t))
         (add-after 'install 'wrap
           (lambda* (#:key inputs outputs #:allow-other-keys)
             ;; Make sure 'hiawatha' finds 'mbedtls'.
             (let* ((out (assoc-ref outputs "out"))
                    (sbin (string-append out "/sbin"))
                    (mbed (assoc-ref inputs "mbedtls")))
               (wrap-program (string-append sbin "/hiawatha")
                 `("PATH" ":" prefix (,mbed)))))))))
    (inputs
     ;; TODO: package "hiawatha-monitor", an optional dependency of "hiawatha".
     (list bash-minimal libxcrypt libxslt libxml2 mbedtls-for-hiawatha
           `(,nghttp2 "lib") zlib))
    (home-page "https://www.hiawatha-webserver.org")
    (synopsis "Webserver with focus on security")
    (description
     "Hiawatha has been written with security in mind.
Features include the ability to stop SQL injections, XSS and CSRF attacks and
exploit attempts.")
    (license license:gpl2)))

(define-public python-httpbin
  (package
    (name "python-httpbin")
    (version "0.10.2")
    (source
     (origin
       (method url-fetch)
       (uri (pypi-uri "httpbin" version))
       (sha256
        (base32 "1a8pcf6411pqkpl3c5z93wml0nw4xb6j9dnjl976ij31h9llh8b3"))))
    (build-system pyproject-build-system)
    (native-inputs
     (list python-pytest
           python-setuptools
           python-wheel))
    (propagated-inputs
     (list python-brotlicffi
           python-decorator
           python-flasgger
           python-flask
           python-greenlet-2
           python-itsdangerous
           python-markupsafe
           python-six
           python-werkzeug))
    ;; The archive in PyPI points to a fork of
    ;; <https://github.com/postmanlabs/httpbin> which is unmaintained for 6y,
    ;; where <https://github.com/Runscope/httpbin> rediects to.  See
    ;; <https://github.com/postmanlabs/httpbin/issues/719>
    (home-page "https://github.com/psf/httpbin")
    (synopsis "HTTP request and response service")
    (description
     "Testing an HTTP Library can become difficult sometimes.
@code{RequestBin} is fantastic for testing POST requests, but doesn't let you
control the response.  This exists to cover all kinds of HTTP scenarios.  All
endpoint responses are JSON-encoded.")
    (license license:isc)))

(define-public python-pytest-httpbin
  (package
    (name "python-pytest-httpbin")
    (version "2.1.0")
    (source
     (origin
       (method url-fetch)
       (uri (pypi-uri "pytest_httpbin" version))
       (sha256
        (base32 "1iikdji2136mybjk7sczqa2qivlb6gchhkzyz4kq68j3hj1pj1fl"))))
    (build-system pyproject-build-system)
    (native-inputs
     (list python-setuptools
           python-wheel))
    (propagated-inputs
     (list python-httpbin
           python-pytest
           python-six))
    (home-page "https://github.com/kevin1024/pytest-httpbin")
    (synopsis "Test your HTTP library against a local copy of httpbin")
    (description
     "@code{Pytest-httpbin} creates a @code{pytest} fixture that is
dependency-injected into your tests.  It automatically starts up a HTTP server
in a separate thread running @code{httpbin} and provides your test with the
URL in the fixture.")
    (license license:expat)))

(define-public http-parser
  (let ((commit "ec8b5ee63f0e51191ea43bb0c6eac7bfbff3141d")
        (revision "1"))
    (package
      (name "http-parser")
      (version (git-version "2.9.4" revision commit))
      (home-page "https://github.com/nodejs/http-parser")
      (source
       (origin
         (method git-fetch)
         (uri (git-reference (url home-page)
                             (commit commit)))
         (sha256
          (base32 "0f297hrbx0kvy3qwgm9rhmbnjww6iljlcz9grsc9d4km1qj1071i"))
         (file-name (git-file-name name version))
         (patches
          (append
           (search-patches "http-parser-CVE-2020-8287.patch")
           (list
            (origin
              ;; Treat an empty port (e.g. `http://hostname:/`) when parsing
              ;; URLs as if no port were specified.  This patch is applied
              ;; to Fedora's http-parser and to libgit2's bundled version.
              (method url-fetch)
              (uri (string-append
                    "https://src.fedoraproject.org/rpms/http-parser/raw/"
                    "e89b4c4e2874c19079a5a1a2d2ccc61b551aa289/"
                    "f/0001-url-treat-empty-port-as-default.patch"))
              (sha256
               (base32
                "0pbxf2nq9pcn299k2b2ls8ldghaqln9glnp79gi57mamx4iy0f6g"))))))
         (modules '((guix build utils)))
         (snippet
          '(begin
             ;; This assertion fails when building for i686-linux.
             (substitute* "test.c"
               (("assert\\(sizeof\\(http_parser\\) == 32\\);")
                "assert(1);"))
             #t))))
      (build-system gnu-build-system)
      (arguments
       `(#:test-target "test"
         #:make-flags
         (list (string-append "PREFIX="
                              (assoc-ref %outputs "out"))
               "library"
               ,@(if (%current-target-system)
                     '()
                     '("CC=gcc")))
         #:phases
         (modify-phases %standard-phases
           ,@(if (%current-target-system)
                 '((replace 'configure
                     (lambda* (#:key target #:allow-other-keys)
                       (substitute* (find-files "." "Makefile")
                         (("CC\\?=.*$")
                          (string-append "CC=" target "-gcc\n"))
                         (("AR\\?=.*$")
                          (string-append "AR=" target "-ar\n")))
                       #t)))
                 '((delete 'configure))))))
      (synopsis "HTTP request/response parser for C")
      (description "This is a parser for HTTP messages written in C.  It
parses both requests and responses.  The parser is designed to be used in
high-performance HTTP applications.  It does not make any syscalls nor
allocations, it does not buffer data, it can be interrupted at anytime.
Depending on your architecture, it only requires about 40 bytes of data per
message stream (in a web server that is per connection).")
      (license license:expat))))

(define-public llhttp
  (package
    (name "llhttp")
    (version "9.1.3")
    (source (origin
              (method git-fetch)
              (uri (git-reference
                    (url "https://github.com/nodejs/llhttp")
                    (commit (string-append "release/v" version))))
              (file-name (git-file-name name version))
              (sha256
               (base32
                "1nkv64c5fs8x6n5f9f6g28w5hvg776p55cwa0f82ni548nx279s1"))))
    (build-system cmake-build-system)
    (arguments (list #:tests? #f))      ;FIXME: tests depend on node-mocha
    (home-page "https://github.com/nodejs/llhttp")
    (synopsis "Port of http_parser to llparse")
    (description "@code{llparse} is a port of @code{http_parser} to
@code{llparse} which aims making it more maintainable, verifiable and
efficient where possible.")
    (license license:expat)))

(define-public jo
  (package
    (name "jo")
    (version "1.9")
    (source
     (origin
       (method url-fetch)
       (uri (string-append "https://github.com/jpmens/jo/releases/download/"
                           version "/jo-" version ".tar.gz"))
       (sha256
        (base32 "17y73657z5v792ik3plcvk9f5g5h2yawv6afahhkq42159pwv581"))))
    (build-system gnu-build-system)
    (home-page "https://github.com/jpmens/jo")
    (synopsis "Output JSON from a shell")
    (description "@command{jo} is a command-line utility to create JSON objects
or arrays.  It creates a JSON string on stdout from words provided as
command-line arguments or read from stdin.")
    (license (list license:gpl2+
                   license:expat)))) ; json.c, json.h

(define-public python-internetarchive
  (package
    (name "python-internetarchive")
    (version "5.1.0")
    (source
     (origin
       (method git-fetch)
       (uri (git-reference
             (url "https://github.com/jjjake/internetarchive")
             (commit (string-append "v" version))))
       (file-name (git-file-name name version))
       (sha256
        (base32
         "186nx0dj0lgqrqkg9kzng5h0scbz3m6bk44vj83wzckr8yh3q08z"))))
    (build-system pyproject-build-system)
    (arguments
     (list
      #:test-flags
      '(list "-k"
             (string-append
              ;; These tests need Internet access.
              "not test_get_item_with_kwargs"
              " and not test_upload"
              " and not test_ia"))))
    (propagated-inputs
     (list python-backports-csv
           python-clint
           python-docopt
           python-importlib-metadata
           python-jsonpatch
           python-requests
           python-six
           python-schema
           python-tqdm))
    (native-inputs
     (list nss-certs-for-test
           python-pytest
           python-pytest-capturelog
           python-responses
           python-setuptools
           python-wheel))
    (home-page "https://github.com/jjjake/internetarchive")
    (synopsis "Command-line interface to archive.org")
    (description "@code{ia} is a command-line tool for using
@url{archive.org} from the command-line.  It also implements the
internetarchive python module for programmatic access to archive.org.")
    (license license:agpl3+)))

(define-public python-clf
  (let ((commit-test-clf "d01d25923c599d3261910f79fb948825b4270d07")) ; 0.5.7
    (package
      (name "python-clf")
      (version "0.5.7")
      (source
       (origin
         (method url-fetch)
         (uri (pypi-uri "clf" version))
         (sha256
          (base32
           "0zlkzqnpz7a4iavsq5vaz0nf5nr7qm5znpg1vlpz6rwnx6hikjdb"))))
      (build-system python-build-system)
      (propagated-inputs
       (list python-docopt
             python-pygments
             python-requests
             python-nose
             python-lxml
             python-pyaml))
      (inputs
       `(("test-clf"
          ,(origin
             (method url-fetch)
             (uri (string-append "https://raw.githubusercontent.com"
                                 "/ncrocfer/clf/" commit-test-clf
                                 "/test_clf.py"))
             (sha256
              (base32
               "19lr5zdzsmxgkg7wrjq1yzkiahd03wi4k3dskssyhmjls8c10nqd"))))))
      (arguments
       '(#:phases
         (modify-phases %standard-phases
           (add-after 'unpack 'get-tests
             (lambda _
               (copy-file (assoc-ref %build-inputs "test-clf") "test_clf.py")
               #t))
           (replace 'check
             (lambda _
               (invoke "nosetests"
                       ;; These tests require an Internet connection.
                       "--exclude=test_browse"
                       "--exclude=test_command"
                       "--exclude=test_search"))))))
      (home-page "https://github.com/ncrocfer/clf")
      (synopsis "Search code snippets on @url{https://commandlinefu.com}")
      (description "@code{clf} is a command line tool for searching code
snippets on @url{https://commandlinefu.com}.")
      (license license:expat))))

(define-public nntpit
  (let ((commit "c0d654736460d174a680b2e06c3a81ce883fc09a")
        (revision "0"))
    (package
      (name "nntpit")
      (version (git-version "0" revision commit))
      (source (origin
                (method git-fetch)
                (uri (git-reference
                      (url "https://github.com/taviso/nntpit")
                      (commit commit)))
                (file-name (git-file-name name version))
                (sha256
                 (base32
                  "1kkdh2qpkfw97hzw9jsxy5jzmhhv8261bj63mvr5c9qwlp6qs46g"))))
      (build-system gnu-build-system)
      (native-inputs (list autoconf automake glib pkg-config))
      (inputs (list curl json-c libev))
      (synopsis "Minimal reddit2nntp gateway server")
      (description
       "This is a simple reddit2nntp gateway server that lets you use a newsreader
 to follow discussions on reddit.  The intention is for you to run it locally,
 tell your newsreader to connect to localhost, and subreddits will appear as newsgroups!")
      (home-page "https://github.com/taviso/nntpit")
      (license license:expat))))

(define-public rss-bridge
  (package
    (name "rss-bridge")
    (version "2020-11-10")
    (source
     (origin
       (method git-fetch)
       (uri (git-reference
             (url "https://github.com/RSS-Bridge/rss-bridge")
             (commit version)))
       (file-name (git-file-name name version))
       (sha256
        (base32 "1mir6mcm37sbdrhl5kgs6schpp3l4r5mfamhiic0yfbz4hqwmg44"))))
    (build-system copy-build-system)
    (arguments
     '(#:install-plan
       '(("." "share/rss-bridge"))
       #:phases
       (modify-phases %standard-phases
         ;;Change paths to not use source directory.
         (add-before 'install 'patch-paths
           (lambda _
             (substitute* "lib/rssbridge.php"
               (("PATH_ROOT . 'cache/'")
                "'/var/cache/rss-bridge/'")
               (("PATH_ROOT . 'whitelist.txt'")
                "'/etc/rss-bridge/whitelist.txt'")
               (("PATH_ROOT . 'config.ini.php'")
                "'/etc/rss-bridge/config.ini.php'")))))))
    (home-page "https://github.com/RSS-Bridge/rss-bridge")
    (synopsis "Generate Atom feeds for social networking websites")
    (description "rss-bridge generates Atom feeds for social networking
websites lacking feeds.  Supported websites include Facebook, Twitter,
Instagram and YouTube.")
    (license (list license:public-domain
                   license:expat))))    ; vendor/simplehtmldom/simple_html_dom.php

(define-public linkchecker
  (package
    (name "linkchecker")
    (version "10.5.0")
    (source
     (origin
       (method git-fetch)
       (uri (git-reference
             (url "https://github.com/linkchecker/linkchecker")
             (commit (string-append "v" version))))
       (file-name (git-file-name name version))
       (sha256
        (base32 "19giahk5bs2r2ay54cc6b2ba5hr3lszn5a89m7zmwb0bk9655z56"))))
    (build-system pyproject-build-system)
    (arguments
     (list
      #:test-flags
      #~(list
        ;; OSError: Command ... '-m', 'linkcheck', '-V']' returned non-zero
        ;; exit status 2.
         "--deselect=tests/test_linkchecker.py::TestLinkchecker::test_linkchecker"
         ;; FileNotFoundError: [Errno 2] No such file or directory: 'msgfmt'
         "--deselect=tests/test_po.py::TestPo::test_pos")
      #:phases
      #~(modify-phases %standard-phases
          (add-after 'unpack 'set-version
            (lambda _
              (setenv "SETUPTOOLS_SCM_PRETEND_VERSION" #$version))))))
    (native-inputs
     (list python-hatch-vcs
           python-hatchling
           python-pytest
           python-setuptools-scm))
    (inputs
     (list python-beautifulsoup4
           python-dnspython
           python-requests))
    (home-page "https://linkchecker.github.io/linkchecker/")
    (synopsis "Check websites for broken links")
    (description "LinkChecker is a website validator.  It checks for broken
links in websites.  It is recursive and multithreaded providing output in
colored or normal text, HTML, SQL, CSV, XML or as a sitemap graph.  It
supports checking HTTP/1.1, HTTPS, FTP, mailto, news, nntp, telnet and local
file links.")
    (license (list license:gpl2+
                   license:bsd-2              ; linkcheck/better_exchook2.py
                   license:bsd-3              ; linkcheck/colorama.py
                   license:psfl               ; linkcheck/gzip2.py
                   license:expat))))          ; linkcheck/mem.py

(define-public castor
  (package
    (name "castor")
    (version "0.9.0")
    (source
     (origin
       (method git-fetch)
       (uri (git-reference
             (url "https://git.sr.ht/~julienxx/castor")
             (commit version)))
       (file-name (git-file-name name version))
       (sha256
        (base32 "1gda77ya2qbmjxfbw3yfr64inm8xw8243iwnfsgwwiwl35pw70n9"))))
    (build-system cargo-build-system)
    (arguments
     (list
      #:phases
      #~(modify-phases %standard-phases
          (add-after 'unpack 'relax-cargo-requirements
            (lambda _
              (substitute* "Cargo.toml" (("~") ""))))
          (add-after 'install 'install-data
            (lambda _
              (invoke "make" (string-append "PREFIX=" #$output)
                      "copy-data"))))
      #:parallel-tests? #f  ; As per the Makefile
      #:install-source? #f
      #:cargo-inputs
      `(("rust-ansi-parser" ,rust-ansi-parser-0.6)
        ("rust-dirs" ,rust-dirs-3)
        ("rust-gdk" ,rust-gdk-0.13)
        ("rust-gtk" ,rust-gtk-0.8)
        ("rust-linkify" ,rust-linkify-0.7)
        ("rust-native-tls" ,rust-native-tls-0.2)
        ("rust-open" ,rust-open-2)
        ("rust-percent-encoding" ,rust-percent-encoding-2)
        ("rust-textwrap" ,rust-textwrap-0.14)
        ("rust-url" ,rust-url-2))))
    (native-inputs
     (list pkg-config))
    (inputs
     (list at-spi2-core
           cairo
           gdk-pixbuf
           gtk+
           openssl-3.0
           pango))
    (home-page "https://git.sr.ht/~julienxx/castor")
    (synopsis "Graphical client for plain-text protocols")
    (description
     "Castor is a graphical client for plain-text protocols written in
Rust with GTK.  It currently supports the Gemini, Gopher and Finger
protocols.")
    (license license:expat)))

(define-public civetweb
  (package
    (name "civetweb")
    (version "1.16")
    (source
     (origin
       (method git-fetch)
       (uri (git-reference
             (url "https://github.com/civetweb/civetweb")
             (commit (string-append "v" version))))
       (file-name (git-file-name name version))
       (sha256
        (base32 "1rdajgr0243ma8sg7qn03v6f8pnbj9w2dghi751zrdg1d1zzjxkr"))))
    (build-system cmake-build-system)
    (arguments
     (list
      #:configure-flags
      #~(list "-DBUILD_SHARED_LIBS=ON"
              "-DCIVETWEB_ENABLE_CXX=ON"
              "-DCIVETWEB_ENABLE_ZLIB=ON"
              ;; The tests rely on downloading their fork of Check.
              "-DCIVETWEB_BUILD_TESTING=OFF")))
    (inputs (list zlib))
    (home-page "https://github.com/civetweb/civetweb")
    (synopsis "C/C++ embeddable web server")
    (description
     "CivetWeb is a web server with optional @acronym{CGI, Common Gateway
Interface} and @acronym{SSL, Secure Sockets Layer} support.  It can be
embedded into C/C++ applications or used as a standalone web server.")
    (license license:expat)))

(define-public clearsilver
  (package
    (name "clearsilver")
    (version "0.11.0")
    (source
     (origin
       (method git-fetch)
       (uri (git-reference
             (url "https://github.com/blong42/clearsilver/")
             (commit "fbe4926ba9a756163fd1539ff6eee3522cf1f5d8")))
       (file-name (git-file-name name version))
       (sha256
        (base32 "02ad43gmqwy7wmh71mh5pk6gl1lax76sjnf42sknj0ijdga170kl"))))
    (build-system gnu-build-system)
    (arguments
     (list
      #:tests? #false ;there is not test target and tests are run during build
      #:configure-flags
      '(list "--disable-java" "--disable-python")
      #:phases
      '(modify-phases %standard-phases
         (add-after 'unpack 'prepare-streamhtmlparser
           (lambda* (#:key inputs #:allow-other-keys)
             (copy-recursively (assoc-ref inputs "streamhtmlparser")
                               (string-append (getcwd) "/streamhtmlparser"))
             (for-each make-file-writable
                       (find-files "streamhtmlparser" "."
                                   #:directories? #t))))
         (add-after 'unpack 'pre-bootstrap
           (lambda _
             ;; We don't need the Java stuff
             (substitute* "configure.in"
               (("AC_JNI_INCLUDE_DIR") ""))

             ;; This script will call /bin/sh, so it's easier to just
             ;; bootstrap manually.
             (delete-file "autogen.sh")
             (substitute* "rules.mk.in"
               (("@PTHREAD_LIBS@") "-lpthread")
               (("@PTHREAD_CFLAGS@") "")
               (("@PTHREAD_CC@") "gcc"))

             ;; The GNU variadic macros actually work, whereas the C99
             ;; implementation fails to build.
             (substitute* "util/neo_misc.h"
               (("#define USE_C99_VARARG_MACROS") "#define USE_GNUC_VARARG_MACROS"))

             (setenv "CFLAGS" "-fPIC")

             ;; This directory is created some time during the build, but the
             ;; early libtool processes assume the directory exists.  When
             ;; they are run first they copy the libraries themselves to the
             ;; file "libs" instead of moving them into the directory.
             (mkdir-p "libs")))
         (add-after 'build 'build-documentation
           (lambda _ (invoke "make" "man")))
         (add-after 'install 'install-streamhtmlparser
           (lambda* (#:key make-flags parallel-build? #:allow-other-keys)
             (with-directory-excursion "streamhtmlparser"
               (apply invoke "make" "-j" (if parallel-build?
                                             (number->string (parallel-job-count))
                                             "1")
                      "install" make-flags)))))))
    (native-inputs
     `(("autoconf" ,autoconf)
       ("automake" ,automake)
       ("libtool" ,libtool)
       ("python" ,python-2)
       ("streamhtmlparser"
        ,(let ((commit "551109ac02a31957a0e776416774c7b515b4b7c7"))
           (origin
             (method git-fetch)
             (uri (git-reference
                   (url "https://github.com/google/streamhtmlparser/")
                   (commit commit)))
             (file-name (git-file-name "streamhtmlparser" commit))
             (sha256
              (base32
               "0bmrdakk930q3m8fmq0xcy7n7cdvlk1xma4z9204919hvb1gk9md")))))))
    (home-page "https://github.com/blong42/clearsilver")
    (synopsis "CGI kit and HTML templating system")
    (description
     "This package includes Clearsilver, the CGI kit and HTML templating
system.")
    (license license:bsd-3)))

(define-public python-py-ubjson
  (package
    (name "python-py-ubjson")
    (version "0.10.0")
    (source
     (origin
       (method url-fetch)
       (uri (pypi-uri "py-ubjson" version))
       (sha256
        (base32
         "03l9m9w5ip4hw0y69wlys5gzsfb7zcq3a77blj88grgiqhn5vm5n"))))
    (build-system python-build-system)
    (home-page "https://github.com/Iotic-Labs/py-ubjson")
    (synopsis "Universal Binary JSON encoder/decoder")
    (description
     "Py-ubjson is a Python module providing an Universal Binary JSON
encoder/decoder based on the draft-12 specification for UBJSON.")
    (license license:asl2.0)))

(define-public java-tomcat
  (package
    (name "java-tomcat")
    (version "8.5.63")
    (source (origin
              (method url-fetch)
              (uri (string-append "mirror://apache/tomcat/tomcat-8/v"
                                  version "/src/apache-tomcat-" version "-src.tar.gz"))
              (sha256
               (base32
                "1wr6mpgbk2gs18vp8mdggiq6vifj68a875dd1fkdf7cs31q54rns"))
              (modules '((guix build utils)))
              ;; Delete bundled jars.
              (snippet
               '(begin
                  (for-each delete-file (find-files "." "\\.jar$"))
                  (for-each delete-file (find-files "." "\\.bat$"))
                  #t))))
    (build-system ant-build-system)
    (inputs
     (list java-commons-daemon java-ecj))
    (arguments
     `(#:build-target "deploy"
       #:tests? #f; requires downloading some files.
       #:phases
       (modify-phases %standard-phases
         (add-after 'unpack 'prevent-download
           (lambda _
             ;; This directory must exist
             (mkdir "downloads")
             ;; We patch build.xml so it doesn't download any dependency, because
             ;; we already have all of them.
             (substitute* "build.xml"
               (("download-compile,") "")
               (("depends=\"validate\"") "depends=\"build-prepare\"")
               ((",download-validate") ""))
             #t))
         (add-after 'unpack 'strip-timestamps
           (lambda _
             (substitute* "build.xml"
               (("<filter token=\"YEAR\" value=.*")
                "<filter token=\"YEAR\" value=\"1970\"/>")
               (("<filter token=\"VERSION_BUILT\" value=.*")
                "<filter token=\"VERSION_BUILT\" value=\"Jan 1 1970 00:00:00 UTC\"/>"))
             #t))
         (add-after 'unpack 'modify-deploy
           (lambda _
             ;; The Tomcat build downloads and copies these files to the
             ;; bin and lib directory.
             ;; We instead symlink to the input (see below).
             (substitute* "build.xml"
               (("<copy tofile=\"\\$\\{tomcat.build\\}/bin/commons-daemon.jar.*") "")
               (("<copy file=\"\\$\\{jdt.jar\\}\" todir=\"\\$\\{tomcat.build\\}/lib\"/>")
                ""))
             #t))
         (add-after 'install 'symlink-commons-daemon
           (lambda* (#:key inputs outputs #:allow-other-keys)
             (let* ((commons-daemon (assoc-ref inputs "java-commons-daemon"))
                    (files (find-files commons-daemon "commons-daemon-.*\\.jar"))
                    (daemon-jar (car files))
                    (out-bin (string-append (assoc-ref outputs "out") "/bin"))
                    (target (string-append out-bin "/commons-daemon.jar")))
               (symlink daemon-jar target)
               #t)))
         (add-after 'install 'symlink-java-ecj
           (lambda* (#:key inputs outputs #:allow-other-keys)
             (let* ((java-ecj (assoc-ref inputs "java-ecj"))
                    (files (find-files java-ecj "ecj.*\\.jar"))
                    (java-ecj-jar (car files))
                    (out-lib (string-append (assoc-ref outputs "out") "/lib"))
                    (target (string-append out-lib "/java-ecj.jar")))
               (symlink java-ecj-jar target)
               #t)))
         (add-after 'unpack 'generate-properties
           (lambda _
             ;; This could have been passed to make-flags, but getcwd returns
             ;; a different directory then.
             (with-output-to-file "build.properties"
               (lambda _
                 (display
                   (string-append "base.path=" (getcwd) "/downloads\n"))))
             #t))
         (replace 'install
           (lambda* (#:key outputs #:allow-other-keys)
             (let ((out (assoc-ref outputs "out")))
               (copy-recursively "output/build" out))
             #t)))))
    (properties '((cpe-name . "tomcat")))
    (home-page "https://tomcat.apache.org")
    (synopsis "Java Servlet, JavaServer Pages, Java Expression Language and Java
WebSocket")
    (description "Apache Tomcat is a free implementation of the Java
Servlet, JavaServer Pages, Java Expression Language and Java WebSocket
technologies.")
    (license license:asl2.0)))

(define-public java-eclipse-jetty-test-helper
  (package
    (name "java-eclipse-jetty-test-helper")
    (version "4.2")
    (source (origin
              (method git-fetch)
              (uri (git-reference
                     (url "https://github.com/eclipse/jetty.toolchain/")
                     (commit (string-append "jetty-test-helper-" version))))
              (file-name (git-file-name name version))
              (sha256
               (base32
                "1g7cdh03nfwbdxzvwm84ysgvw08xx7431lsjryj2gmf3lrqpizgb"))))
    (build-system ant-build-system)
    (arguments
     `(#:jar-name "eclipse-jetty-test-helper.jar"
       #:source-dir "src/main/java"
       #:test-dir "src/test"
       #:jdk ,icedtea-8
       #:phases
       (modify-phases %standard-phases
         (add-before 'configure 'chdir
           (lambda _
             (chdir "jetty-test-helper")
             #t))
         (add-before 'build 'fix-paths
           (lambda _
             ;; TODO:
             ;; This file assumes that the build directory is named "target"
             ;; but it is not the case with our ant-build-system. Once we have
             ;; maven though, we will have to rebuild this package because this
             ;; assumption is correct with maven-build-system.
             (substitute*
               "src/main/java/org/eclipse/jetty/toolchain/test/MavenTestingUtils.java"
               (("\"target\"") "\"build\"")
               (("\"tests\"") "\"test-classes\""))
             ;; Tests assume we are building with maven, so that the build
             ;; directory is named "target", and not "build".
             (with-directory-excursion "src/test/java/org/eclipse/jetty/toolchain/test"
               (substitute* '("FSTest.java" "OSTest.java" "TestingDirTest.java"
                              "MavenTestingUtilsTest.java")
                 (("target/tests") "build/test-classes")
                 (("\"target") "\"build")))
             #t)))))
    (inputs
     `(("junit" ,java-junit)
       ("hamcrest" ,java-hamcrest-all)))
    (home-page "https://www.eclipse.org/jetty/")
    (synopsis "Helper classes for jetty tests")
    (description "This package contains helper classes for testing the Jetty
Web Server.")
    ;; This program is licensed under both epl and asl.
    (license (list license:epl1.0 license:asl2.0))))

(define-public java-eclipse-jetty-perf-helper
  (package
    (inherit java-eclipse-jetty-test-helper)
    (name "java-eclipse-jetty-perf-helper")
    (arguments
     `(#:jar-name "eclipse-jetty-perf-helper.jar"
       #:source-dir "src/main/java"
       #:tests? #f; no tests
       #:jdk ,icedtea-8
       #:phases
       (modify-phases %standard-phases
         (add-before 'configure 'chdir
           (lambda _
             (chdir "jetty-perf-helper")
             #t)))))
    (inputs
     `(("hdrhistogram" ,java-hdrhistogram)))))

(define-public java-eclipse-jetty-util
  (package
    (name "java-eclipse-jetty-util")
    (version "9.4.39")
    (source (origin
              (method url-fetch)
              (uri (string-append "https://github.com/eclipse/jetty.project/"
                                  "archive/jetty-" version ".v20210325.tar.gz"))
              (sha256
               (base32
                "0b4hy4zmdmfbqk9bzmxk7v75y2ysqiappkip4z3hb9lxjvjh0b19"))))
    (build-system ant-build-system)
    (arguments
     `(#:jar-name "eclipse-jetty-util.jar"
       #:source-dir "src/main/java"
       #:tests? #f; require junit 5
       #:test-exclude
       (list "**/Abstract*.java"
             ;; requires network
             "**/InetAddressSetTest.java"
             ;; Assumes we are using maven
             "**/TypeUtilTest.java"
             ;; Error on the style of log
             "**/StdErrLogTest.java")
       #:jdk ,icedtea-8
       #:phases
       (modify-phases %standard-phases
         (add-before 'configure 'chdir
           (lambda _
             (chdir "jetty-util")
             #t)))))
    (inputs
     `(("slf4j" ,java-slf4j-api)
       ("servlet" ,java-javaee-servletapi)))
    (home-page "https://www.eclipse.org/jetty/")
    (synopsis "Utility classes for Jetty")
    (description "The Jetty Web Server provides an HTTP server and Servlet
container capable of serving static and dynamic content either from a standalone
or embedded instantiation.  This package provides utility classes.")
    (license (list license:epl1.0 license:asl2.0))))

;; This version is required by maven-wagon
(define-public java-eclipse-jetty-util-9.2
  (package
    (inherit java-eclipse-jetty-util)
    (version "9.2.22")
    (source (origin
              (method url-fetch)
              (uri (string-append "https://github.com/eclipse/jetty.project/"
                                  "archive/jetty-" version ".v20170606.tar.gz"))
              (sha256
               (base32
                "1i51qlsd7h06d35kx5rqpzbfadbcszycx1iwr6vz7qc9gf9f29la"))))
    (arguments
     `(#:jar-name "eclipse-jetty-util.jar"
       #:source-dir "src/main/java"
       #:jdk ,icedtea-8
       #:test-exclude
       (list "**/Abstract*.java"
             ;; requires network
             "**/InetAddressSetTest.java"
             ;; Assumes we are using maven
             "**/TypeUtilTest.java"
             ;; We don't have an implementation for slf4j
             "**/LogTest.java"
             ;; Error on the style of log
             "**/StdErrLogTest.java")
       #:phases
       (modify-phases %standard-phases
         (add-before 'configure 'chdir
           (lambda _
             (chdir "jetty-util")
             #t))
         (add-before 'build 'fix-test-sources
           (lambda _
             ;; We need to fix issues caused by changes in newer versions of
             ;; jetty-test-helper
             (let ((src "src/test/java/org/eclipse/jetty/util/resource"))
               (substitute* (string-append src "/AbstractFSResourceTest.java")
                 (("testdir.getDir\\(\\)") "testdir.getPath().toFile()")
                 (("testdir.getFile\\(\"foo\"\\)")
                  "testdir.getPathFile(\"foo\").toFile()")
                 (("testdir.getFile\\(name\\)")
                  "testdir.getPathFile(name).toFile()")))
             #t)))))
    (native-inputs
     `(("java-junit" ,java-junit)
       ("java-hamcrest-all" ,java-hamcrest-all)
       ("perf-helper" ,java-eclipse-jetty-perf-helper)
       ("test-helper" ,java-eclipse-jetty-test-helper)))))

(define-public java-eclipse-jetty-io
  (package
    (inherit java-eclipse-jetty-util)
    (name "java-eclipse-jetty-io")
    (arguments
     `(#:jar-name "eclipse-jetty-io.jar"
       #:source-dir "src/main/java"
       #:jdk ,icedtea-8
       #:tests? #f; require junit 5
       #:test-exclude (list "**/Abstract*.java"
                            ;; Abstract class
                            "**/EndPointTest.java")
       #:phases
       (modify-phases %standard-phases
         (add-before 'configure 'chdir
           (lambda _
             (chdir "jetty-io")
             #t)))))
    (inputs
     `(("slf4j" ,java-slf4j-api)
       ("servlet" ,java-javaee-servletapi)
       ("util" ,java-eclipse-jetty-util)))
    (synopsis "Jetty :: IO Utility")
    (description "The Jetty Web Server provides an HTTP server and Servlet
container capable of serving static and dynamic content either from a standalone
or embedded instantiation.  This package provides IO-related utility classes.")))

(define-public java-eclipse-jetty-io-9.2
  (package
    (inherit java-eclipse-jetty-io)
    (version (package-version java-eclipse-jetty-util-9.2))
    (source (package-source java-eclipse-jetty-util-9.2))
    (inputs
     `(("util" ,java-eclipse-jetty-util-9.2)
       ,@(package-inputs java-eclipse-jetty-util-9.2)))
    (native-inputs
     `(("mockito" ,java-mockito-1)
       ("cglib" ,java-cglib)
       ("objenesis" ,java-objenesis)
       ("asm" ,java-asm)
       ,@(package-native-inputs java-eclipse-jetty-util-9.2)))))

(define-public java-eclipse-jetty-http
  (package
    (inherit java-eclipse-jetty-util)
    (name "java-eclipse-jetty-http")
    (arguments
     `(#:jar-name "eclipse-jetty-http.jar"
       #:source-dir "src/main/java"
       #:jdk ,icedtea-8
       #:tests? #f; require junit 5
       #:phases
       (modify-phases %standard-phases
         (add-before 'configure 'chdir
           (lambda _
             (chdir "jetty-http")
             #t))
         (add-before 'build 'copy-resources
           (lambda _
             (mkdir-p "build/classes")
             (copy-recursively "src/main/resources/" "build/classes/")
             #t)))))
    (inputs
     `(("slf4j" ,java-slf4j-api)
       ("servlet" ,java-javaee-servletapi)
       ("io" ,java-eclipse-jetty-io)
       ("util" ,java-eclipse-jetty-util)))
    (synopsis "Jetty :: Http Utility")
    (description "The Jetty Web Server provides an HTTP server and Servlet
container capable of serving static and dynamic content either from a standalone
or embedded instantiation.  This package provides HTTP-related utility classes.")))

(define-public java-eclipse-jetty-http-9.2
  (package
    (inherit java-eclipse-jetty-http)
    (version (package-version java-eclipse-jetty-util-9.2))
    (source (package-source java-eclipse-jetty-util-9.2))
    (inputs
     `(("util" ,java-eclipse-jetty-util-9.2)
       ("io" ,java-eclipse-jetty-io-9.2)
       ,@(package-inputs java-eclipse-jetty-util-9.2)))))

(define-public java-eclipse-jetty-jmx
  (package
    (inherit java-eclipse-jetty-util)
    (name "java-eclipse-jetty-jmx")
    (arguments
     `(#:jar-name "eclipse-jetty-jmx.jar"
       #:source-dir "src/main/java"
       #:jdk ,icedtea-8
       #:tests? #f; FIXME: requires com.openpojo.validation
       #:phases
       (modify-phases %standard-phases
         (add-before 'configure 'chdir
           (lambda _
             (chdir "jetty-jmx")
             #t)))))
    (inputs
     `(("slf4j" ,java-slf4j-api)
       ("servlet" ,java-javaee-servletapi)
       ("util" ,java-eclipse-jetty-util)))
    (synopsis "Jetty :: JMX Management")
    (description "The Jetty Web Server provides an HTTP server and Servlet
container capable of serving static and dynamic content either from a standalone
or embedded instantiation.  This package provides the JMX management.")))

(define-public java-eclipse-jetty-jmx-9.2
  (package
    (inherit java-eclipse-jetty-jmx)
    (version (package-version java-eclipse-jetty-util-9.2))
    (source (package-source java-eclipse-jetty-util-9.2))
    (inputs
     `(("util" ,java-eclipse-jetty-util-9.2)
       ,@(package-inputs java-eclipse-jetty-util-9.2)))))

(define java-eclipse-jetty-http-test-classes
  (package
    (inherit java-eclipse-jetty-util)
    (name "java-eclipse-jetty-http-test-classes")
    (arguments
     `(#:jar-name "eclipse-jetty-http.jar"
       #:source-dir "src/test"
       #:tests? #f
       #:jdk ,icedtea-8
       #:phases
       (modify-phases %standard-phases
         (add-before 'configure 'chdir
           (lambda _
             (chdir "jetty-http")
             #t)))))
    (inputs
     `(("slf4j" ,java-slf4j-api)
       ("java-javaee-servletapi" ,java-javaee-servletapi)
       ("http" ,java-eclipse-jetty-http)
       ("io" ,java-eclipse-jetty-io)
       ("util" ,java-eclipse-jetty-util)))))

(define java-eclipse-jetty-http-test-classes-9.2
  (package
    (inherit java-eclipse-jetty-http-test-classes)
    (version (package-version java-eclipse-jetty-util-9.2))
    (source (package-source java-eclipse-jetty-util-9.2))
    (inputs
     `(("http" ,java-eclipse-jetty-http-9.2)
       ,@(package-inputs java-eclipse-jetty-http-9.2)))
    (native-inputs (package-native-inputs java-eclipse-jetty-util-9.2))))

(define-public java-eclipse-jetty-server
  (package
    (inherit java-eclipse-jetty-util)
    (name "java-eclipse-jetty-server")
    (arguments
     `(#:jar-name "eclipse-jetty-server.jar"
       #:source-dir "src/main/java"
       #:jdk ,icedtea-8
       #:tests? #f; requires a mockito version we don't have
       #:phases
       (modify-phases %standard-phases
         (add-before 'configure 'chdir
           (lambda _
             (chdir "jetty-server")
             #t))
         (add-before 'build 'fix-source
           (lambda _
             ;; Explicit casts to prevent build failures
             (substitute* "src/main/java/org/eclipse/jetty/server/Request.java"
               (("append\\(LazyList")
                "append((CharSequence)LazyList"))
             (substitute*
               "src/main/java/org/eclipse/jetty/server/handler/ContextHandler.java"
               (((string-append
                   "Class<\\? extends EventListener> clazz = _classLoader==null"
                   "\\?Loader.loadClass\\(ContextHandler.class,className\\):"
                   "_classLoader.loadClass\\(className\\);"))
                (string-append "Class<? extends EventListener> clazz = "
                               "(Class<? extends EventListener>) "
                               "(_classLoader==null?Loader.loadClass("
                               "ContextHandler.class,className):"
                               "_classLoader.loadClass(className));")))
             #t)))))
    (inputs
     `(("slf4j" ,java-slf4j-api)
       ("servlet" ,java-javaee-servletapi)
       ("http" ,java-eclipse-jetty-http)
       ("io" ,java-eclipse-jetty-io)
       ("jmx" ,java-eclipse-jetty-jmx)
       ("util" ,java-eclipse-jetty-util)))
    (synopsis "Core jetty server artifact")
    (description "The Jetty Web Server provides an HTTP server and Servlet
container capable of serving static and dynamic content either from a standalone
or embedded instantiation.  This package provides the core jetty server
artifact.")))

(define-public java-eclipse-jetty-server-9.2
  (package
    (inherit java-eclipse-jetty-server)
    (version (package-version java-eclipse-jetty-util-9.2))
    (source (package-source java-eclipse-jetty-util-9.2))
    (inputs
     `(("util" ,java-eclipse-jetty-util-9.2)
       ("jmx" ,java-eclipse-jetty-jmx-9.2)
       ("io" ,java-eclipse-jetty-io-9.2)
       ("http" ,java-eclipse-jetty-http-9.2)
       ,@(package-inputs java-eclipse-jetty-util-9.2)))
    (native-inputs
     `(("test-classes" ,java-eclipse-jetty-http-test-classes-9.2)
       ,@(package-native-inputs java-eclipse-jetty-util-9.2)))))

(define-public java-eclipse-jetty-security
  (package
    (inherit java-eclipse-jetty-util)
    (name "java-eclipse-jetty-security")
    (arguments
     `(#:jar-name "eclipse-jetty-security.jar"
       #:source-dir "src/main/java"
       #:jdk ,icedtea-8
       #:tests? #f; require junit 5
       #:test-exclude (list "**/ConstraintTest.*") ; This test fails
       #:phases
       (modify-phases %standard-phases
         (add-before 'configure 'chdir
           (lambda _
             (chdir "jetty-security")
             #t)))))
    (inputs
     `(("slf4j" ,java-slf4j-api)
       ("servlet" ,java-javaee-servletapi)
       ("http" ,java-eclipse-jetty-http)
       ("server" ,java-eclipse-jetty-server)
       ("util" ,java-eclipse-jetty-util)))
    (synopsis "Jetty security infrastructure")
    (description "The Jetty Web Server provides an HTTP server and Servlet
container capable of serving static and dynamic content either from a standalone
or embedded instantiation.  This package provides the core jetty security
infrastructure")))

(define-public java-eclipse-jetty-security-9.2
  (package
    (inherit java-eclipse-jetty-security)
    (version (package-version java-eclipse-jetty-util-9.2))
    (source (package-source java-eclipse-jetty-util-9.2))
    (inputs
     `(("util" ,java-eclipse-jetty-util-9.2)
       ("http" ,java-eclipse-jetty-http-9.2)
       ("server" ,java-eclipse-jetty-server-9.2)
       ,@(package-inputs java-eclipse-jetty-util-9.2)))
    (native-inputs
     `(("io" ,java-eclipse-jetty-io-9.2)
       ,@(package-native-inputs java-eclipse-jetty-util-9.2)))))

(define-public java-eclipse-jetty-util-ajax
  (package
    (inherit java-eclipse-jetty-util)
    (name "java-eclipse-jetty-util-ajax")
    (arguments
     `(#:jar-name "eclipse-jetty-util-ajax.jar"
       #:source-dir "jetty-util-ajax/src/main/java"
       #:tests? #f)); require junit 5
    (inputs
     (list java-eclipse-jetty-util java-javaee-servletapi))))

(define-public java-eclipse-jetty-servlet
  (package
    (inherit java-eclipse-jetty-util)
    (name "java-eclipse-jetty-servlet")
    (arguments
     `(#:jar-name "eclipse-jetty-servlet.jar"
       #:source-dir "src/main/java"
       #:jdk ,icedtea-8
       #:tests? #f; require junit 5
       #:phases
       (modify-phases %standard-phases
         (add-before 'configure 'chdir
           (lambda _
             (chdir "jetty-servlet")
             #t)))))
    (inputs
     `(("slf4j" ,java-slf4j-api)
       ("java-javaee-servletapi" ,java-javaee-servletapi)
       ("java-eclipse-jetty-util-ajax" ,java-eclipse-jetty-util-ajax)
       ("http" ,java-eclipse-jetty-http)
       ("io" ,java-eclipse-jetty-io)
       ("jmx" ,java-eclipse-jetty-jmx)
       ("security" ,java-eclipse-jetty-security)
       ("server" ,java-eclipse-jetty-server)
       ("util" ,java-eclipse-jetty-util)))
    (synopsis "Jetty Servlet Container")
    (description "The Jetty Web Server provides an HTTP server and Servlet
container capable of serving static and dynamic content either from a standalone
or embedded instantiation.  This package provides the core jetty servlet
container.")))

(define-public java-eclipse-jetty-servlet-9.2
  (package
    (inherit java-eclipse-jetty-servlet)
    (version (package-version java-eclipse-jetty-util-9.2))
    (source (package-source java-eclipse-jetty-util-9.2))
    (arguments
     `(#:jar-name "eclipse-jetty-servlet.jar"
       #:source-dir "src/main/java"
       #:jdk ,icedtea-8
       #:tests? #f; doesn't work
       #:phases
       (modify-phases %standard-phases
         (add-before 'configure 'chdir
           (lambda _
             (chdir "jetty-servlet")
             #t)))))
    (inputs
     `(("util" ,java-eclipse-jetty-util-9.2)
       ("jmx" ,java-eclipse-jetty-jmx-9.2)
       ("io" ,java-eclipse-jetty-io-9.2)
       ("http" ,java-eclipse-jetty-http-9.2)
       ("security" ,java-eclipse-jetty-security-9.2)
       ("http-test" ,java-eclipse-jetty-http-test-classes-9.2)
       ("server" ,java-eclipse-jetty-server-9.2)
       ,@(package-inputs java-eclipse-jetty-util-9.2)))))

(define-public java-eclipse-jetty-xml
  (package
    (inherit java-eclipse-jetty-util)
    (name "java-eclipse-jetty-xml")
    (arguments
     `(#:jar-name "eclipse-jetty-xml.jar"
       #:source-dir "src/main/java"
       #:jdk ,icedtea-8
       #:tests? #f; most tests require network
       #:phases
       (modify-phases %standard-phases
         (add-before 'configure 'chdir
           (lambda _
             (chdir "jetty-xml")
             #t)))))
    (inputs
     (list java-eclipse-jetty-util))
    (native-inputs
     (modify-inputs (package-native-inputs java-eclipse-jetty-util)
       (prepend java-eclipse-jetty-io)))))

(define-public java-eclipse-jetty-xml-9.2
  (package
    (inherit java-eclipse-jetty-xml)
    (version (package-version java-eclipse-jetty-util-9.2))
    (source (package-source java-eclipse-jetty-util-9.2))
    (arguments
     `(#:jar-name "eclipse-jetty-xml.jar"
       #:source-dir "src/main/java"
       #:jdk ,icedtea-8
       #:tests? #f; most tests require network
       #:phases
       (modify-phases %standard-phases
         (add-before 'configure 'chdir
           (lambda _
             (chdir "jetty-xml")
             #t)))))
    (inputs
     `(("java-eclipse-jetty-util-9.2" ,java-eclipse-jetty-util-9.2)
       ,@(package-inputs java-eclipse-jetty-util-9.2)))
    (native-inputs
     `(("java-eclipse-jetty-io-9.2" ,java-eclipse-jetty-io-9.2)
       ,@(package-native-inputs java-eclipse-jetty-util-9.2)))))

(define-public java-eclipse-jetty-webapp
  (package
    (inherit java-eclipse-jetty-util)
    (name "java-eclipse-jetty-webapp")
    (arguments
     `(#:jar-name "eclipse-jetty-webapp.jar"
       #:source-dir "src/main/java"
       #:jdk ,icedtea-8
       #:tests? #f; require junit 5
       ;; One test fails
       #:test-exclude (list "**/WebAppContextTest.java")
       #:phases
       (modify-phases %standard-phases
         (add-before 'configure 'chdir
           (lambda _
             (chdir "jetty-webapp")
             #t)))))
    (inputs
     (list java-eclipse-jetty-util
           java-eclipse-jetty-http
           java-eclipse-jetty-io
           java-eclipse-jetty-server
           java-eclipse-jetty-servlet
           java-eclipse-jetty-security
           java-eclipse-jetty-xml
           java-javaee-servletapi))))

(define-public java-eclipse-jetty-webapp-9.2
  (package
    (inherit java-eclipse-jetty-webapp)
    (version (package-version java-eclipse-jetty-util-9.2))
    (source (package-source java-eclipse-jetty-util-9.2))
    (arguments
     `(#:jar-name "eclipse-jetty-webapp.jar"
       #:source-dir "src/main/java"
       #:jdk ,icedtea-8
       #:test-exclude (list "**/WebAppContextTest.java")
       #:phases
       (modify-phases %standard-phases
         (add-before 'configure 'chdir
           (lambda _
             (chdir "jetty-webapp")
             #t)))))
    (inputs
     `(("java-eclipse-jetty-util-9.2" ,java-eclipse-jetty-util-9.2)
       ("java-eclipse-jetty-http-9.2" ,java-eclipse-jetty-http-9.2)
       ("java-eclipse-jetty-server-9.2" ,java-eclipse-jetty-server-9.2)
       ("java-eclipse-jetty-servlet-9.2" ,java-eclipse-jetty-servlet-9.2)
       ("java-eclipse-jetty-security-9.2" ,java-eclipse-jetty-security-9.2)
       ("java-eclipse-jetty-xml-9.2" ,java-eclipse-jetty-xml-9.2)
       ("java-javaee-servletapi" ,java-javaee-servletapi)
       ,@(package-inputs java-eclipse-jetty-util-9.2)))
    (native-inputs
     `(("java-eclipse-jetty-io-9.2" ,java-eclipse-jetty-io-9.2)
       ,@(package-native-inputs java-eclipse-jetty-util-9.2)))))

(define-public java-jsoup
  (package
    (name "java-jsoup")
    (version "1.10.3")
    (source (origin
              (method git-fetch)
              (uri (git-reference
                     (url "https://github.com/jhy/jsoup")
                     (commit (string-append "jsoup-" version))))
              (file-name (git-file-name name version))
              (sha256
               (base32
                "1hdpdx0x140r5x3yc251v7dj1h4j5a7nh9k885aw9q5vvz49lkf4"))))
    (build-system ant-build-system)
    (arguments
     `(#:jar-name "jsoup.jar"
       #:source-dir "src/main/java"
       #:phases
       (modify-phases %standard-phases
         (add-before 'build 'copy-resources
           (lambda _
             (let ((classes-dir (string-append (getcwd) "/build/classes")))
               (with-directory-excursion "src/main/java"
                 (for-each (lambda (file)
                             (let ((dist (string-append classes-dir "/" file)))
                               (mkdir-p (dirname dist))
                               (copy-file file dist)))
                   (find-files "." ".*.properties"))))
             #t)))))
    (native-inputs
     (list java-junit java-hamcrest-core java-gson))
    (home-page "https://jsoup.org")
    (synopsis "HTML parser")
    (description "Jsoup is a Java library for working with real-world HTML.  It
provides a very convenient API for extracting and manipulating data, using the
best of DOM, CSS, and jQuery-like methods.")
    (license license:expat)))

(define-public java-signpost-core
  (package
    (name "java-signpost-core")
    (version "1.2.1.2")
    (source (origin
              (method git-fetch)
              (uri (git-reference
                     (url "https://github.com/mttkay/signpost")
                     (commit version)))
              (file-name (git-file-name name version))
              (sha256
               (base32
                "1l04yj2znch3hpyw90c4g4jan453w7d88l84bgl0c72i2kbb8z7h"))))
    (build-system ant-build-system)
    (arguments
     `(#:jar-name "signpost-core.jar"
       #:source-dir "signpost-core/src/main/java"
       #:test-dir "signpost-core/src/test"
       ;; Tests all fail with InstantiationException from mockito
       #:tests? #f))
    (propagated-inputs
     (list java-commons-codec))
    (home-page "https://github.com/mttkay/signpost")
    (synopsis "Lightweight client-side OAuth library for Java")
    (description "Signpost is the easy and intuitive solution for signing
HTTP messages on the Java platform in conformance with the OAuth Core 1.0a
standard.  Signpost follows a modular and flexible design, allowing you to
combine it with different HTTP messaging layers.")
    (license license:asl2.0)))

(define-public tidyp
  (package
    (name "tidyp")
    (version "1.04")
    (source
     (origin
       (method url-fetch)
       (uri (string-append "https://github.com/downloads/petdance/tidyp/tidyp-"
                           version ".tar.gz"))
       (sha256
        (base32
         "0f5ky0ih4vap9c6j312jn73vn8m2bj69pl2yd3a5nmv35k9zmc10"))))
    (build-system gnu-build-system)
    ;; ./test-thing.sh tries to run ./testall.sh, which is not included.
    (arguments `(#:tests? #f))
    (home-page "http://www.tidyp.com/")
    (synopsis "Validate HTML")
    (description "Tidyp is a program that can validate your HTML, as well as
modify it to be more clean and standard.  tidyp does not validate HTML 5.

libtidyp is the library on which the program is based.  It can be used by any
other program that can interface to it.  The Perl module @code{HTML::Tidy} is
based on this library, allowing Perl programmers to easily validate HTML.")
    ;; See htmldoc/license.html
    (license license:bsd-3)))

(define-public perl-html-tidy
  (package
    (name "perl-html-tidy")
    (version "1.60")
    (source
     (origin
       (method url-fetch)
       (uri (string-append "mirror://cpan/authors/id/P/PE/PETDANCE/HTML-Tidy-"
                           version ".tar.gz"))
       (sha256
        (base32
         "1iyp2fd6j75cn1xvcwl2lxr8qpjxssy2360cyqn6g3kzd1fzdyxw"))))
    (build-system perl-build-system)
    (arguments
     '(#:phases
       (modify-phases %standard-phases
         (add-after 'unpack 'fix-tidyp-paths
           (lambda* (#:key inputs #:allow-other-keys)
             (substitute* "Makefile.PL"
               (("^my \\$inc = \"" line)
                (string-append line
                               "-I" (assoc-ref inputs "tidyp") "/include/tidyp "))
               (("-L/usr/lib")
                (string-append
                 "-L" (assoc-ref inputs "tidyp") "/lib")))
             #t)))))
    (inputs
     (list perl-libwww tidyp))
    (native-inputs
     (list perl-test-exception))
    (home-page "https://metacpan.org/release/HTML-Tidy")
    (synopsis "(X)HTML validation in a Perl object")
    (description "@code{HTML::Tidy} is an HTML checker in a handy dandy
object.  It's meant as a replacement for @code{HTML::Lint}, which is written
in Perl but is not nearly as capable as @code{HTML::Tidy}.")
    (license license:artistic2.0)))

(define-public gophernicus
  ;; Contains some unreleased fixes.
  (let ((commit "da3390089c2a856db1ab2e3bd9751b9a9101a33a")
        (revision "0"))
    (package
      (name "gophernicus")
      (version (git-version "3.1.1" revision commit))
      (source
       (origin
         (method git-fetch)
         (uri (git-reference
               (url "https://github.com/gophernicus/gophernicus")
               (commit commit)))
         (file-name (git-file-name name version))
         (sha256
          (base32 "0a7kpymwqcsqzszdxvcqppbg61bpyg9f7raj783pldm4kf2wjyij"))))
      (build-system gnu-build-system)
      (arguments
       (list #:tests? #f                ; No tests
             #:configure-flags
             ;; Listener and hostname used only in configuration files, which
             ;; we don't install.
             ;; This is what's done in the release.sh script.
             #~(list "--listener=none" "--hostname=HOSTNAME")
             #:phases
             #~(modify-phases %standard-phases
                 (add-after 'unpack 'fix-version
                   (lambda _
                     (substitute* "Makefile.in"
                       (("^(VERSION += ).*" _ prefix)
                        (string-append prefix #$version "\n")))
                     ;; This is done in the release.sh script.
                     (substitute* "README.md"
                       (("^(This release: Version )DEVEL\\b.*" _ prefix)
                        (string-append prefix #$version "\n"))
                       (("^NOTE: The master branch is rolling Development\\b.*")
                        ""))))
                 (replace 'configure
                   ;; The configure script is hand-written, not from GNU autotools.
                   (lambda* (#:key configure-flags #:allow-other-keys)
                     (setenv "CC" #$(cc-for-target))
                     (setenv "HOSTCC" "gcc")
                     (apply invoke "./configure"
                            (string-append "--prefix=" #$output)
                            configure-flags))))))
      ;; TODO: Make configure script find libwrap.
      ;;(inputs
      ;; (list tcp-wrappers))
      (home-page "https://gophernicus.org/")
      (synopsis "Gopher protocol server")
      (description
       "Gophernicus is a Gopher protocol server.  Its features include:
@itemize
@item written with security in mind;
@item automatically generated Gopher menus;
@item gophertags for virtually renaming directories;
@item personal gopherspaces, located in @file{~/public_gopher/};
@item virtual hosting;
@item CGI support;
@item output filtering and PHP support;
@item charset support and conversions;
@item selector rewriting;
@item session tracking and statistics;
@item TLS/SSL and proxy support.
@end itemize")
      (license license:bsd-2))))

(define-public gemget
  (package
    (name "gemget")
    (version "1.9.0")
    (source
     (origin
       (method git-fetch)
       (uri (git-reference
             (url "https://github.com/makew0rld/gemget")
             (commit (string-append "v" version))))
       (file-name (git-file-name name version))
       (sha256
        (base32 "03x9apk73lwyafc4fd2vs033z7vcpk4k0jf97452l7pnlx2v57rz"))))
    (build-system go-build-system)
    (native-inputs
     (list go-github-com-dustin-go-humanize
           go-github-com-makeworld-the-better-one-go-gemini
           go-github-com-makeworld-the-better-one-go-gemini-socks5
           go-github-com-schollz-progressbar-v3
           go-github-com-spf13-pflag))
    (arguments
     (list
      #:install-source? #f
      #:import-path "github.com/makeworld-the-better-one/gemget"))
    (home-page "https://github.com/makew0rld/gemget")
    (synopsis "Command line downloader for the Gemini protocol")
    (description
     "Gemget is a command line downloader for the Gemini protocol.
It works well with streams and can print headers for debugging as well.")
    (license license:expat)))

(define-public geomyidae
  (package
    (name "geomyidae")
    (version "0.34")
    (source
     (origin
       (method git-fetch)
       (uri (git-reference
             (url "git://r-36.net/geomyidae")
             (commit (string-append "v" version))))
       (file-name (git-file-name name version))
       (sha256
        (base32 "02afgrk36wkdkflyqr2xgh49v9zq6ma454jshk7igvhpxfb5l3ks"))))
    (build-system gnu-build-system)
    (arguments
     `(#:make-flags (list "CC=gcc"
                          (string-append "PREFIX="
                                         (assoc-ref %outputs "out")))
       #:tests? #f                      ; no tests
       #:phases (modify-phases %standard-phases
                  (delete 'configure))))
    (home-page "http://r-36.net/scm/geomyidae/file/README.html")
    (synopsis "Small Gopher server")
    (description
     "Geomyidae is a server for distributed hypertext protocol Gopher.  Its
features include:

@enumerate
@item Gopher menus (see @file{index.gph} for an example);
@item directory listings (if no @file{index.gph} was found);
@item CGI support (@file{.cgi} files are executed);
@item search support in CGI files;
@item logging with multiple log levels.
@end enumerate\n")
    (license license:expat)))

(define-public monsterid
  (let ((commit "5597f177b473343ff5cad9a6e0e5b255312c6096")
        (revision "0"))
    (package
      (name "monsterid")
      (version (git-version "0" revision commit))
      (source
       (origin
         (method git-fetch)
         (uri (git-reference
               (url "https://github.com/splitbrain/monsterID")
               (commit commit)))
         (file-name (git-file-name name version))
         (sha256
          (base32 "0ixyrrcbw96plcdna2rx1pqwisqy9hnr57kvamgj13lzlv2whdb3"))))
      (build-system copy-build-system)
      (arguments
       '(#:install-plan '(("monsterid.php" "share/web/monsterid/")
                          ("parts/" "share/web/monsterid/parts/"
                           #:include-regexp ("\\.png$")))))
      (home-page "https://www.splitbrain.org/projects/monsterid")
      (synopsis "The original MonsterID implementation")
      (description
       "MonsterID is a method to generate a unique monster image based upon a
certain identifier (IP address, email address, whatever).  It can be
used to automatically provide personal avatar images in blog comments
or other community services.")
      (license license:expat))))

(define-public cat-avatar-generator
  (let ((commit "9360ea33f79d1dad3e43494b09878b5e3f6b41fa")
        (revision "1"))
    (package
      (name "cat-avatar-generator")
      (version (git-version "1" revision commit))
      (source (origin
                (method git-fetch)
                (uri (git-reference
                      (url "https://framagit.org/Deevad/cat-avatar-generator.git")
                      (commit commit)))
                (file-name (git-file-name name version))
                (sha256
                 (base32
                  "0js4grqzsm4gvmcbmxv7zw4samfzi6nk4mn977ddcvla9g222rkm"))))
      (build-system trivial-build-system)
      (arguments
       `(#:modules ((guix build utils))
         #:builder
         (begin
           (use-modules (guix build utils)
                        (srfi srfi-1)
                        (srfi srfi-26))
           (let ((source (assoc-ref %build-inputs "source"))
                 (php-dir (string-append %output "/share/web/" ,name)))
             (install-file (string-append source "/cat-avatar-generator.php") php-dir)
             (copy-recursively (string-append source "/avatars") (string-append php-dir "/avatars"))
             ;; The cache directory must not be in the store, but in a writable
             ;; location.  The webserver will give us this location.
             (substitute* (string-append php-dir "/cat-avatar-generator.php")
               (("\\$cachepath = .*")
                "if(isset($_SERVER['CACHE_DIR']))
$cachepath = $_SERVER['CACHE_DIR'];
else
die('You need to set the CACHE_DIR variable first.');"))
             #t))))
      (home-page "https://framagit.org/Deevad/cat-avatar-generator")
      (synopsis "Random avatar generator")
      (description "Cat avatar generator is a generator of cat pictures optimised
to generate random avatars, or defined avatar from a \"seed\".  This is a
derivation by David Revoy from the original MonsterID by Andreas Gohr.")
      ;; expat for the code, CC-BY 4.0 for the artwork
      (license (list license:expat
                     license:cc-by4.0)))))

(define-public nghttp2
  (package
    (name "nghttp2")
    (version "1.58.0")
    (source
     (origin
       (method url-fetch)
       (uri (string-append "https://github.com/nghttp2/nghttp2/"
                           "releases/download/v" version "/"
                           "nghttp2-" version ".tar.xz"))
       (sha256
        (base32
         "1q4ps8acr7nyia7mf2z11m0yh3fn1imhyv855j3xjbx91l2a6s2a"))))
    (build-system gnu-build-system)
    (outputs (list "out"
                   "lib"))              ; only libnghttp2
    (native-inputs
     (list pkg-config
           ;; Required by tests.
           cunit python tzdata-for-tests))
    (inputs
     ;; Required to build the tools (i.e. without ‘--enable-lib-only’).
     (append
      (if (target-hurd?)
          `((,openssl "static"))
          (list jemalloc))              ; fight nghttpd{,x} heap fragmentation
      (list c-ares
            jansson                     ; for HPACK tools
            libev
            libxml2                     ; for ‘nghttp -a’
            openssl)))
    (arguments
     (list
      #:configure-flags
      #~(list (string-append "--libdir=" #$output:lib "/lib")
              "--enable-app"            ; build all the tools
              "--enable-hpack-tools"    ; ...all the tools
              "--disable-examples"
              "--disable-static"        ; don't bother building .a files
              #$@(if (%current-target-system)
                     '("--disable-python-bindings")
                     '()))
      #:phases
      #~(modify-phases %standard-phases
          (add-after 'unpack 'break-circular-reference
            ;; libnghttp2.pc by default retains a reference to the ‘out’ output,
            ;; which is not allowed.  Break this cycle.  While we could install
            ;; only the library to ‘out’ and move everything else to a separate
            ;; output, this would inconvenience the majority of (human) users.
            (lambda _
              (substitute* "lib/libnghttp2.pc.in"
                (("@prefix@")
                 #$output:lib))))
          (add-before 'check 'set-timezone-directory
            (lambda* (#:key inputs native-inputs #:allow-other-keys)
              (setenv "TZDIR" (search-input-directory
                               (or native-inputs inputs)
                               "share/zoneinfo")))))))
    (home-page "https://nghttp2.org/")
    (synopsis "HTTP/2 protocol client, proxy, server, and library")
    (description
     "nghttp2 implements the Hypertext Transfer Protocol, version
2 (@dfn{HTTP/2}).

A reusable C library provides the HTTP/2 framing layer, with several tools built
on top of it:

@itemize
@item @command{nghttp}, a command-line HTTP/2 client.  It exposes many advanced
and low-level aspects of the protocol and is useful for debugging.
@item @command{nghttpd}, a fast, multi-threaded HTTP/2 static web server that
serves files from a local directory.
@item @command{nghttpx}, a fast, multi-threaded HTTP/2 reverse proxy that can be
deployed in front of existing web servers that don't support HTTP/2.
Both @command{nghttpd} and @command{nghttpx} can fall back to HTTP/1.1 for
backwards compatibility with clients that don't speak HTTP/2.
@item @command{h2load} for benchmarking (only!) your own HTTP/2 servers.
@item HTTP/2 uses a header compression method called @dfn{HPACK}.
nghttp2 provides a HPACK encoder and decoder as part of its public API.
@item @command{deflatehd} converts JSON data or HTTP/1-style header fields to
compressed JSON header blocks.
@item @command{inflatehd} converts such compressed headers back to JSON pairs.
@end itemize\n")
    (license license:expat)))

(define-public nghttp3
  (package
    (name "nghttp3")
    (version "1.10.1")
    (source
     (origin
       (method url-fetch)
       (uri (string-append "https://github.com/ngtcp2/nghttp3/"
                           "releases/download/v" version "/"
                           "nghttp3-" version ".tar.gz"))
       (sha256
        (base32
         "18lik57yb3zc5g17s18ymd268p037wly0hgvw6n9h48l09jqqv68"))))
    (build-system gnu-build-system)
    (native-inputs
     (list pkg-config))
    (arguments
     (list
      #:configure-flags
      #~(list "--enable-lib-only")))
    (home-page "https://nghttp2.org/nghttp3/")
    (synopsis "HTTP/3 protocol library")
    (description
     "nghttp3 is an implementation of RFC 9114 HTTP/3 mapping over QUIC and
RFC 9204 QPACK in C.  It does not depend on any particular QUIC transport
implementation.

It implements extensions specified in RFC 9218 and RFC 9220.  It supports
SETTINGS_H3_DATAGRAM from RFC 9297.

It does not support server push.")
    (license license:expat)))

(define-public hpcguix-web
  (package
    (name "hpcguix-web")
    (version "0.4.2")
    (source (origin
              (method git-fetch)
              (uri (git-reference
                    (url "https://github.com/UMCUGenetics/hpcguix-web")
                    (commit (string-append "v" version))))
              (file-name (git-file-name name version))
              (sha256
               (base32
                "09xfyyz3004qcfjjlg903gnsb9wsrrdk7gw7xawsvw58l6vrialb"))))
    (build-system gnu-build-system)
    (arguments
     `(#:modules ((guix build gnu-build-system)
                  (guix build utils)
                  (srfi srfi-26)
                  (ice-9 popen)
                  (ice-9 rdelim))
       #:phases
       (modify-phases %standard-phases
         (add-before 'configure 'set-variables
           (lambda _
             ;; This prevents a few warnings
             (setenv "GUILE_AUTO_COMPILE" "0")
             (setenv "XDG_CACHE_HOME" (getcwd))))
         (add-after 'install 'wrap-program
           (lambda* (#:key inputs outputs #:allow-other-keys)
             (let* ((out      (assoc-ref outputs "out"))
                    (guix     (assoc-ref inputs "guix"))
                    (guile    (assoc-ref inputs "guile"))
                    (gcrypt   (assoc-ref inputs "guile-gcrypt"))
                    (git      (assoc-ref inputs "guile-git"))
                    (gnutls   (assoc-ref inputs "guile-gnutls"))
                    (bs       (assoc-ref inputs "guile-bytestructures"))
                    (json     (assoc-ref inputs "guile-json"))
                    (zlib     (assoc-ref inputs "guile-zlib"))
                    (syntax   (assoc-ref inputs "guile-syntax-highlight"))
                    (guile-cm (assoc-ref inputs
                                         "guile-commonmark"))
                    (deps (list guile gcrypt git gnutls bs zlib guile-cm
                                syntax guix json))
                    (effective
                     (read-line
                      (open-pipe* OPEN_READ
                                  (string-append guile "/bin/guile")
                                  "-c" "(display (effective-version))")))
                    (path   (string-join
                             (map (cut string-append <>
                                       "/share/guile/site/"
                                       effective)
                                  deps)
                             ":"))
                    (gopath (string-join
                             (map (cut string-append <>
                                       "/lib/guile/" effective
                                       "/site-ccache")
                                  deps)
                             ":")))
               (wrap-program (string-append out "/bin/hpcguix-web")
                 `("GUILE_LOAD_PATH" ":" prefix (,path))
                 `("GUILE_LOAD_COMPILED_PATH" ":" prefix (,gopath)))))))))
    (native-inputs
     (list autoconf automake uglify-js pkg-config
           (lookup-package-native-input guix "guile")))
    (inputs
     (list bash-minimal
           (lookup-package-native-input guix "guile")
           guix
           guile-zlib
           guile-commonmark
           guile-json-4
           guile-syntax-highlight
           guile-gnutls    ;used to connect to https://disarchive.guix.gnu.org
           bash-minimal))
    (home-page "https://github.com/UMCUGenetics/hpcguix-web")
    (synopsis "Web interface for cluster deployments of Guix")
    (description "Hpcguix-web provides a web interface to the list of packages
provided by Guix.  The list of packages is searchable and provides
instructions on how to use Guix in a shared HPC environment.")
    (license license:agpl3+)))

(define-public httrack
  (package
    (name "httrack")
    (version "3.49.4")
    (source
     (origin
       (method git-fetch)
       (uri (git-reference
             (url "https://github.com/xroche/httrack")
             (commit version)))
       (file-name (git-file-name name version))
       (sha256
        (base32
         "1izn1h7gaxb2barclm2pj5kaz1mmddx2c35n70m0552q8ms4lvks"))))
    (build-system gnu-build-system)
    (arguments
     (list
      #:phases
      #~(modify-phases %standard-phases
          (add-after 'unpack 'autogen
            ;; Force reconfiguration to generate "test-driver".
            (lambda _
              (substitute* "configure.ac"
                ;; Fix errors when running "configure" script.
                (("AX_CHECK_(COMPILE|LINK)_FLAG\\(.*") "")
                (("AX_CHECK_ALIGNED_ACCESS_REQUIRED") "")
                (("gl_VISIBILITY") ""))
              (invoke "autoreconf" "-vif")))
          (add-after 'unpack 'copy-coucal-source
            ;; Install Coucal source to work around missing submodule.
            (lambda* (#:key inputs #:allow-other-keys)
              (for-each (lambda (f) (install-file f "src/coucal"))
                        (find-files #$(this-package-input "coucal")
                                    "\\.(c|h|diff|orig)$")))))))
    (native-inputs
     (list autoconf automake libtool))
    (inputs
     (list coucal libressl zlib))
    (home-page "https://www.httrack.com/")
    (synopsis "Easy-to-use offline browser utility")
    (description "HTTrack allows you to download a World Wide Web site from
the Internet to a local directory, building recursively all directories,
getting HTML, images, and other files from the server to your computer.

HTTrack arranges the original site's relative link-structure.  Simply open
a page of the @emph{mirrored} website in your browser, and you can browse the
site from link to link, as if you were viewing it online.  HTTrack can also
update an existing mirrored site, and resume interrupted downloads.

HTTrack is fully configurable, and has an integrated help system.")
    (license license:gpl3+)))

(define-public binaryen
  (package
    (name "binaryen")
    (version "112")
    (source
     (origin
       (method git-fetch)
       (uri (git-reference
             (url "https://github.com/WebAssembly/binaryen")
             (commit (string-append "version_" version))))
       (file-name (git-file-name name version))
       (sha256
        (base32 "0970iz22yjxgi27d67kwmrx4zq7hig3i6b92vmlp4c4bd1bacny5"))))
    (build-system cmake-build-system)
    (arguments
     (list
      #:phases
      '(modify-phases %standard-phases
         (add-after 'unpack 'use-system-googletest
           (lambda _
             (substitute* "third_party/CMakeLists.txt"
               (("  googletest/.*") "")
               (("add_library\\(gtest.*") ""))
             (substitute* "CMakeLists.txt"
               (("add_subdirectory\\(test/gtest\\)")
                "find_package(GTest REQUIRED)")))))))
    (native-inputs (list googletest))
    (home-page "https://github.com/WebAssembly/binaryen")
    (synopsis "Optimizer and compiler/toolchain library for WebAssembly")
    (description "Binaryen is a compiler and toolchain infrastructure library
for WebAssembly, written in C++.  It aims to make compiling to WebAssembly
easy, fast, and effective.")
    (license license:asl2.0)))

(define-public buku
  (package
    (name "buku")
    (version "4.6")
    (source
     (origin
       (method url-fetch)
       (uri (pypi-uri "buku" version))
       (sha256
        (base32 "1n4d1mkjyvzdxbyq067p1p9skb3iwx0msd86nzr224dlqrfh9675"))))
    (build-system python-build-system)
    (arguments
     `(#:tests? #f                     ; FIXME: many tests need network access
       #:phases
       (modify-phases %standard-phases
         ;; XXX: missing inputs, e.g. python-flask-admin
         (delete 'sanity-check))))
    (inputs
     (list python-beautifulsoup4 python-certifi python-cryptography
           python-flask python-html5lib python-urllib3))
    (home-page "https://github.com/jarun/buku")
    (synopsis "Bookmark manager")
    (description
     "buku is a powerful bookmark manager written in Python3 and SQLite3.
@command{buku} can auto-import bookmarks from your browser and present them
in an interactive command-line interface that lets you compose and update
bookmarks directly.  It can also present them in a web interface with
@command{bukuserver}.")
    (license license:gpl3+)))

(define-public buku-run
  (package
    (name "buku-run")
    (version "0.1.1")
    (source (origin
              (method git-fetch)
              (uri (git-reference
                    (url "https://github.com/carnager/buku_run")
                    (commit version)))
              (file-name (git-file-name name version))
              (sha256
               (base32
                "1zyjjf3b8g3dnymcrg683rbnc6qrvx8ravfm833n7kjrqky3bczn"))))
    (build-system gnu-build-system)
    (arguments
     (list #:tests? #f                  ;no tests
           #:make-flags
           #~(list (string-append "DESTDIR=" #$output)
                   "PREFIX=")
           #:phases
           #~(modify-phases %standard-phases
               (delete 'configure)
               (add-after 'unpack 'fixpath
                 (lambda* (#:key inputs #:allow-other-keys)
                   (substitute* "buku_run"
                     ((" \\<(rofi)\\>" all cmd)
                      (string-append " " (search-input-file inputs "/bin/rofi")))
                     (("\\<(buku)\\> " all cmd)
                      (string-append (search-input-file inputs "/bin/buku") " "))
                     (("\\<(awk|gawk)\\>" cmd)
                      (search-input-file inputs "/bin/awk"))
                     (("/etc/buku_run.config" path)
                      (string-append #$output path))))))))
    (inputs (list buku rofi))
    (home-page "https://github.com/carnager/buku_run")
    (synopsis "@command{rofi} frontend for buku bookmarks manager")
    (description
     "This package provides a rofi frontend for the buku bookmark manager.")
    (license license:gpl3+)))

(define-public tissue
  (package
    (name "tissue")
    (version "0.1.0")
    (source (origin
              (method url-fetch)
              (uri (string-append "https://tissue.systemreboot.net/releases/tissue-"
                                  version ".tar.lz"))
              (sha256
               (base32
                "0vsybgnzv8nnwf58pnxrs4101xczl8jvxd1wzmk4vmdyrp8a2kkm"))))
    (build-system gnu-build-system)
    (arguments
     (list #:make-flags #~(list (string-append "prefix=" #$output))
           #:modules `(((guix build guile-build-system)
                        #:select (target-guile-effective-version))
                       (guix build gnu-build-system)
                       (guix build utils))
           #:phases
           (with-imported-modules '((guix build guile-build-system))
             #~(modify-phases %standard-phases
                 (replace 'patch-source-shebangs
                   (lambda* (#:key inputs #:allow-other-keys)
                     (substitute* "bin/tissue"
                       (("^exec guile")
                        (string-append "exec "
                                       (search-input-file inputs "/bin/guile"))))))
                 (delete 'configure)
                 (add-after 'install 'wrap
                   (lambda* (#:key inputs outputs #:allow-other-keys)
                     (let ((out (assoc-ref outputs "out"))
                           (effective-version (target-guile-effective-version)))
                       (wrap-program (string-append out "/bin/tissue")
                         `("GUILE_LOAD_PATH" prefix
                           (,(string-append out "/share/guile/site/" effective-version)
                            ,(getenv "GUILE_LOAD_PATH")))
                         `("GUILE_LOAD_COMPILED_PATH" prefix
                           (,(string-append out "/lib/guile/"
                                            effective-version "/site-ccache")
                            ,(getenv "GUILE_LOAD_COMPILED_PATH")))))))))))
    (inputs (list bash-minimal guile-3.0 guile-filesystem guile-git guile-xapian))
    (native-inputs (list lzip))
    (propagated-inputs (list skribilo))
    (home-page "https://tissue.systemreboot.net")
    (synopsis "Text based project information management system")
    (description "tissue is an issue tracker and project information
management system built on plain text files and git.  It is specifically
intended for small free software projects.  It features a static site
generator to build a project website and a powerful search interface to search
through project issues and documentation.  The search interface is built on
the Xapian search engine library, and is available both as a command-line
program and as a web server.")
    (license license:gpl3+)))

(define-public anonip
  (package
    (name "anonip")
    (version "1.1.0")
    ;; The version on PyPi does not include fixture definitions for tests.
    (source (origin
              (method git-fetch)
              (uri (git-reference
                    (url "https://github.com/DigitaleGesellschaft/Anonip")
                    (commit "beab328945547b0147a53655f32c5cc76ab4488b")))
              (file-name (git-file-name name version))
              (sha256
               (base32
                "0cssdcridadjzichz1vv1ng7jwphqkn8ihh83hpz9mcjmxyb94qc"))))
    (build-system python-build-system)
    (arguments
     '(#:phases
       (modify-phases %standard-phases
         (replace 'check
           (lambda* (#:key tests? #:allow-other-keys)
             (when tests?
               (invoke "pytest" "-vv" "tests.py" "anonip.py")))))))
    (native-inputs
     (list python-pytest python-pytest-cov))
    (home-page "https://github.com/DigitaleGesellschaft/Anonip")
    (synopsis "Anonymize IP addresses in log files")
    (description
     "Anonip masks the last bits of IPv4 and IPv6 addresses in log files.
That way most of the relevant information is preserved, while the IP address
does not match a particular individuum anymore.

Depending on your Web server, the log entries may be piped to Anonip directly
or via a FIFO (named pipe).  Thus the unmasked IP addresses will never be
written to any file.

It's also possible to rewrite existing log files.

Anonip can also be uses as a Python module in your own Python application.")
    (license license:bsd-3)))

(define-public poussetaches
  (package
    (name "poussetaches")
    (version "0.0.2")
    (source
     (origin
       (method git-fetch)
       (uri (git-reference
             (url "https://github.com/tsileo/poussetaches")
             (commit version)))
       (file-name (git-file-name name version))
       (sha256
        (base32
         "0kckcwvqklavd855np9aq5js6mg84isrlwchr504yigwma0sm7hm"))))
    (build-system go-build-system)
    (propagated-inputs
     (list go-github-com-robfig-cron-v3 go-golang-org-x-time))
    (arguments
     `(#:import-path "github.com/tsileo/poussetaches"))
    (home-page "https://github.com/tsileo/poussetaches")
    (synopsis "Lightweight asynchronous task execution service")
    (description "Poussetaches (which literally means \"push tasks\" in
French) is a lightweight asynchronous task execution service that aims to
replace Celery and RabbitMQ for small Python applications.

The app posts base64-encoded payload to poussetaches and specifies the
endpoint that will be used to trigger the task.  Poussetaches makes HTTP
requests with the registered payload until the right status code is
returned.")
    (license license:isc)))

(define-public htmlcxx
  (package
    (name "htmlcxx")
    (version "0.87")
    (source
     (origin
       (method url-fetch)
       (uri
        (string-append "mirror://sourceforge/htmlcxx/v"
                       version "/htmlcxx-" version ".tar.gz"))
       (sha256
        (base32 "1j3mzjlczjrk4ahc43s6kzpvzypzjmqz4sillnca5yadrwwgjf2x"))))
    (build-system gnu-build-system)
    (arguments
     ;; ISO C++17 does not allow dynamic exception specifications
     `(#:configure-flags '("CXXFLAGS=-std=c++11")))
    (home-page "https://htmlcxx.sourceforge.net/")
    (synopsis "Simple non-validating CSS1 and HTML parser for C++")
    (description "htmlcxx is a simple non-validating CSS1 and HTML parser for
C++.  Although there are several other HTML parsers available, htmlcxx has some
characteristics that make it unique:
@itemize
@item STL like navigation of DOM tree, using excelent's tree.hh library from
Kasper Peeters
@item It is possible to reproduce exactly, character by character, the original
document from the parse tree
@item Bundled CSS parser
@item Optional parsing of attributes
@item C++ code that looks like C++ (not so true anymore)
@item Offsets of tags/elements in the original document are stored in the nodes
of the DOM tree
@end itemize")
    (license (list license:lgpl2.0
                   license:gpl2
                   license:asl2.0))))

(define-public librocket
  (package
    (name "librocket")
    (version "1.3.0.0")
    (source
     (origin
       (method git-fetch)
       (uri
        (git-reference
         (url "https://github.com/libRocket/libRocket")
         (commit (string-append "release-" version))))
       (file-name (git-file-name name version))
       (sha256
        (base32 "1n6gq007vqijyfasfnfg6c8d2rc9qarl4bhzbgkz062m4h5izlfs"))))
    (build-system cmake-build-system)
    (arguments
     `(#:tests? #f                      ; No tests.
       #:phases
       (modify-phases %standard-phases
         (add-after 'unpack 'chdir
           (lambda _
             (chdir "Build"))))))
    (inputs
     (list freetype))
    (home-page "https://github.com/libRocket/libRocket") ; http://librocket.com/ is down.
    (synopsis "HTML/CSS user interface library")
    (description "libRocket is a C++ user interface package based on the HTML
and CSS standards.  libRocket uses the open standards XHTML1.0 and
CSS2.0 (while borrowing features from HTML5 and CSS3), and extends them with
features suited towards real-time applications.  It is designed as a complete
solution for any project's interface needs:

@itemize
@item Dynamic layout system.
@item Efficient application-wide styling, with a custom-built templating engine.
@item Fully featured control set: buttons, sliders, drop-downs, etc.
@item Runtime visual debugging suite.
@item Easily integrated and extensible with Python or Lua scripting.
@end itemize\n")
    (license license:expat)))

(define-public gmid
  (package
    (name "gmid")
    (version "2.1.1")
    (source (origin
              (method url-fetch)
              (uri (string-append
                    "https://github.com/omar-polo/gmid/releases/download/"
                    version "/gmid-" version ".tar.gz"))
              (sha256
               (base32
                "1gy41858xxgbvngw7b162sq8vddd104a3cdd53pp2vk1f91gxc4y"))))
    (build-system gnu-build-system)
    (arguments
     (list #:test-target "regress"
           #:phases
           #~(modify-phases %standard-phases
               (replace 'configure
                 (lambda _
                   (setenv "CC" #$(cc-for-target))
                   (invoke "./configure"
                           (string-append "PREFIX=" #$output)))))))
    (native-inputs (list bison
                         coreutils
                         flex
                         pkg-config
                         procps))
    (inputs (list libevent libressl))
    (home-page "https://gmid.omarpolo.com/")
    (synopsis "Simple and secure Gemini server")
    (description "@command{gmid} is a fast Gemini server written with security
in mind.  It has features such as:
@itemize
@item reload the running configuration without interruption
@item automatic redirect/error pages
@item IRI support (RFC3987)
@item reverse proxying
@item CGI and FastCGI support
@item virtual hosts
@item location rules
@item event-based asynchronous I/O model
@item low memory footprint.
@end itemize")
    (license license:isc)))

(define-public kiln
  (package
    (name "kiln")
    (version "0.4.1")
    (source (origin
              (method git-fetch)
              (uri (git-reference
                    (url "https://git.sr.ht/~adnano/kiln")
                    (commit version)))
              (file-name (git-file-name name version))
              (sha256
               (base32
                "1ynb079jsyv6viwdksavwar5lqj84ssfw39dl5da98z683xrvch5"))))
    (build-system go-build-system)
    (arguments
     (list
      #:import-path "git.sr.ht/~adnano/kiln"
      #:install-source? #f
      #:phases
      #~(modify-phases %standard-phases
          (add-after 'install 'install-man
            (lambda _
              (let ((man1 (string-append #$output "/share/man/man1")))
                (system (string-append
                         "scdoc"
                         "< src/git.sr.ht/~adnano/kiln/docs/kiln.1.scd"
                         "> kiln.1"))
                (install-file "kiln.1" man1)))))))
    (native-inputs
     (list scdoc))
    (propagated-inputs
     (list go-github-com-google-shlex
           go-github-com-pelletier-go-toml
           go-gopkg-in-yaml-v3))
    (home-page "https://kiln.adnano.co/")
    (synopsis "Simple static site generator")
    (description
     "Kiln takes a different approach to building static sites.
Instead of packing all functionality into kiln itself, the core is lightweight
and can be extended with the use of external commands.")
    (license license:expat)))

(define-public siege
  (package
    (name "siege")
    (version "4.1.1")
    (source (origin
              (method url-fetch)
              (uri (string-append "http://download.joedog.org/siege/siege-"
                                  version ".tar.gz"))
              (sha256
               (base32
                "1a74py0ib1gr3znv9ah5acw67ngl08b14dbc90ww9clvgdr2ag0l"))))
    (build-system gnu-build-system)
    (arguments
     '(#:configure-flags (list (string-append "--with-zlib="
                                              (assoc-ref %build-inputs "zlib"))
                               (string-append "--with-ssl="
                                              (assoc-ref %build-inputs
                                                         "openssl")))))
    (inputs (list openssl zlib))
    (home-page "https://www.joedog.org/siege-home/")
    (synopsis "HTTP/FTP load tester and benchmarking utility")
    (description
     "Siege is a multi-threaded HTTP/FTP load tester and benchmarking utility.  It
can stress test a single URL with a user defined number of simulated users, or
it can read many URLs into memory and stress them simultaneously.  The program
reports the total number of hits recorded, bytes transferred, response time,
concurrency, and return status.")
    ;; GPLv3+ with OpenSSL linking exception.
    (license license:gpl3+)))

(define-public gmnisrv
  (package
    (name "gmnisrv")
    (version "1.0")
    (home-page "https://git.sr.ht/~sircmpwn/gmnisrv")
    (source
     (origin
       (method git-fetch)
       (uri (git-reference
             (url home-page)
             (commit version)))
       (sha256
        (base32 "115r1dw9k08r2nvygy8ll21qvsc5kmzi5jcqm7g7r8q8hifxglap"))
       (file-name (git-file-name name version))))
    (build-system gnu-build-system)
    (arguments
     `(#:tests? #f                      ;no check target
       #:configure-flags (list "--sysconfdir=/etc"
                               (string-append "--with-mimedb="
                                              (assoc-ref %build-inputs "mailcap")
                                              "/etc/mime.types"))
       #:make-flags (list (string-append "CC=" ,(cc-for-target)))))
    (inputs
     (list mailcap openssl))
    (native-inputs
     (list pkg-config scdoc))
    (synopsis "Simple Gemini protocol server")
    (description "gmnisrv is a simple Gemini protocol server written in C.")
    (license (list license:gpl3+
                   license:bsd-3)))) ;; for ini.c and ini.h

(define-public vger
  (package
    (name "vger")
    (version "2.0.1")
    (source
     (origin
       (method git-fetch)
       (uri (git-reference
             (url "https://tildegit.org/solene/vger")
             (commit version)))
       (file-name (git-file-name name version))
       (sha256
        (base32 "1jiwzn5dqadwq4ih3vzld66yq23gqsf7281sllh29bf6kmf9dz2k"))))
    (build-system gnu-build-system)
    (arguments
     (list #:test-target "test"
           #:make-flags
           #~(list (string-append "CC=" #$(cc-for-target))
                   (string-append "PREFIX=" #$output))
           #:phases
           #~(modify-phases %standard-phases
               (add-after 'unpack 'fix-makefile
                 (lambda _
                   (substitute* "Makefile"
                     (("\\binstall -o root -g wheel vger ")
                      "install vger ")
                     (("\\binstall -o root -g wheel vger\\.8 ")
                      "install -m 644 vger.8 "))))
               (add-before 'install 'make-install-dirs
                 (lambda _
                   (mkdir-p (string-append #$output "/bin"))
                   (mkdir-p (string-append #$output "/man/man8")))))))
    (inputs
     (list libbsd))
    (home-page "https://tildegit.org/solene/vger")
    (synopsis "Gemini protocol server")
    (description "Vger is a Gemini protocol server that supports chroots,
virtualhosts, CGI, default language choice, redirections and MIME-type
detection.  It delegates TLS support to an external daemon, for example
@command{stunnel} on @command{inetd}.")
    (license license:bsd-2)))

(define-public kineto
  (package
    (name "kineto")
    (version "0.0.0-20211105093215-857f8c97ebc5")
    (source (origin
              (method git-fetch)
              (uri (git-reference
                    (url "https://git.sr.ht/~sircmpwn/kineto")
                    (commit (go-version->git-ref version))))
              (file-name (git-file-name name version))
              (sha256
               (base32
                "1r17c904i76yy5ilvhjczmhnq5g7r4nkjwmsjcfxcqzly0ia7m2k"))))
    (build-system go-build-system)
    (arguments
     '(#:import-path "git.sr.ht/~sircmpwn/kineto/"))
    (propagated-inputs
     (list go-git-sr-ht-sircmpwn-getopt go-git-sr-ht-adnano-go-gemini))
    (home-page "https://git.sr.ht/~sircmpwn/kineto/")
    (synopsis "HTTP proxy for Gemini")
    (description
     "This is an @acronym{HTTP} to
@url{https://gemini.circumlunar.space/,Gemini} proxy designed to provide
service for a single domain, i.e.  to make your Gemini site available over
HTTP.  It can proxy to any domain in order to facilitate linking to the rest
of Geminispace, but it defaults to a specific domain.")
    (license license:gpl3+)))

(define-public libzim
  (package
    (name "libzim")
    (version "8.2.1")
    (source (origin
              (method git-fetch)
              (uri (git-reference
                    (url "https://github.com/openzim/libzim")
                    (commit version)))
              (sha256
               (base32
                "1g735aqw0vlxqgyjv02lvq24dr5shydp4y8mqianf8720s5fs73f"))
              (file-name (git-file-name name version))))
    (build-system meson-build-system)
    (arguments
     ;; TODO: Find out why tests fail.
     '(#:tests? #f))
    (inputs
     (list icu4c
           python-wrapper ; for libzim-compile-resources
           xapian
           xz
           (list util-linux "lib")
           (list zstd "lib")))
    (native-inputs
     (list pkg-config googletest))
    (home-page "https://wiki.openzim.org/wiki/Main_Page")
    (synopsis "Reference implementation of the ZIM specification")
    (description "The openZIM project proposes offline storage solutions for
content coming from the Web.  The zimlib is the standard implementation of the
ZIM specification.  It is a library which implements the read and write method
for ZIM files.")
    (license license:gpl2)))

(define-public kiwix-lib
  (package
    (name "kiwix-lib")
    (version "13.0.0")
    (home-page "https://github.com/kiwix/kiwix-lib/")
    (source (origin
              (method git-fetch)
              (uri (git-reference
                    (url home-page)
                    (commit version)))
              (sha256
               (base32
                "0mvlppbj0mqn4ka3cfaaj1pvn062cxbgz01c0nq04x0mzq1xwh5w"))
              (file-name (git-file-name name version))))
    (build-system meson-build-system)
    (arguments
     `(#:phases
       (modify-phases %standard-phases
         (add-before 'configure 'fix-paths-and-includes
           (lambda* (#:key inputs #:allow-other-keys)
             (substitute* "src/aria2.cpp"
               (("ARIA2_CMD \"aria2c\"")
                (string-append "ARIA2_CMD \""
                               (search-input-file inputs "/bin/aria2c")
                               "\""))))))))
    (inputs
     (list aria2
           curl
           icu4c
           libmicrohttpd
           libzim
           pugixml
           xapian
           zlib
           `(,zstd "lib")))
    (native-inputs
     (list cpp-mustache
           pkg-config
           ;; for kiwix-compile-resources
           python-wrapper))
    (synopsis "Common code base for all Kiwix ports")
    (description "The Kiwix library provides the Kiwix software suite core.
It contains the code shared by all Kiwix ports.")
    (license license:gpl3)))

(define-public kiwix-desktop
  (package
    (name "kiwix-desktop")
    (version "2.3.1")
    (source (origin
              (method url-fetch)
              (uri (string-append
                    "https://download.kiwix.org/release/kiwix-desktop/kiwix-desktop-"
                    version
                    ".tar.gz"))
              (sha256
               (base32
                "0hlk05gcb3fmnxhwj6gan51v98rdq3iv2lklwbpmm1bazmz8i7br"))
              (patches (search-patches "kiwix-desktop-newer-libkiwix.patch"))))
    (build-system qt-build-system)
    (arguments
     `(#:test-target "check"
       #:phases
       (modify-phases %standard-phases
         (replace 'configure
           (lambda* (#:key outputs #:allow-other-keys)
             (invoke "qmake"
                     (string-append "PREFIX="
                                    (assoc-ref outputs "out")))))
         (add-after 'install 'wrap-qt-process-path
           (lambda* (#:key inputs outputs #:allow-other-keys)
             (let* ((out (assoc-ref outputs "out"))
                    (bin (string-append out "/bin/kiwix-desktop"))
                    (qt-process-path (search-input-file
                                      inputs "/lib/qt5/libexec/QtWebEngineProcess")))
               (wrap-program bin
                 `("QTWEBENGINEPROCESS_PATH" = (,qt-process-path)))))))))
    (inputs
     (list bash-minimal
           curl
           icu4c
           kiwix-lib
           libmicrohttpd
           libzim
           pugixml
           qtbase-5
           qtdeclarative-5
           qtwebchannel-5
           qtwebengine-5
           qtwayland-5
           xapian
           zlib
           `(,zstd "lib")))
    (native-inputs
     (list pkg-config
           qtbase-5))
    (home-page "https://wiki.kiwix.org/wiki/Software")
    (synopsis "Viewer and manager of ZIM files")
    (description "Kiwix Desktop allows you to enjoy a lot of different content
offline (such as Wikipedia), without any access to Internet.")
    (license license:gpl3)))

(define-public kiwix-tools
  (package
    (name "kiwix-tools")
    (version "3.5.0")
    (source (origin
              (method url-fetch)
              (uri (string-append "https://download.kiwix.org/release/"
                                  "kiwix-tools/kiwix-tools-" version ".tar.xz"))
              (sha256
               (base32
                "0q6b7viy1jr212q0glqid2hqxnsd2mxsx5gzcalkc4gb0bzgj32d"))))
    (build-system meson-build-system)
    (inputs
     (list curl
           icu4c
           kiwix-lib
           libmicrohttpd
           libzim
           pugixml
           xapian
           zlib
           `(,zstd "lib")))
    (native-inputs
     (list pkg-config))
    (home-page "https://wiki.kiwix.org/wiki/Software")
    (synopsis "Kiwix command line tools")
    (description "The Kiwix tools are a collection of Kiwix-related command line
tools:
@itemize
@item kiwix-manage: Manage XML based library of ZIM files
@item kiwix-read: Read ZIM file content
@item kiwix-search: Fulltext search in ZIM files
@item kiwix-serve: HTTP daemon serving ZIM files
@end itemize\n")
    (license license:gpl3+)))

(define-public uriparser
  (package
    (name "uriparser")
    (version "0.9.8")
    (source (origin
              (method git-fetch)
              (uri (git-reference
                    (url "https://github.com/uriparser/uriparser")
                    (commit (string-append "uriparser-" version))))
              (file-name (git-file-name name version))
              (sha256
               (base32
                "0qr3rc0iz1zxim1ylwzf7zijgnxpzv4m35fzvv5kf66a8bqhrw2k"))))
    (build-system cmake-build-system)
    (native-inputs (list googletest doxygen graphviz))
    (arguments (if (%current-target-system)
                   (list #:configure-flags #~(list "-DURIPARSER_BUILD_TESTS=OFF"))
                   '()))
    (synopsis "Strictly RFC 3986 compliant URI parsing and handling library")
    (description "uriparser is a strictly RFC 3986 compliant URI parsing and
handling library written in C89 (\"ANSI C\").  uriparser is fast and supports
Unicode.")
    (home-page "https://uriparser.github.io/")
    (license license:bsd-3)))

(define-public quark
  ;; No releases yet
  (let ((revision "0")
        (commit "c6a9055e5a30be570e30da8d216c39662c3a3f99"))
    (package
      (name "quark")
      (version (git-version "0.0.0" revision commit))
      (source (origin
                (method git-fetch)
                (uri (git-reference
                      (url "https://git.suckless.org/quark/")
                      (commit commit)))
                (file-name (git-file-name name version))
                (sha256
                 (base32
                  "1znvnr30xi5vgd6n3wvgv9pwj992zpzzjk0fmq28ydf1l6kqvkm7"))))
      (build-system gnu-build-system)
      (arguments
       (list #:tests? #f ; no tests
             #:make-flags
             #~(list (string-append "CC=" #$(cc-for-target))
                     (string-append "PREFIX=" (assoc-ref %outputs "out")))
             #:phases
             #~(modify-phases %standard-phases
                 (delete 'configure)))) ; no configure script
      (home-page "https://tools.suckless.org/quark/")
      (synopsis "Small and simple HTTP GET/HEAD-only web server for static
content")
      (description "Quark is an extremely small and simple HTTP GET/HEAD only
web server for static content.  TLS is not natively supported and should be
provided by a TLS reverse proxy (e.g. tlstunnel, hitch or stunnel).")
      (license license:isc)

      ;; XXX: Ignore this CVE to work around a name clash with the unrelated
      ;; "cpe:2.3:a:comelz:quark" package.  The proper fix is for (guix cve)
      ;; to account for "vendor names".
      (properties '((lint-hidden-cve . ("CVE-2019-15520")))))))

(define-public go-webring
  (let ((commit "6786a27b0c57df75323217453369c83a4d9f4dea")
        (revision "0"))
    (package
      (name "go-webring")
      (version (git-version "20220426" revision commit))
      (source (origin
                (method git-fetch)
                (uri (git-reference
                      (url "https://git.sr.ht/~amolith/go-webring")
                      (commit commit)))
                (file-name (git-file-name name version))
                (sha256
                 (base32
                  "1xra0mapdmda8n0z6zsgcqppdzvxc47p0fahsdyig5qmpk89ar8l"))))
      (build-system go-build-system)
      (arguments
       (list #:import-path "git.sr.ht/~amolith/go-webring"
             #:install-source? #f))
      (inputs (list go-github-com-spf13-pflag))
      (home-page "https://git.sr.ht/~amolith/go-webring")
      (synopsis "Simple webring implementation")
      (description
"@code{go--webring} provides a simple webring implementation as used by
the Fediring.")
      (license (list license:cc0 license:bsd-2)))))

(define-public archivebox
  (package
    (name "archivebox")
    (version "0.6.2")
    (source (origin
              (method url-fetch)
              (uri (pypi-uri name version))
              (sha256
               (base32
                "1mnq82ynq01l7vx957bbx4bvgwdh59qsnx6pdydaqszbakp74yyc"))))
    (build-system python-build-system)
    (propagated-inputs
     (list curl
           node-lts))
    (inputs
     (list python
           youtube-dl
           wget
           git
           python-w3lib
           python-ipython
           python-croniter
           python-crontab
           python-dateparser
           python-django-extensions
           python-django-3.1.14
           python-mypy-extensions))
    (native-inputs
     (list python-wheel))
    (synopsis "Self-hosted Web archiving")
    (description "ArchiveBox is a powerful, self-hosted Web archiving
solution to collect, save, and view sites you want to preserve offline.
You can feed it URLs one at a time, or schedule regular imports.  It saves
snapshots of the URLs you feed it in several formats.")
    (home-page "https://archivebox.io/")
    (license license:expat)))

(define-public awslogs
  (package
    (name "awslogs")
    (version "0.14.0")
    (source (origin
              (method url-fetch)
              (uri (pypi-uri "awslogs" version))
              (sha256
               (base32
                "0zpp72ixxz18mf1kay7l07sbmf80mik30zw6p4wsxpraza3ry90v"))))
    ;; XXX: doesn't work with pyproject-build-system
    (build-system python-build-system)
    (arguments
     (list
      #:phases
      '(modify-phases %standard-phases
         (add-after 'unpack 'relax-requirements
           (lambda _
             (substitute* "setup.py"
               (("'jmespath>=0.7.1.*',")
                "'jmespath>=0.7.1',"))))
         (add-after 'unpack 'patch-tests
           (lambda _
             ;; XXX These tests fail for unknown reasons, and we can't easily
             ;; figure out why, because stdout is redirected to a string.
             (substitute* "tests/test_it.py"
               (("test_main_get_with_color")
                "_skip_test_main_get_with_color")
               (("test_main_get_query")
                "_skip_test_main_get_query")))))))
    (propagated-inputs
     (list python-boto3 python-jmespath python-dateutil python-termcolor))
    (home-page "https://github.com/jorgebastida/awslogs")
    (synopsis "Command line tool to read AWS CloudWatch logs")
    (description
     "This package provides awslogs, a simple command line tool to download
and read AWS CloudWatch logs.")
    (license license:bsd-3)))

(define-public orcania
  (package
    (name "orcania")
    (version "2.3.2")
    (source (origin
              (method git-fetch)
              (uri (git-reference
                    (url "https://github.com/babelouest/orcania")
                    (commit (string-append "v" version))))
              (file-name (git-file-name name version))
              (sha256
               (base32
                "0dhczbhwvf3f9mj38qm46j10rpr77yz1np68mabfw8zcfwhr0pn4"))))
    (build-system cmake-build-system)
    (arguments
     (list #:configure-flags #~(list "-DBUILD_ORCANIA_TESTING=ON"
                                     "-DBUILD_ORCANIA_DOCUMENTATION=ON")
           #:phases #~(modify-phases %standard-phases
                        (add-after 'build 'build-doc
                          (lambda _
                            (invoke "make" "doc")))
                        (add-after 'install 'install-doc
                          (lambda _
                            (let ((doc (string-append #$output
                                                      "/share/doc/orcania")))
                              (mkdir-p doc)
                              (copy-recursively "../source/doc/html" doc)))))))
    (native-inputs (list check doxygen subunit))
    (home-page "https://babelouest.github.io/orcania/")
    (synopsis "Collection of C functions for Ulfius")
    (description
     "Orcania is a library with functions that can be shared among C programs.
It is intended to provide low-level functionalities for the Ulfius and Yder
libraries.")
    (license license:lgpl2.1)))

(define-public yder
  (package
    (name "yder")
    (version "1.4.19")
    (source (origin
              (method git-fetch)
              (uri (git-reference
                    (url "https://github.com/babelouest/yder")
                    (commit (string-append "v" version))))
              (file-name (git-file-name name version))
              (sha256
               (base32
                "02jgrqby39ykfdhc7z0bh3x5aqisqybz6lnvn7msh9wqbj5zvzi8"))))
    (build-system cmake-build-system)
    (arguments
     (list #:configure-flags #~(list "-DWITH_JOURNALD=OFF"
                                     "-DBUILD_YDER_TESTING=ON"
                                     "-DBUILD_YDER_DOCUMENTATION=ON")
           #:phases #~(modify-phases %standard-phases
                        (add-after 'build 'build-doc
                          (lambda _
                            (invoke "make" "doc")))
                        (add-after 'install 'install-doc
                          (lambda _
                            (let ((doc (string-append #$output
                                                      "/share/doc/yder")))
                              (mkdir-p doc)
                              (copy-recursively "../source/doc/html" doc)))))))
    (native-inputs (list check doxygen subunit))
    (inputs (list orcania))
    (home-page "https://babelouest.github.io/yder/")
    (synopsis "Logging library for C applications")
    (description
     "Yder is a logging library written in C.  It can log messages to the
console, a file, syslog, journald, or a callback function.")
    (license license:lgpl2.1)))

(define-public ulfius
  (package
    (name "ulfius")
    (version "2.7.13")
    (source (origin
              (method git-fetch)
              (uri (git-reference
                    (url "https://github.com/babelouest/ulfius")
                    (commit (string-append "v" version))))
              (file-name (git-file-name name version))
              (sha256
               (base32
                "1dfwdpqmqki63dddi53bfv6jd0kzv8gh2w1lxsv6mzk3sxl6qakf"))))
    (build-system cmake-build-system)
    (arguments
     (list #:configure-flags #~(list "-DBUILD_ULFIUS_TESTING=ON"
                                     "-DBUILD_ULFIUS_DOCUMENTATION=ON")
           #:phases #~(modify-phases %standard-phases
                        (add-after 'build 'build-doc
                          (lambda _
                            (invoke "make" "doc")))
                        (replace 'check
                          (lambda* (#:key tests? parallel-tests? #:allow-other-keys)
                            (when tests?
                              (let ((job-count (number->string
                                                (or (and parallel-tests?
                                                         (parallel-job-count))
                                                    1))))
                                ;; Skip failing tests that try to start a server.
                                (invoke "ctest" "--output-on-failure"
                                        "-j" job-count "-E"
                                        "(core|framework|example_callbacks)")))))
                        (add-after 'install 'install-doc
                          (lambda _
                            (let ((doc (string-append #$output
                                                      "/share/doc/ulfius")))
                              (mkdir-p doc)
                              (copy-recursively "../source/doc/html" doc)))))))
    (native-inputs (list check doxygen subunit))
    (inputs (list zlib))
    (propagated-inputs ;for libulfius.pc
     (list curl
           gnutls
           jansson
           libgcrypt
           libmicrohttpd
           orcania
           yder))
    (home-page "https://babelouest.github.io/ulfius/")
    (synopsis "HTTP Framework for REST Applications in C")
    (description
     "Ulfius is a HTTP Framework library for REST Applications written in C.
It is based on GNU libmicrohttpd for the backend web server, Jansson for the
JSON manipulation library, and libcurl for the http/smtp client API.  It can
be used to facilitate creation of web applications in C programs with a small
memory footprint, as in embedded systems applications.  It can create
webservices in HTTP or HTTPS mode, stream data, or implement server
websockets.")
    (license license:lgpl2.1)))

;;;
;;; Avoid adding new packages to the end of this file. To reduce the chances
;;; of a merge conflict, place them above by existing packages with similar
;;; functionality or similar names.
;;;<|MERGE_RESOLUTION|>--- conflicted
+++ resolved
@@ -72,11 +72,8 @@
 ;;; Copyright © 2025 Raven Hallsby <karl@hallsby.com>
 ;;; Copyright © 2025 Junker <dk@junkeria.club>"
 ;;; Copyright © 2025 Jake Forster <jakecameron.forster@gmail.com>
-<<<<<<< HEAD
+;;; Copyright © 2025 Remco van 't Veer <remco@remworks.net>"
 ;;; Copyright © 2025 Daniel Khodabakhsh <d@niel.khodabakh.sh>
-=======
-;;; Copyright © 2025 Remco van 't Veer <remco@remworks.net>"
->>>>>>> 568140b7
 ;;;
 ;;; This file is part of GNU Guix.
 ;;;
