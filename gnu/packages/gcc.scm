;;; GNU Guix --- Functional package management for GNU
;;; Copyright © 2012, 2013, 2014, 2015, 2016, 2017, 2018, 2019, 2020 Ludovic Courtès <ludo@gnu.org>
;;; Copyright © 2014, 2015, 2018 Mark H Weaver <mhw@netris.org>
;;; Copyright © 2014, 2015, 2016, 2017, 2019 Ricardo Wurmus <rekado@elephly.net>
;;; Copyright © 2015 Andreas Enge <andreas@enge.fr>
;;; Copyright © 2015, 2016, 2017, 2018, 2020, 2021 Efraim Flashner <efraim@flashner.co.il>
;;; Copyright © 2016 Carlos Sánchez de La Lama <csanchezdll@gmail.com>
;;; Copyright © 2018 Tobias Geerinckx-Rice <me@tobias.gr>
;;; Copyright © 2018, 2020 Marius Bakke <mbakke@fastmail.com>
;;; Copyright © 2020 Joseph LaFreniere <joseph@lafreniere.xyz>
;;; Copyright © 2020 Guy Fleury Iteriteka <gfleury@disroot.org>
;;; Copyright © 2020 Simon Tournier <zimon.toutoune@gmail.com>
;;; Copyright © 2021 Chris Marusich <cmmarusich@gmail.com>
;;;
;;; This file is part of GNU Guix.
;;;
;;; GNU Guix is free software; you can redistribute it and/or modify it
;;; under the terms of the GNU General Public License as published by
;;; the Free Software Foundation; either version 3 of the License, or (at
;;; your option) any later version.
;;;
;;; GNU Guix is distributed in the hope that it will be useful, but
;;; WITHOUT ANY WARRANTY; without even the implied warranty of
;;; MERCHANTABILITY or FITNESS FOR A PARTICULAR PURPOSE.  See the
;;; GNU General Public License for more details.
;;;
;;; You should have received a copy of the GNU General Public License
;;; along with GNU Guix.  If not, see <http://www.gnu.org/licenses/>.

(define-module (gnu packages gcc)
  #:use-module ((guix licenses)
                #:select (gpl3+ gpl2+ lgpl2.1+ lgpl2.0+ fdl1.3+))
  #:use-module (gnu packages)
  #:use-module (gnu packages bootstrap)
  #:use-module (gnu packages compression)
  #:use-module (gnu packages multiprecision)
  #:use-module (gnu packages texinfo)
  #:use-module (gnu packages dejagnu)
  #:use-module (gnu packages documentation)
  #:use-module (gnu packages xml)
  #:use-module (gnu packages docbook)
  #:use-module (gnu packages graphviz)
  #:use-module (gnu packages elf)
  #:use-module (gnu packages perl)
  #:use-module (guix packages)
  #:use-module (guix download)
  #:use-module (guix build-system gnu)
  #:use-module (guix build-system trivial)
  #:use-module (guix utils)
  #:use-module (srfi srfi-1)
  #:use-module (ice-9 regex))

(define %gcc-infrastructure
  ;; Base URL for GCC's infrastructure.
  "mirror://gcc/infrastructure/")

(define (gcc-configure-flags-for-triplet target)
  "Return a list of additional GCC `configure' flags for TARGET, a GNU triplet.

The purpose of this procedure is to translate extended GNU triplets---e.g.,
where the OS part is overloaded to denote a specific ABI---into GCC
`configure' options.  We take extended GNU triplets that glibc recognizes."
  (cond ((string-match "^mips64el.*gnuabin?64$" target)
         ;; Triplets recognized by glibc as denoting the N64 ABI; see
         ;; ports/sysdeps/mips/preconfigure.
         '("--with-abi=64"))

        ((string-match "^arm.*-gnueabihf$" target)
         '("--with-arch=armv7-a"
           "--with-float=hard"
           "--with-mode=thumb"
           "--with-fpu=neon"))

        ((and (string-suffix? "-gnu" target)
              (not (string-contains target "-linux")))
         ;; Cross-compilation of libcilkrts in GCC 5.5.0 to GNU/Hurd fails
         ;; with:
         ;;   libcilkrts/runtime/os-unix.c:388:2: error: #error "Unknown architecture"
         ;; Cilk has been removed from GCC 8 anyway.
         '("--disable-libcilkrts"))

        (else
         ;; TODO: Add `arm.*-gnueabi', etc.
         '())))

(define-public gcc-4.7
  (let* ((stripped? #t)      ;whether to strip the compiler, not the libraries
         (maybe-target-tools
          (lambda ()
            ;; Return the `_FOR_TARGET' variables that are needed when
            ;; cross-compiling GCC.
            (let ((target (%current-target-system)))
              (if target
                  (map (lambda (var tool)
                         (string-append (string-append var "_FOR_TARGET")
                                        "=" target "-" tool))
                       '("CC"  "CXX" "LD" "AR" "NM" "OBJDUMP" "RANLIB" "STRIP")
                       '("gcc" "g++" "ld" "ar" "nm" "objdump" "ranlib" "strip"))
                  '()))))
         (libdir
          (let ((base '(or (assoc-ref outputs "lib")
                           (assoc-ref outputs "out"))))
            (lambda ()
              ;; Return the directory that contains lib/libgcc_s.so et al.
              (if (%current-target-system)
                  `(string-append ,base "/" ,(%current-target-system))
                  base))))
         (configure-flags
          (lambda ()
            ;; This is terrible.  Since we have two levels of quasiquotation,
            ;; we have to do this convoluted thing just so we can insert the
            ;; contents of (maybe-target-tools).
            (list 'quasiquote
                  (append
                   '("--enable-plugin"
                     "--enable-languages=c,c++"
                     "--disable-multilib"
                     "--with-system-zlib"

                     ;; No pre-compiled libstdc++ headers, to save space.
                     "--disable-libstdcxx-pch"

                     "--with-local-prefix=/no-gcc-local-prefix"

                     ;; With a separate "lib" output, the build system
                     ;; incorrectly guesses GPLUSPLUS_INCLUDE_DIR, so force
                     ;; it.  (Don't use a versioned sub-directory, that's
                     ;; unnecessary.)
                     ,(string-append "--with-gxx-include-dir="
                                     (assoc-ref %outputs "out")
                                     "/include/c++")

                     ,(let ((libc (assoc-ref %build-inputs "libc")))
                        (if libc
                            (string-append "--with-native-system-header-dir=" libc
                                           "/include")
                            "--without-headers")))

                   ;; Pass the right options for the target triplet.
                   (let ((triplet
                          (or (%current-target-system)
                              (nix-system->gnu-triplet (%current-system)))))
                     (gcc-configure-flags-for-triplet triplet))

                   (maybe-target-tools))))))
    (hidden-package
     (package
       (name "gcc")
       (version "4.7.4")
       (source (origin
                 (method url-fetch)
                 (uri (string-append "mirror://gnu/gcc/gcc-"
                                     version "/gcc-" version ".tar.bz2"))
                 (sha256
                  (base32
                   "10k2k71kxgay283ylbbhhs51cl55zn2q38vj5pk4k950qdnirrlj"))
                 (patches (search-patches "gcc-4-compile-with-gcc-5.patch"
                                          "gcc-fix-texi2pod.patch"))))
       (build-system gnu-build-system)

       ;; Separate out the run-time support libraries because all the
       ;; dynamic-linked objects depend on it.
       (outputs '("out"                    ;commands, etc. (60+ MiB)
                  "lib"                    ;libgcc_s, libgomp, etc. (15+ MiB)
                  "debug"))                ;debug symbols of run-time libraries

       (inputs `(("gmp" ,gmp)
                 ("mpfr" ,mpfr)
                 ("mpc" ,mpc)
                 ("libelf" ,libelf)
                 ("zlib" ,zlib)))

       ;; GCC < 5 is one of the few packages that doesn't ship .info files.
       ;; Newer texinfos fail to build the manual, so we use an older one.
       (native-inputs `(("perl" ,perl)   ;for manpages
                        ("texinfo" ,texinfo-5)))

       (arguments
        `(#:out-of-source? #t
          #:configure-flags ,(configure-flags)
          #:make-flags
          ;; None of the flags below are needed when doing a Canadian cross.
          ;; TODO: Simplify this.
          ,(if (%current-target-system)
               (if stripped?
                   ''("CFLAGS=-g0 -O2")
                   ''())
               `(let* ((libc        (assoc-ref %build-inputs "libc"))
                       (libc-native (or (assoc-ref %build-inputs "libc-native")
                                        libc)))
                  `(,@(if libc
                          (list (string-append "LDFLAGS_FOR_TARGET="
                                               "-B" libc "/lib "
                                               "-Wl,-dynamic-linker "
                                               "-Wl," libc
                                               ,(glibc-dynamic-linker)))
                          '())

                    ;; Native programs like 'genhooks' also need that right.
                    ,(string-append "LDFLAGS="
                                    "-Wl,-rpath=" libc-native "/lib "
                                    "-Wl,-dynamic-linker "
                                    "-Wl," libc-native ,(glibc-dynamic-linker))
                    ,(string-append "BOOT_CFLAGS=-O2 "
                                    ,(if stripped? "-g0" "-g")))))

          #:tests? #f

          #:phases
          (modify-phases %standard-phases
            (add-before 'configure 'pre-configure
              (lambda* (#:key inputs outputs #:allow-other-keys)
                (let ((libdir ,(libdir))
                      (libc   (assoc-ref inputs "libc")))
                  (when libc
                    ;; The following is not performed for `--without-headers'
                    ;; cross-compiler builds.

                    ;; Join multi-line definitions of GLIBC_DYNAMIC_LINKER* into a
                    ;; single line, to allow the next step to work properly.
                    (for-each
                     (lambda (x)
                       (substitute* (find-files "gcc/config"
                                                "^(linux|gnu|sysv4)(64|-elf|-eabi)?\\.h$")
                         (("(#define (GLIBC|GNU_USER)_DYNAMIC_LINKER.*)\\\\\n$" _ line)
                          line)))
                     '(1 2 3))

                    ;; Fix the dynamic linker's file name.
                    (substitute* (find-files "gcc/config"
                                             "^(linux|gnu|sysv4)(64|-elf|-eabi)?\\.h$")
                      (("#define (GLIBC|GNU_USER)_DYNAMIC_LINKER([^ \t]*).*$"
                        _ gnu-user suffix)
                       (format #f "#define ~a_DYNAMIC_LINKER~a \"~a\"~%"
                               gnu-user suffix
                               (string-append libc ,(glibc-dynamic-linker)))))

                    ;; Tell where to find libstdc++, libc, and `?crt*.o', except
                    ;; `crt{begin,end}.o', which come with GCC.
                    (substitute* (find-files "gcc/config"
                                             "^gnu-user.*\\.h$")
                      (("#define GNU_USER_TARGET_LIB_SPEC (.*)$" _ suffix)
                       ;; Help libgcc_s.so be found (see also below.)  Always use
                       ;; '-lgcc_s' so that libgcc_s.so is always found by those
                       ;; programs that use 'pthread_cancel' (glibc dlopens
                       ;; libgcc_s.so when pthread_cancel support is needed, but
                       ;; having it in the application's RUNPATH isn't enough; see
                       ;; <http://sourceware.org/ml/libc-help/2013-11/msg00023.html>.)
                       ;;
                       ;; NOTE: The '-lgcc_s' added below needs to be removed in a
                       ;; later phase of %gcc-static.  If you change the string
                       ;; below, make sure to update the relevant code in
                       ;; %gcc-static package as needed.
                       (format #f "#define GNU_USER_TARGET_LIB_SPEC \
\"-L~a/lib %{!static:-rpath=~a/lib %{!static-libgcc:-rpath=~a/lib -lgcc_s}} \" ~a"
                               libc libc libdir suffix))
                      (("#define GNU_USER_TARGET_STARTFILE_SPEC.*$" line)
                       (format #f "#define STANDARD_STARTFILE_PREFIX_1 \"~a/lib\"
#define STANDARD_STARTFILE_PREFIX_2 \"\"
~a"
                               libc line)))

                    ;; The rs6000 (a.k.a. powerpc) config in GCC does not use
                    ;; GNU_USER_* defines.  Do the above for this case.
                    (substitute*
                        "gcc/config/rs6000/sysv4.h"
                      (("#define LIB_LINUX_SPEC (.*)$" _ suffix)
                       (format #f "#define LIB_LINUX_SPEC \
\"-L~a/lib %{!static:-rpath=~a/lib %{!static-libgcc:-rpath=~a/lib -lgcc_s}} \" ~a"
                               libc libc libdir suffix))
                      (("#define	STARTFILE_LINUX_SPEC.*$" line)
                       (format #f "#define STANDARD_STARTFILE_PREFIX_1 \"~a/lib\"
#define STANDARD_STARTFILE_PREFIX_2 \"\"
~a"
                               libc line))))

                  (when (file-exists? "gcc/config/rs6000")
                    ;; Force powerpc libdir to be /lib and not /lib64
                    (substitute* (find-files "gcc/config/rs6000")
                      (("/lib64") "/lib")))

                  ;; Don't retain a dependency on the build-time sed.
                  (substitute* "fixincludes/fixincl.x"
                    (("static char const sed_cmd_z\\[\\] =.*;")
                     "static char const sed_cmd_z[] = \"sed\";"))

                  ;; Aarch64 support didn't land in GCC until the 4.8 series.
                  (when (file-exists? "gcc/config/aarch64")
                    ;; Force Aarch64 libdir to be /lib and not /lib64
                    (substitute* "gcc/config/aarch64/t-aarch64-linux"
                      (("lib64") "lib")))

                  (when (file-exists? "libbacktrace")
                    ;; GCC 4.8+ comes with libbacktrace.  By default it builds
                    ;; with -Werror, which fails with a -Wcast-qual error in glibc
                    ;; 2.21's stdlib-bsearch.h.  Remove -Werror.
                    (substitute* "libbacktrace/configure"
                      (("WARN_FLAGS=(.*)-Werror" _ flags)
                       (string-append "WARN_FLAGS=" flags)))

                    (when (file-exists? "libsanitizer/libbacktrace")
                      ;; Same in libsanitizer's bundled copy (!) found in 4.9+.
                      (substitute* "libsanitizer/libbacktrace/Makefile.in"
                        (("-Werror")
                         ""))))

                  ;; Add a RUNPATH to libstdc++.so so that it finds libgcc_s.
                  ;; See <https://gcc.gnu.org/bugzilla/show_bug.cgi?id=32354>
                  ;; and <http://bugs.gnu.org/20358>.
                  (substitute* "libstdc++-v3/src/Makefile.in"
                    (("^OPT_LDFLAGS = ")
                     "OPT_LDFLAGS = -Wl,-rpath=$(libdir) "))

                  ;; Move libstdc++*-gdb.py to the "lib" output to avoid a
                  ;; circularity between "out" and "lib".  (Note:
                  ;; --with-python-dir is useless because it imposes $(prefix) as
                  ;; the parent directory.)
                  (substitute* "libstdc++-v3/python/Makefile.in"
                    (("pythondir = .*$")
                     (string-append "pythondir = " libdir "/share"
                                    "/gcc-$(gcc_version)/python\n")))

                  ;; Avoid another circularity between the outputs: this #define
                  ;; ends up in auto-host.h in the "lib" output, referring to
                  ;; "out".  (This variable is used to augment cpp's search path,
                  ;; but there's nothing useful to look for here.)
                  (substitute* "gcc/config.in"
                    (("PREFIX_INCLUDE_DIR")
                     "PREFIX_INCLUDE_DIR_isnt_necessary_here")))))

            (add-after 'configure 'post-configure
              (lambda _
                ;; Don't store configure flags, to avoid retaining references to
                ;; build-time dependencies---e.g., `--with-ppl=/gnu/store/xxx'.
                (substitute* "Makefile"
                  (("^TOPLEVEL_CONFIGURE_ARGUMENTS=(.*)$" _ rest)
                   "TOPLEVEL_CONFIGURE_ARGUMENTS=\n")))))))

       (native-search-paths
        ;; Use the language-specific variables rather than 'CPATH' because they
        ;; are equivalent to '-isystem' whereas 'CPATH' is equivalent to '-I'.
        ;; The intent is to allow headers that are in the search path to be
        ;; treated as "system headers" (headers exempt from warnings) just like
        ;; the typical /usr/include headers on an FHS system.
        (list (search-path-specification
               (variable "C_INCLUDE_PATH")
               (files '("include")))
              (search-path-specification
               (variable "CPLUS_INCLUDE_PATH")
               ;; Add 'include/c++' here so that <cstdlib>'s "#include_next
               ;; <stdlib.h>" finds GCC's <stdlib.h>, not libc's.
               (files '("include/c++" "include")))
              (search-path-specification
               (variable "LIBRARY_PATH")
               (files '("lib" "lib64")))))

       (properties `((gcc-libc . ,(assoc-ref inputs "libc"))))
       (synopsis "GNU Compiler Collection")
       (description
        "GCC is the GNU Compiler Collection.  It provides compiler front-ends
for several languages, including C, C++, Objective-C, Fortran, Java, Ada, and
Go.  It also includes runtime support libraries for these languages.")
       (license gpl3+)
       (supported-systems (delete "aarch64-linux" %supported-systems))
       (home-page "https://gcc.gnu.org/")))))

(define-public gcc-4.8
  (package (inherit gcc-4.7)
    (version "4.8.5")
    (source (origin
              (method url-fetch)
              (uri (string-append "mirror://gnu/gcc/gcc-"
                                  version "/gcc-" version ".tar.bz2"))
              (sha256
               (base32
                "08yggr18v373a1ihj0rg2vd6psnic42b518xcgp3r9k81xz1xyr2"))
              (patches (search-patches "gcc-arm-link-spec-fix.patch"
                                       "gcc-4.8-libsanitizer-fix.patch"
                                       "gcc-asan-missing-include.patch"
                                       "gcc-fix-texi2pod.patch"))
              (modules '((guix build utils)))
              ;; This is required for building with glibc-2.26.
              ;; https://gcc.gnu.org/bugzilla/show_bug.cgi?id=81712
              (snippet
               '(for-each
                 (lambda (dir)
                   (substitute* (string-append "libgcc/config/"
                                               dir "/linux-unwind.h")
                     (("struct ucontext") "ucontext_t")))
                 '("aarch64" "alpha" "bfin" "i386" "m68k"
                   "pa" "sh" "tilepro" "xtensa")))))
    (supported-systems %supported-systems)
    (inputs
     `(("isl" ,isl-0.11)
       ("cloog" ,cloog)
       ,@(package-inputs gcc-4.7)))))

(define-public gcc-4.9
  (package (inherit gcc-4.8)
    (version "4.9.4")
    (source (origin
              (method url-fetch)
              (uri (string-append "mirror://gnu/gcc/gcc-"
                                  version "/gcc-" version ".tar.bz2"))
              (sha256
               (base32
                "14l06m7nvcvb0igkbip58x59w3nq6315k6jcz3wr9ch1rn9d44bc"))
              (patches (search-patches "gcc-4.9-libsanitizer-fix.patch"
                                       "gcc-4.9-libsanitizer-ustat.patch"
                                       "gcc-4.9-libsanitizer-mode-size.patch"
                                       "gcc-arm-bug-71399.patch"
                                       "gcc-asan-missing-include.patch"
                                       "gcc-libvtv-runpath.patch"
                                       "gcc-fix-texi2pod.patch"))
              (modules '((guix build utils)))
              ;; This is required for building with glibc-2.26.
              ;; https://gcc.gnu.org/bugzilla/show_bug.cgi?id=81712
              (snippet
               '(for-each
                 (lambda (dir)
                   (substitute* (string-append "libgcc/config/"
                                               dir "/linux-unwind.h")
                     (("struct ucontext") "ucontext_t")))
                 '("aarch64" "alpha" "bfin" "i386" "m68k" "nios2"
                   "pa" "sh" "tilepro" "xtensa")))))
    ;; Override inherited texinfo-5 with latest version.
    (native-inputs `(("perl" ,perl)   ;for manpages
                     ("texinfo" ,texinfo)))
    (arguments
     (if (%current-target-system)
         (package-arguments gcc-4.8)
         ;; For native builds of GCC 4.9 and GCC 5, the C++ include path needs
         ;; to be adjusted so it does not interfere with GCC's own build processes.
         (substitute-keyword-arguments (package-arguments gcc-4.8)
           ((#:modules modules %gnu-build-system-modules)
            `((srfi srfi-1)
              ,@modules))
           ((#:phases phases)
            `(modify-phases ,phases
               (add-after 'set-paths 'adjust-CPLUS_INCLUDE_PATH
                 (lambda* (#:key inputs #:allow-other-keys)
                   (let ((libc (assoc-ref inputs "libc"))
                         (gcc (assoc-ref inputs  "gcc")))
                     (setenv "CPLUS_INCLUDE_PATH"
                             (string-join (fold delete
                                                (string-split (getenv "CPLUS_INCLUDE_PATH")
                                                              #\:)
                                                (list (string-append libc "/include")
                                                      (string-append gcc "/include/c++")))
                                          ":"))
                     (format #t
                             "environment variable `CPLUS_INCLUDE_PATH' changed to ~a~%"
                             (getenv "CPLUS_INCLUDE_PATH"))))))))))))

(define-public gcc-5
  ;; Note: GCC >= 5 ships with .info files but 'make install' fails to install
  ;; them in a VPATH build.
  (package (inherit gcc-4.9)
    (version "5.5.0")
    (source (origin
              (method url-fetch)
              (uri (string-append "mirror://gnu/gcc/gcc-"
                                  version "/gcc-" version ".tar.xz"))
              (sha256
               (base32
                "11zd1hgzkli3b2v70qsm2hyqppngd4616qc96lmm9zl2kl9yl32k"))
              (patches (search-patches "gcc-arm-bug-71399.patch"
                                       "gcc-libsanitizer-ustat.patch"
                                       "gcc-strmov-store-file-names.patch"
                                       "gcc-5.0-libvtv-runpath.patch"
                                       "gcc-5-source-date-epoch-1.patch"
                                       "gcc-5-source-date-epoch-2.patch"
                                       "gcc-6-libsanitizer-mode-size.patch"
                                       "gcc-fix-texi2pod.patch"
                                       "gcc-5-hurd.patch"))
              (modules '((guix build utils)))
              (snippet
               ;; Fix 'libcc1/configure' error when cross-compiling GCC.
               ;; Without that, 'libcc1/configure' wrongfully determines that
               ;; '-rdynamic' support is missing because $gcc_cv_objdump is
               ;; empty:
               ;;
               ;;   https://gcc.gnu.org/bugzilla/show_bug.cgi?id=67590
               ;;   http://cgit.openembedded.org/openembedded-core/commit/?id=f6e47aa9b12f9ab61530c40e0343f451699d9077
               '(substitute* "libcc1/configure"
                  (("\\$gcc_cv_objdump -T")
                   "$OBJDUMP_FOR_TARGET -T")))))
    (inputs
     `(;; GCC5 needs <isl/band.h> which is removed in later versions.
       ("isl" ,isl-0.18)
       ,@(package-inputs gcc-4.7)))))

(define-public gcc-6
  (package
    (inherit gcc-5)
    (version "6.5.0")
    (source (origin
              (method url-fetch)
              (uri (string-append "mirror://gnu/gcc/gcc-"
                                  version "/gcc-" version ".tar.xz"))
              (sha256
               (base32
                "0i89fksfp6wr1xg9l8296aslcymv2idn60ip31wr9s4pwin7kwby"))
              (patches (search-patches "gcc-strmov-store-file-names.patch"
                                       "gcc-6-libsanitizer-mode-size.patch"
                                       "gcc-6-source-date-epoch-1.patch"
                                       "gcc-6-source-date-epoch-2.patch"
                                       "gcc-5.0-libvtv-runpath.patch"))))

    ;; GCC 4.9 and 5 has a workaround that is not needed for GCC 6 and later.
    (arguments (package-arguments gcc-4.8))

    (inputs
     `(("isl" ,isl)

       ;; XXX: This gross hack allows us to have libstdc++'s <bits/c++config.h>
       ;; in the search path, thereby avoiding misconfiguration of libstdc++:
       ;; <https://bugs.gnu.org/42392>.
       ("libstdc++" ,libstdc++-headers)

       ,@(package-inputs gcc-4.7)))))

(define-public gcc-7
  (package
    (inherit gcc-6)
    (version "7.5.0")
    (source (origin
              (method url-fetch)
              (uri (string-append "mirror://gnu/gcc/gcc-"
                                  version "/gcc-" version ".tar.xz"))
              (sha256
               (base32
                "0qg6kqc5l72hpnj4vr6l0p69qav0rh4anlkk3y55540zy3klc6dq"))
              (patches (search-patches "gcc-strmov-store-file-names.patch"
                                       "gcc-7-libsanitizer-mode-size.patch"
                                       "gcc-5.0-libvtv-runpath.patch"))))
    (description
     "GCC is the GNU Compiler Collection.  It provides compiler front-ends
for several languages, including C, C++, Objective-C, Fortran, Ada, and Go.
It also includes runtime support libraries for these languages.")))

(define-public gcc-8
  (package
    (inherit gcc-7)
    (version "8.4.0")
    (source (origin
              (method url-fetch)
              (uri (string-append "mirror://gnu/gcc/gcc-"
                                  version "/gcc-" version ".tar.xz"))
              (sha256
               (base32
                "1m1d3gfix56w4aq8myazzfffkl8bqcrx4jhhapnjf7qfs596w2p3"))
              (patches (search-patches "gcc-8-strmov-store-file-names.patch"
                                       "gcc-5.0-libvtv-runpath.patch"))))))

(define-public gcc-9
  (package
   (inherit gcc-8)
   (version "9.3.0")
   (source (origin
            (method url-fetch)
            (uri (string-append "mirror://gnu/gcc/gcc-"
                                version "/gcc-" version ".tar.xz"))
            (sha256
             (base32
              "1la2yy27ziasyf0jvzk58y1i5b5bq2h176qil550bxhifs39gqbi"))
            (patches (search-patches "gcc-9-strmov-store-file-names.patch"
                                     "gcc-9-asan-fix-limits-include.patch"
                                     "gcc-5.0-libvtv-runpath.patch"))))))

(define-public gcc-10
  (package
   (inherit gcc-8)
   (version "10.3.0")
   (source (origin
            (method url-fetch)
            (uri (string-append "mirror://gnu/gcc/gcc-"
                                version "/gcc-" version ".tar.xz"))
            (sha256
             (base32
              "0i6378ig6h397zkhd7m4ccwjx5alvzrf2hm27p1pzwjhlv0h9x34"))
            (patches (search-patches "gcc-9-strmov-store-file-names.patch"
                                     "gcc-5.0-libvtv-runpath.patch"))))))

;; Note: When changing the default gcc version, update
<<<<<<< HEAD
;;       the gcc-toolchain-* definitions and the gfortran definition
;;       accordingly.
(define-public gcc gcc-8)
=======
;;       the gcc-toolchain-* definitions.
(define-public gcc gcc-7)
>>>>>>> 44f94327

(define-public (make-libstdc++ gcc)
  "Return a libstdc++ package based on GCC.  The primary use case is when
using compilers other than GCC."
  (package
    (inherit gcc)
    (name "libstdc++")
    (arguments
     `(#:out-of-source? #t
       #:phases
       (modify-phases %standard-phases
         ;; Force rs6000 (i.e., powerpc) libdir to be /lib and not /lib64.
         (add-before 'chdir 'fix-rs6000-libdir
           (lambda _
             (when (file-exists? "gcc/config/rs6000")
               (substitute* (find-files "gcc/config/rs6000")
                 (("/lib64") "/lib")))))
         (add-before 'configure 'chdir
           (lambda _
             (chdir "libstdc++-v3"))))

       #:configure-flags `("--disable-libstdcxx-pch"
                           ,(string-append "--with-gxx-include-dir="
                                           (assoc-ref %outputs "out")
                                           "/include"))))
    (outputs '("out" "debug"))
    (inputs '())
    (native-inputs '())
    (propagated-inputs '())
    (synopsis "GNU C++ standard library")))

(define libstdc++
  ;; Libstdc++ matching the default GCC.
  (make-libstdc++ gcc))

(define libstdc++-headers
  ;; XXX: This package is for internal use to work around
  ;; <https://bugs.gnu.org/42392> (see above).  The main difference compared
  ;; to the libstdc++ headers that come with 'gcc' is that <bits/c++config.h>
  ;; is right under include/c++ and not under
  ;; include/c++/x86_64-unknown-linux-gnu (aka. GPLUSPLUS_TOOL_INCLUDE_DIR).
  (package
    (inherit libstdc++)
    (name "libstdc++-headers")
    (outputs '("out"))
    (build-system trivial-build-system)
    (arguments
     '(#:builder (let* ((out       (assoc-ref %outputs "out"))
                        (libstdc++ (assoc-ref %build-inputs "libstdc++")))
                   (mkdir out)
                   (mkdir (string-append out "/include"))
                   (symlink (string-append libstdc++ "/include")
                            (string-append out "/include/c++")))))
    (inputs `(("libstdc++" ,libstdc++)))
    (synopsis "Headers of GNU libstdc++")))

(define-public libstdc++-4.9
  (make-libstdc++ gcc-4.9))

(define (make-libiberty gcc)
  "Return a libiberty package based on GCC."
  (package
    (inherit gcc)
    (name "libiberty")
    (arguments
     `(#:out-of-source? #t
       #:phases
       (modify-phases %standard-phases
         (add-before 'configure 'chdir
           (lambda _
             (chdir "libiberty")))
         (replace 'install
           (lambda* (#:key outputs #:allow-other-keys)
             (let* ((out     (assoc-ref outputs "out"))
                    (lib     (string-append out "/lib/"))
                    (include (string-append out "/include/")))
               (install-file "libiberty.a" lib)
               (install-file "../include/libiberty.h" include)))))))
    (inputs '())
    (outputs '("out"))
    (native-inputs '())
    (propagated-inputs '())
    (properties '())
    (synopsis "Collection of subroutines used by various GNU programs")))

(define-public libiberty
  (make-libiberty gcc))

(define* (custom-gcc gcc name languages
                     #:optional
                     (search-paths (package-native-search-paths gcc))
                     #:key (separate-lib-output? #t))
  "Return a custom version of GCC that supports LANGUAGES.  Use SEARCH-PATHS
as the 'native-search-paths' field."
  (package (inherit gcc)
    (name name)
    (outputs (if separate-lib-output?
                 (package-outputs gcc)
                 (delete "lib" (package-outputs gcc))))
    (native-search-paths search-paths)
    (properties (alist-delete 'hidden? (package-properties gcc)))
    (arguments
     (substitute-keyword-arguments (package-arguments gcc)
       ((#:modules modules %gnu-build-system-modules)
        `(,@modules
          (srfi srfi-1)
          (srfi srfi-26)
          (ice-9 regex)))
       ((#:configure-flags flags)
        `(cons (string-append "--enable-languages="
                              ,(string-join languages ","))
               (remove (cut string-match "--enable-languages.*" <>)
                       ,flags)))
       ((#:phases phases)
        `(modify-phases ,phases
           (add-after 'install 'remove-broken-or-conflicting-files
             (lambda* (#:key outputs #:allow-other-keys)
               (for-each delete-file
                         (find-files (string-append (assoc-ref outputs "out") "/bin")
                                     ".*(c\\+\\+|cpp|g\\+\\+|gcov|gcc|gcc-.*)"))))))))))

(define %generic-search-paths
  ;; This is the language-neutral search path for GCC.  Entries in $CPATH are
  ;; not considered "system headers", which means GCC can raise warnings for
  ;; issues in those headers.  'CPATH' is the only one that works for
  ;; front-ends not in the C family.
  (list (search-path-specification
         (variable "CPATH")
         (files '("include")))
        (search-path-specification
         (variable "LIBRARY_PATH")
         (files '("lib" "lib64")))))

(define-public gfortran
  (hidden-package
   (custom-gcc (package
                 (inherit gcc)
                 ;; XXX: Remove LIBSTDC++-HEADERS from the inputs just to
                 ;; avoid a rebuild of all the GFORTRAN dependents.
                 ;; TODO: Remove this hack on the next rebuild cycle.
                 (inputs (alist-delete "libstdc++" (package-inputs gcc))))
               "gfortran" '("fortran")
               %generic-search-paths)))

(define-public gdc-10
  (hidden-package
   (custom-gcc gcc-10 "gdc" '("d")
               %generic-search-paths)))

(define-public libgccjit
  (package
    (inherit gcc-9)
    (name "libgccjit")
    (outputs (delete "lib" (package-outputs gcc)))
    (properties (alist-delete 'hidden? (package-properties gcc)))
    (arguments
     (substitute-keyword-arguments `(#:modules ((guix build gnu-build-system)
                                                (guix build utils)
                                                (ice-9 regex)
                                                (srfi srfi-1)
                                                (srfi srfi-26))
                                     ,@(package-arguments gcc))
       ((#:configure-flags flags)
        `(append `("--enable-host-shared"
                   ,(string-append "--enable-languages=jit"))
                 (remove (cut string-match "--enable-languages.*" <>)
                         ,flags)))
       ((#:phases phases)
        `(modify-phases ,phases
           (add-after 'install 'remove-broken-or-conflicting-files
             (lambda* (#:key outputs #:allow-other-keys)
               (for-each delete-file
                         (find-files (string-append (assoc-ref outputs "out") "/bin")
                                     ".*(c\\+\\+|cpp|g\\+\\+|gcov|gcc|gcc-.*)"))))))))
    (synopsis "GCC library generating machine code on-the-fly at runtime")
    (description
     "This package is part of the GNU Compiler Collection and provides an
embeddable library for generating machine code on-the-fly at runtime.  This
shared library can then be dynamically-linked into bytecode interpreters and
other such programs that want to generate machine code on-the-fly at run-time.
It can also be used for ahead-of-time code generation for building standalone
compilers.  The just-in-time (jit) part of the name is now something of a
misnomer.")))


(define-public gccgo-4.9
  (custom-gcc (package
                (inherit gcc-4.9)
                (synopsis "Go frontend to GCC")
                (description
                 "This package is part of the GNU Compiler Collection and
provides the GNU compiler for the Go programming language."))
              "gccgo" '("go")
              %generic-search-paths
              ;; Suppress the separate "lib" output, because otherwise the
              ;; "lib" and "out" outputs would refer to each other, creating
              ;; a cyclic dependency.  <http://debbugs.gnu.org/18101>
              #:separate-lib-output? #f))

(define %objc-search-paths
  (list (search-path-specification
         (variable "OBJC_INCLUDE_PATH")
         (files '("include")))
        (search-path-specification
         (variable "LIBRARY_PATH")
         (files '("lib" "lib64")))))

(define-public gcc-objc-4.8
  (custom-gcc gcc-4.8 "gcc-objc" '("objc")
              %objc-search-paths))

(define-public gcc-objc-4.9
  (custom-gcc gcc-4.9 "gcc-objc" '("objc")
              %objc-search-paths))

(define-public gcc-objc-5
  (custom-gcc gcc-5 "gcc-objc" '("objc")
              %objc-search-paths))

(define-public gcc-objc-6
  (custom-gcc gcc-6 "gcc-objc" '("objc")
              %objc-search-paths))

(define-public gcc-objc-7
  (custom-gcc gcc-7 "gcc-objc" '("objc")
              %objc-search-paths))

(define-public gcc-objc-8
  (custom-gcc gcc-8 "gcc-objc" '("objc")
              %objc-search-paths))

(define-public gcc-objc-9
  (custom-gcc gcc-9 "gcc-objc" '("objc")
              %objc-search-paths))

(define-public gcc-objc-10
  (custom-gcc gcc-10 "gcc-objc" '("objc")
              %objc-search-paths))

(define-public gcc-objc gcc-objc-7)

(define %objc++-search-paths
  (list (search-path-specification
         (variable "OBJCPLUS_INCLUDE_PATH")
         (files '("include")))
        (search-path-specification
         (variable "LIBRARY_PATH")
         (files '("lib" "lib64")))))

(define-public gcc-objc++-4.8
  (custom-gcc gcc-4.8 "gcc-objc++" '("obj-c++")
              %objc++-search-paths))

(define-public gcc-objc++-4.9
  (custom-gcc gcc-4.9 "gcc-objc++" '("obj-c++")
              %objc++-search-paths))

(define-public gcc-objc++-5
  (custom-gcc gcc-5 "gcc-objc++" '("obj-c++")
              %objc++-search-paths))

(define-public gcc-objc++-6
  (custom-gcc gcc-6 "gcc-objc++" '("obj-c++")
              %objc++-search-paths))

(define-public gcc-objc++-7
  (custom-gcc gcc-7 "gcc-objc++" '("obj-c++")
              %objc++-search-paths))

(define-public gcc-objc++-8
  (custom-gcc gcc-8 "gcc-objc++" '("obj-c++")
              %objc++-search-paths))

(define-public gcc-objc++-9
  (custom-gcc gcc-9 "gcc-objc++" '("obj-c++")
              %objc++-search-paths))

(define-public gcc-objc++-10
  (custom-gcc gcc-10 "gcc-objc++" '("obj-c++")
              %objc++-search-paths))

(define-public gcc-objc++ gcc-objc++-7)

(define (make-libstdc++-doc gcc)
  "Return a package with the libstdc++ documentation for GCC."
  (package
    (inherit gcc)
    (name "libstdc++-doc")
    (version (package-version gcc))
    (synopsis "GNU libstdc++ documentation")
    (outputs '("out"))
    (native-inputs `(("doxygen" ,doxygen)
                     ("texinfo" ,texinfo)
                     ("libxml2" ,libxml2)
                     ("libxslt" ,libxslt)
                     ("docbook-xml" ,docbook-xml)
                     ("docbook-xsl" ,docbook-xsl)
                     ("graphviz" ,graphviz))) ;for 'dot', invoked by 'doxygen'
    (inputs '())
    (propagated-inputs '())
    (arguments
     '(#:out-of-source? #t
       #:tests? #f                                ;it's just documentation
       #:phases (modify-phases %standard-phases
                  (add-before 'configure 'chdir
                              (lambda _
                                (chdir "libstdc++-v3")))
                  (add-before 'configure 'set-xsl-directory
                              (lambda* (#:key inputs #:allow-other-keys)
                                (let ((docbook (assoc-ref inputs "docbook-xsl")))
                                  (substitute* (find-files "doc"
                                                           "^Makefile\\.in$")
                                    (("@XSL_STYLE_DIR@")
                                     (string-append
                                      docbook "/xml/xsl/"
                                      (strip-store-file-name docbook)))))))
                  (replace 'build
                           (lambda _
                             ;; XXX: There's also a 'doc-info' target, but it
                             ;; relies on docbook2X, which itself relies on
                             ;; DocBook 4.1.2, which is not really usable
                             ;; (lacks a catalog.xml.)
                             (invoke "make"
                                     "doc-html"
                                     "doc-man")))
                  (replace 'install
                           (lambda* (#:key outputs #:allow-other-keys)
                             (let ((out (assoc-ref outputs "out")))
                               (invoke "make"
                                       "doc-install-html"
                                       "doc-install-man")))))))
    (properties (alist-delete 'hidden? (package-properties gcc)))))

(define-public libstdc++-doc-5
  (make-libstdc++-doc gcc-5))

(define-public libstdc++-doc-9
  (make-libstdc++-doc gcc-9))

(define-public isl
  (package
    (name "isl")
    (version "0.23")
    (source (origin
             (method url-fetch)
             (uri (list (string-append
                         "http://isl.gforge.inria.fr/isl-"
                         version
                         ".tar.bz2")
                        (string-append %gcc-infrastructure
                                       name "-" version ".tar.bz2")))
             (sha256
              (base32
               "0k91zck10zxs9sk3yrbb92y1j3w981w3fbwkfwd7kl779b0j52f5"))))
    (build-system gnu-build-system)
    (outputs '("out" "static"))
    (arguments
     '(#:phases (modify-phases %standard-phases
                  (add-after 'install 'move-static-library
                    (lambda* (#:key outputs #:allow-other-keys)
                      (let* ((out (assoc-ref outputs "out"))
                             (static (assoc-ref outputs "static"))
                             (source (string-append out "/lib/libisl.a"))
                             (target (string-append static "/lib/libisl.a")))
                        (mkdir-p (dirname target))
                        (link source target)
                        (delete-file source)

                        ;; Remove reference to libisl.a from the .la file so
                        ;; libtool looks for it in the usual locations.
                        (substitute* (string-append out "/lib/libisl.la")
                          (("^old_library=.*")
                           "old_library=''\n"))))))))
    (inputs `(("gmp" ,gmp)))
    (home-page "http://isl.gforge.inria.fr/")
    (synopsis
     "Manipulating sets and relations of integer points \
bounded by linear constraints")
    (description
     "isl is a library for manipulating sets and relations of integer points
bounded by linear constraints.  Supported operations on sets include
intersection, union, set difference, emptiness check, convex hull, (integer)
affine hull, integer projection, computing the lexicographic minimum using
parametric integer programming, coalescing and parametric vertex
enumeration.  It also includes an ILP solver based on generalized basis
reduction, transitive closures on maps (which may encode infinite graphs),
dependence analysis and bounds on piecewise step-polynomials.")
    (license lgpl2.1+)))

(define-public isl-0.18
  (package
    (inherit isl)
    (version "0.18")
    (source (origin
              (method url-fetch)
              (uri (list (string-append "http://isl.gforge.inria.fr/isl-"
                                        version ".tar.bz2")
                         (string-append %gcc-infrastructure
                                        "isl-" version ".tar.bz2")))
              (sha256
               (base32
                "06ybml6llhi4i56q90jnimbcgk1lpcdwhy9nxdxra2hxz3bhz2vb"))))))

(define-public isl-0.11
  (package
    (inherit isl)
    (name "isl")
    (version "0.11.1")
    (source (origin
             (method url-fetch)
             (uri (list (string-append
                         "http://isl.gforge.inria.fr/isl-"
                         version
                         ".tar.bz2")
                        (string-append %gcc-infrastructure
                                       name "-" version ".tar.bz2")))
             (sha256
              (base32
               "13d9cqa5rzhbjq0xf0b2dyxag7pqa72xj9dhsa03m8ccr1a4npq9"))
             (patches (search-patches "isl-0.11.1-aarch64-support.patch"))))))

(define-public cloog
  (package
    (name "cloog")
    (version "0.18.0")
    (source
     (origin
      (method url-fetch)
      (uri (list (string-append
                  "http://www.bastoul.net/cloog/pages/download/count.php3?url=cloog-"
                  version
                  ".tar.gz")
                 (string-append %gcc-infrastructure
                                name "-" version ".tar.gz")))
      (sha256
       (base32
        "0a12rwfwp22zd0nlld0xyql11cj390rrq1prw35yjsw8wzfshjhw"))
      (file-name (string-append name "-" version ".tar.gz"))))
    (build-system gnu-build-system)
    (inputs `(("gmp" ,gmp)
              ("isl" ,isl-0.11)))
    (arguments '(#:configure-flags '("--with-isl=system")))
    (home-page "http://www.cloog.org/")
    (synopsis "Library to generate code for scanning Z-polyhedra")
    (description
     "CLooG is a free software library to generate code for scanning
Z-polyhedra.  That is, it finds a code (e.g., in C, FORTRAN...) that
reaches each integral point of one or more parameterized polyhedra.
CLooG has been originally written to solve the code generation problem
for optimizing compilers based on the polytope model.  Nevertheless it
is used now in various area e.g., to build control automata for
high-level synthesis or to find the best polynomial approximation of a
function.  CLooG may help in any situation where scanning polyhedra
matters.  While the user has full control on generated code quality,
CLooG is designed to avoid control overhead and to produce a very
effective code.")
    (license gpl2+)))

(define-public gnu-c-manual
  (package
    (name "gnu-c-manual")
    (version "0.2.5")
    (source (origin
              (method url-fetch)
              (uri (string-append "mirror://gnu/gnu-c-manual/gnu-c-manual-"
                                  version ".tar.gz"))
              (sha256
               (base32
                "1sfsj9256w18qzylgag2h5h377aq8in8929svblfnj9svfriqcys"))))
    (build-system gnu-build-system)
    (native-inputs `(("texinfo" ,texinfo)))
    (arguments
     '(#:phases (modify-phases %standard-phases
                  (delete 'configure)
                  (delete 'check)
                  (replace 'build
                           (lambda _
                             (invoke "make"
                                     "gnu-c-manual.info"
                                     "gnu-c-manual.html")))
                  (replace 'install
                           (lambda* (#:key outputs #:allow-other-keys)
                             (let* ((out (assoc-ref outputs "out"))
                                    (info (string-append out "/share/info"))
                                    (html (string-append
                                           out "/share/doc/gnu-c-manual")))
                               (mkdir-p info)
                               (mkdir-p html)

                               (for-each (lambda (file)
                                           (copy-file file
                                                      (string-append info "/"
                                                                     file)))
                                         (find-files "." "\\.info(-[0-9])?$"))
                               (for-each (lambda (file)
                                           (copy-file file
                                                      (string-append html "/"
                                                                     file)))
                                         (find-files "." "\\.html$"))))))))
    (synopsis "Reference manual for the C programming language")
    (description
     "This is a reference manual for the C programming language, as
implemented by the GNU C Compiler (gcc).  As a reference, it is not intended
to be a tutorial of the language.  Rather, it outlines all of the constructs
of the language.  Library functions are not included.")
    (home-page "https://www.gnu.org/software/gnu-c-manual/")
    (license fdl1.3+)))<|MERGE_RESOLUTION|>--- conflicted
+++ resolved
@@ -583,14 +583,8 @@
                                      "gcc-5.0-libvtv-runpath.patch"))))))
 
 ;; Note: When changing the default gcc version, update
-<<<<<<< HEAD
-;;       the gcc-toolchain-* definitions and the gfortran definition
-;;       accordingly.
+;;       the gcc-toolchain-* definitions.
 (define-public gcc gcc-8)
-=======
-;;       the gcc-toolchain-* definitions.
-(define-public gcc gcc-7)
->>>>>>> 44f94327
 
 (define-public (make-libstdc++ gcc)
   "Return a libstdc++ package based on GCC.  The primary use case is when
