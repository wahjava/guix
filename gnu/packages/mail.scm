--- conflicted
+++ resolved
@@ -40,11 +40,8 @@
 ;;; Copyright © 2020 Oleg Pykhalov <go.wigust@gmail.com>
 ;;; Copyright © 2020 B. Wilson <elaexuotee@wilsonb.com>
 ;;; Copyright © 2020 divoplade <d@divoplade.fr>
-<<<<<<< HEAD
 ;;; Copyright © 2021 Maxim Cournoyer <maxim.cournoyer@gmail.com>
-=======
 ;;; Copyright © 2021 Xinglu Chen <public@yoctocell.xyz>
->>>>>>> 65c46e79
 ;;;
 ;;; This file is part of GNU Guix.
 ;;;
