--- conflicted
+++ resolved
@@ -3,13 +3,8 @@
 ;;; Copyright © 2013, 2015, 2017, 2018, 2021 Ludovic Courtès <ludo@gnu.org>
 ;;; Copyright © 2016, 2017, 2018, 2019, 2020, 2021 Nicolas Goaziou <mail@nicolasgoaziou.fr>
 ;;; Copyright © 2014, 2018 Mark H Weaver <mhw@netris.org>
-<<<<<<< HEAD
-;;; Copyright © 2016, 2018, 2019 Ricardo Wurmus <rekado@elephly.net>
+;;; Copyright © 2016, 2018, 2019, 2021 Ricardo Wurmus <rekado@elephly.net>
 ;;; Copyright © 2017, 2020, 2021 Efraim Flashner <efraim@flashner.co.il>
-=======
-;;; Copyright © 2016, 2018, 2019, 2021 Ricardo Wurmus <rekado@elephly.net>
-;;; Copyright © 2017, 2020 Efraim Flashner <efraim@flashner.co.il>
->>>>>>> 4eb0a514
 ;;; Copyright © 2017–2021 Tobias Geerinckx-Rice <me@tobias.gr>
 ;;; Copyright © 2017 Marius Bakke <mbakke@fastmail.com>
 ;;; Copyright © 2017, 2019, 2021 Eric Bavier <bavier@posteo.net>
