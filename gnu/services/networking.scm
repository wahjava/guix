;;; GNU Guix --- Functional package management for GNU
;;; Copyright © 2013-2025 Ludovic Courtès <ludo@gnu.org>
;;; Copyright © 2015 Mark H Weaver <mhw@netris.org>
;;; Copyright © 2016, 2018, 2020 Efraim Flashner <efraim@flashner.co.il>
;;; Copyright © 2016 John Darrington <jmd@gnu.org>
;;; Copyright © 2017 Clément Lassieur <clement@lassieur.org>
;;; Copyright © 2017 Thomas Danckaert <post@thomasdanckaert.be>
;;; Copyright © 2017, 2018 Marius Bakke <mbakke@fastmail.com>
;;; Copyright © 2018 Tobias Geerinckx-Rice <me@tobias.gr>
;;; Copyright © 2018 Chris Marusich <cmmarusich@gmail.com>
;;; Copyright © 2018 Arun Isaac <arunisaac@systemreboot.net>
;;; Copyright © 2019 Florian Pelz <pelzflorian@pelzflorian.de>
;;; Copyright © 2019, 2021, 2024, 2025 Maxim Cournoyer <maxim.cournoyer@gmail.com>
;;; Copyright © 2019 Sou Bunnbu <iyzsong@member.fsf.org>
;;; Copyright © 2019 Alex Griffin <a@ajgrf.com>
;;; Copyright © 2020 Brice Waegeneire <brice@waegenei.re>
;;; Copyright © 2021 Oleg Pykhalov <go.wigust@gmail.com>
;;; Copyright © 2021 Christine Lemmer-Webber <cwebber@dustycloud.org>
;;; Copyright © 2021 Maxime Devos <maximedevos@telenet.be>
;;; Copyright © 2021 Guillaume Le Vaillant <glv@posteo.net>
;;; Copyright © 2022, 2023 Andrew Tropin <andrew@trop.in>
;;; Copyright © 2023 Declan Tsien <declantsien@riseup.net>
;;; Copyright © 2023 Bruno Victal <mirai@makinata.eu>
;;; Copyright © 2023 muradm <mail@muradm.net>
;;; Copyright © 2024 Nigko Yerden <nigko.yerden@gmail.com>
;;; Copyright © 2025 45mg <45mg.writes@gmail.com>
;;;
;;; This file is part of GNU Guix.
;;;
;;; GNU Guix is free software; you can redistribute it and/or modify it
;;; under the terms of the GNU General Public License as published by
;;; the Free Software Foundation; either version 3 of the License, or (at
;;; your option) any later version.
;;;
;;; GNU Guix is distributed in the hope that it will be useful, but
;;; WITHOUT ANY WARRANTY; without even the implied warranty of
;;; MERCHANTABILITY or FITNESS FOR A PARTICULAR PURPOSE.  See the
;;; GNU General Public License for more details.
;;;
;;; You should have received a copy of the GNU General Public License
;;; along with GNU Guix.  If not, see <http://www.gnu.org/licenses/>.

(define-module (gnu services networking)
  #:use-module (gnu home services utils)
  #:use-module (gnu services)
  #:use-module (gnu services base)
  #:use-module (gnu services configuration)
  #:use-module (gnu services linux)
  #:use-module (gnu services shepherd)
  #:use-module (gnu services dbus)
  #:use-module (gnu services admin)
  #:use-module (gnu system shadow)
  #:use-module (gnu system pam)
  #:use-module ((gnu system file-systems) #:select (file-system-mapping))
  #:use-module (gnu packages admin)
  #:use-module (gnu packages base)
  #:use-module (gnu packages bash)
  #:use-module (gnu packages cluster)
  #:use-module (gnu packages connman)
  #:use-module (gnu packages dns)
  #:use-module (gnu packages freedesktop)
  #:use-module (gnu packages linux)
  #:use-module (gnu packages tor)
  #:use-module (gnu packages usb-modeswitch)
  #:use-module (gnu packages messaging)
  #:use-module (gnu packages networking)
  #:use-module (gnu packages ntp)
  #:use-module (gnu packages gnome)
  #:use-module (gnu packages ipfs)
  #:use-module (gnu build linux-container)
  #:autoload   (guix least-authority) (least-authority-wrapper)
  #:use-module (guix gexp)
  #:use-module (guix records)
  #:use-module (guix modules)
  #:use-module (guix packages)
  #:use-module (guix deprecation)
  #:use-module (guix diagnostics)
  #:autoload   (guix ui) (display-hint)
  #:use-module (guix i18n)
  #:use-module (rnrs enums)
  #:use-module (srfi srfi-1)
  #:use-module (srfi srfi-9)
  #:use-module (srfi srfi-26)
  #:use-module (srfi srfi-43)
  #:use-module ((ice-9 curried-definitions) #:select (define))
  #:use-module (ice-9 format)
  #:use-module (ice-9 match)
  #:use-module (ice-9 string-fun)
  #:use-module (json)
  #:re-export (static-networking-service
               static-networking-service-type)
  #:export (%facebook-host-aliases ;deprecated
            block-facebook-hosts-service-type

            dhcp-client-service-type
            dhcp-client-configuration
            dhcp-client-configuration?
            dhcp-client-configuration-package
            dhcp-client-configuration-interfaces
            dhcp-client-configuration-config-file
            dhcp-client-configuration-shepherd-provision
            dhcp-client-configuration-shepherd-requirement
            dhcp-client-configuration-version

            dhcpd-service-type
            dhcpd-configuration
            dhcpd-configuration?
            dhcpd-configuration-package
            dhcpd-configuration-config-file
            dhcpd-configuration-version
            dhcpd-configuration-run-directory
            dhcpd-configuration-lease-file
            dhcpd-configuration-pid-file
            dhcpd-configuration-interfaces

            dhcpcd-service-type
            dhcpcd-configuration
            dhcpcd-configuration?
            dhcpcd-configuration-interfaces
            dhcpcd-configuration-command-arguments
            dhcpcd-configuration-host-name
            dhcpcd-configuration-duid
            dhcpcd-configuration-persistent?
            dhcpcd-configuration-option
            dhcpcd-configuration-require
            dhcpcd-configuration-slaac
            dhcpcd-configuration-no-option
            dhcpcd-configuration-no-hook
            dhcpcd-configuration-static
            dhcpcd-configuration-vendor-class-id
            dhcpcd-configuration-client-id
            dhcpcd-configuration-extra-content
            dhcpcd-configuration-shepherd-requirement

            ntp-configuration
            ntp-configuration?
            ntp-configuration-ntp
            ntp-configuration-servers
            ntp-allow-large-adjustment?

            %ntp-servers
            ntp-server
            ntp-server-type
            ntp-server-address
            ntp-server-options

            ntp-service-type

            %openntpd-servers
            openntpd-configuration
            openntpd-configuration?
            openntpd-service-type

            inetd-configuration
            inetd-configuration?
            inetd-configuration-program
            inetd-configuration-entries
            inetd-entry
            inetd-entry?
            inetd-entry-node
            inetd-entry-name
            inetd-entry-socket-type
            inetd-entry-protocol
            inetd-entry-wait?
            inetd-entry-user
            inetd-entry-program
            inetd-entry-arguments
            inetd-service-type

            opendht-configuration
            opendht-configuration-peer-discovery?
            opendht-configuration-verbose?
            opendht-configuration-bootstrap-host
            opendht-configuration-port
            opendht-configuration-proxy-server-port
            opendht-configuration-proxy-server-port-tls
            opendht-configuration->command-line-arguments

            opendht-shepherd-service
            opendht-service-type

            tor-configuration
            tor-configuration?
            tor-configuration-tor
            tor-configuration-config-file
            tor-configuration-hidden-services
            tor-configuration-socks-socket-type
            tor-configuration-control-socket-path
            tor-configuration-transport-plugins
            tor-configuration-auto-start
            tor-onion-service-configuration
            tor-onion-service-configuration?
            tor-onion-service-configuration-name
            tor-onion-service-configuration-mapping
	    tor-transport-plugin
	    tor-transport-plugin?
	    tor-plugin-role
	    tor-plugin-protocol
	    tor-plugin-program
            tor-hidden-service  ; deprecated
            tor-service-type

            network-manager-configuration
            network-manager-configuration?
            network-manager-configuration-shepherd-requirement
            network-manager-configuration-dns
            network-manager-configuration-vpn-plugins
            network-manager-service-type

            connman-general-configuration
            connman-general-configuration?
            connman-configuration
            connman-configuration?
            connman-configuration-connman
            connman-configuration-shepherd-requirement
            connman-configuration-disable-vpn?
            connman-configuration-iwd?
            connman-service-type

            modem-manager-configuration
            modem-manager-configuration?
            modem-manager-service-type

            usb-modeswitch-configuration
            usb-modeswitch-configuration?
            usb-modeswitch-configuration-usb-modeswitch
            usb-modeswitch-configuration-usb-modeswitch-data
            usb-modeswitch-service-type

            wpa-supplicant-configuration
            wpa-supplicant-configuration?
            wpa-supplicant-configuration-wpa-supplicant
            wpa-supplicant-configuration-requirement
            wpa-supplicant-configuration-shepherd-requirement
            wpa-supplicant-configuration-shepherd-provision
            wpa-supplicant-configuration-pid-file
            wpa-supplicant-configuration-dbus?
            wpa-supplicant-configuration-interface
            wpa-supplicant-configuration-config-file
            wpa-supplicant-configuration-extra-options
            wpa-supplicant-service-type

            iwd-configuration
            iwd-configuration-config
            iwd-configuration-ignored-interfaces
            iwd-configuration-ignored-phys
            iwd-configuration-interfaces
            iwd-configuration-iwd
            iwd-configuration-phys
            iwd-configuration-shepherd-provision
            iwd-configuration-shepherd-requirement
            iwd-service-type
            iwd-general-settings
            iwd-network-settings
            iwd-scan-settings
            iwd-settings

            hostapd-configuration
            hostapd-configuration?
            hostapd-configuration-package
            hostapd-configuration-interface
            hostapd-configuration-ssid
            hostapd-configuration-broadcast-ssid?
            hostapd-configuration-channel
            hostapd-configuration-driver
            hostapd-service-type

            simulated-wifi-service-type

            openvswitch-service-type
            openvswitch-configuration

            iptables-configuration
            iptables-configuration?
            iptables-configuration-iptables
            iptables-configuration-ipv4-rules
            iptables-configuration-ipv6-rules
            iptables-service-type

            nftables-service-type
            nftables-configuration
            nftables-configuration?
            nftables-configuration-package
            nftables-configuration-debug-levels
            nftables-configuration-ruleset
            %default-nftables-ruleset

            pagekite-service-type
            pagekite-configuration
            pagekite-configuration?
            pagekite-configuration-package
            pagekite-configuration-kitename
            pagekite-configuration-kitesecret
            pagekite-configuration-frontend
            pagekite-configuration-kites
            pagekite-configuration-extra-file

            yggdrasil-service-type
            yggdrasil-configuration
            yggdrasil-configuration?
            yggdrasil-configuration-autoconf?
            yggdrasil-configuration-config-file
            yggdrasil-configuration-log-level
            yggdrasil-configuration-log-to
            yggdrasil-configuration-json-config
            yggdrasil-configuration-package

            ipfs-service-type
            ipfs-configuration
            ipfs-configuration?
            ipfs-configuration-package
            ipfs-configuration-gateway
            ipfs-configuration-api

            keepalived-configuration
            keepalived-configuration?
            keepalived-service-type))

;;; Commentary:
;;;
;;; Networking services.
;;;
;;; Code:

(define %unroutable-ipv4
  ;; Unroutable address, as per <https://www.rfc-editor.org/rfc/rfc5737>.
  "203.0.113.1")

(define %unroutable-ipv6
  ;; Unroutable address, as per <https://www.rfc-editor.org/rfc/rfc6666>.
  "0100::")

(define facebook-host-aliases
  ;; This is the list of known Facebook hosts to be added to /etc/hosts if you
  ;; are to block it.
  (let ((domains '("facebook.com" "www.facebook.com"
                   "login.facebook.com" "www.login.facebook.com"
                   "fbcdn.net" "www.fbcdn.net" "fbcdn.com" "www.fbcdn.com"
                   "static.ak.fbcdn.net" "static.ak.connect.facebook.com"
                   "connect.facebook.net" "www.connect.facebook.net"
                   "apps.facebook.com")))
    (append-map (lambda (name)
                  (map (lambda (addr)
                         (host addr name))
                       (list %unroutable-ipv4 %unroutable-ipv6)))
                domains)))

(define-deprecated %facebook-host-aliases
  block-facebook-hosts-service-type
  (string-join
   (map (lambda (x)
          (string-append (host-address x) "\t"
                         (host-canonical-name x) "\n"))
        facebook-host-aliases)))

(define block-facebook-hosts-service-type
  (service-type
   (name 'block-facebook-hosts)
   (extensions
    (list (service-extension hosts-service-type
                             (const facebook-host-aliases))))
   (default-value #f)
   (description "Add a list of known Facebook hosts to @file{/etc/hosts}")))

(define-record-type* <dhcp-client-configuration>
  dhcp-client-configuration make-dhcp-client-configuration
  dhcp-client-configuration?
  (package      dhcp-client-configuration-package ;file-like
                (default isc-dhcp))
  (shepherd-requirement dhcp-client-configuration-shepherd-requirement
                        (default '()))
  (shepherd-provision   dhcp-client-configuration-shepherd-provision
                        (default '(networking)))
  (config-file dhcp-client-configuration-config-file
               (default #f))
  (interfaces   dhcp-client-configuration-interfaces
                (default 'all))         ;'all | list of strings
  (version dhcp-client-configuration-version ;"4", "6", or "4o6"
           (default "4")))

(define dhcp-client-shepherd-service
  (match-lambda
    ((? dhcp-client-configuration? config)
     (match-record config <dhcp-client-configuration>
                   (package shepherd-requirement shepherd-provision
                            interfaces config-file version)
       ;; Version the PID file to avoid conflicts in case multiple DHCP
       ;; clients are run concurrently.
       (let ((pid-file (if (string=? "4" version)
                           "/var/run/dhclient.pid"
                           (string-append "/var/run/dhclient-" version ".pid"))))
         (list (shepherd-service
                (documentation "Set up networking via DHCP.")
                (requirement `(user-processes udev ,@shepherd-requirement))
                (provision shepherd-provision)

                ;; XXX: Running with '-nw' ("no wait") avoids blocking for a
                ;; minute when networking is unavailable, but also means that
                ;; the interface is not up yet when 'start' completes.  To
                ;; wait for the interface to be ready, one should instead
                ;; monitor udev events.
                (start #~(lambda _
                           (define dhclient
                             (string-append #$package "/sbin/dhclient"))

                           ;; When invoked without any arguments, 'dhclient'
                           ;; discovers all non-loopback interfaces *that are
                           ;; up*.  However, the relevant interfaces are
                           ;; typically down at this point.  Thus we perform
                           ;; our own interface discovery here.
                           (define valid?
                             (lambda (interface)
                               (and (arp-network-interface? interface)
                                    (not (loopback-network-interface? interface))
                                    ;; XXX: Make sure the interfaces are up so
                                    ;; that 'dhclient' can actually
                                    ;; send/receive over them.  Ignore those
                                    ;; that cannot be activated.
                                    (false-if-exception
                                     (set-network-interface-up interface)))))
                           (define ifaces
                             (filter valid?
                                     #$(match interfaces
                                         ('all
                                          #~(all-network-interface-names))
                                         (_
                                          #~'#$interfaces))))

                           (define config-file-args
                             (if #$config-file
                                 (list "-cf" #$config-file)
                                 '()))

                           (false-if-exception (delete-file #$pid-file))
                           (let ((status (spawn-command
                                          ;; By default dhclient uses a
                                          ;; pre-standardization implementation of
                                          ;; DDNS, which is incompatable with
                                          ;; non-ISC DHCP servers; thus, pass '-I'.
                                          ;; <https://kb.isc.org/docs/aa-01091>.
                                          `(,dhclient "-nw" "-I"
                                                      #$(string-append "-" version)
                                                      "-pf" ,#$pid-file
                                                      ,@config-file-args
                                                      ,@ifaces))))
                             (and (zero? status)
                                  (read-pid-file #$pid-file)))))
                (stop #~(make-kill-destructor)))))))
    (package
     (warning (G_ "'dhcp-client' service now expects a \
'dhcp-client-configuration' record~%"))
     (display-hint (G_ "The value associated with instances of
@code{dhcp-client-service-type} must now be a @code{dhcp-client-configuration}
record instead of a package.  Please adjust your configuration accordingly."))
     (dhcp-client-shepherd-service
      (dhcp-client-configuration
       (package package))))))

(define-deprecated dhcp-client-service-type
  dhcpcd-service-type
  (service-type (name 'dhcp-client)
                (extensions
                 (list (service-extension shepherd-root-service-type
                                          dhcp-client-shepherd-service)))
                (default-value (dhcp-client-configuration))
                (description "Run @command{dhcp}, a Dynamic Host Configuration
Protocol (DHCP) client, on all the non-loopback network interfaces.

This services is deprecated as ISC's DHCP client reached its end-of-life.")))

(define-record-type* <dhcpd-configuration>
  dhcpd-configuration make-dhcpd-configuration
  dhcpd-configuration?
  (package   dhcpd-configuration-package ;file-like
             (default isc-dhcp))
  (config-file   dhcpd-configuration-config-file ;file-like
                 (default #f))
  (version dhcpd-configuration-version ;"4", "6", or "4o6"
              (default "4"))
  (run-directory dhcpd-configuration-run-directory
                 (default "/run/dhcpd"))
  (lease-file dhcpd-configuration-lease-file
              (default "/var/db/dhcpd.leases"))
  (pid-file dhcpd-configuration-pid-file
            (default "/run/dhcpd/dhcpd.pid"))
  ;; list of strings, e.g. (list "enp0s25")
  (interfaces dhcpd-configuration-interfaces
              (default '())))

(define (dhcpd-shepherd-service config)
  (match-record config <dhcpd-configuration>
    (package config-file version run-directory
             lease-file pid-file interfaces)
    (unless config-file
      (error "Must supply a config-file"))
    (list (shepherd-service
           ;; Allow users to easily run multiple versions simultaneously.
           (provision (list (string->symbol
                             (string-append "dhcpv" version "-daemon"))))
           (documentation (string-append "Run the DHCPv" version " daemon"))
           (requirement '(networking))
           (start #~(make-forkexec-constructor
                     '(#$(file-append package "/sbin/dhcpd")
                       #$(string-append "-" version)
                       "-lf" #$lease-file
                       "-pf" #$pid-file
                       "-cf" #$config-file
                       #$@interfaces)
                     #:pid-file #$pid-file))
           (stop #~(make-kill-destructor))))))

(define (dhcpd-activation config)
  (match-record config <dhcpd-configuration>
    (package config-file version run-directory
             lease-file pid-file interfaces)
    (with-imported-modules '((guix build utils))
      #~(begin
          (unless (file-exists? #$run-directory)
            (mkdir #$run-directory))
          ;; According to the DHCP manual (man dhcpd.leases), the lease
          ;; database must be present for dhcpd to start successfully.
          (unless (file-exists? #$lease-file)
            (with-output-to-file #$lease-file
              (lambda _ (display ""))))
          ;; Validate the config.
          (invoke/quiet
           #$(file-append package "/sbin/dhcpd")
           #$(string-append "-" version)
           "-t" "-cf" #$config-file)))))

(define dhcpd-service-type
  (service-type
   (name 'dhcpd)
   (extensions
    (list (service-extension shepherd-root-service-type dhcpd-shepherd-service)
          (service-extension activation-service-type dhcpd-activation)))
   (description "Run a DHCP (Dynamic Host Configuration Protocol) daemon.  The
daemon is responsible for allocating IP addresses to its client.")))


;;
;; DHCPCD.
;;

(define (serialize-field-name field-name)
  (let ((str (symbol->string field-name)))
    (string-replace-substring
      (if (string-suffix? "?" str)
        (string-drop-right str 1)
        str)
      "-" "")))

(define (dhcpcd-serialize-string field-name value)
  (if (equal? field-name 'extra-content)
      #~(string-append #$value "\n")
      #~(format #f "~a ~a~%" #$(serialize-field-name field-name) #$value)))

(define (dhcpcd-serialize-boolean field-name value)
  (if value
    #~(format #f "~a~%" #$(serialize-field-name field-name))
    ""))

(define (dhcpcd-serialize-list-of-strings field-name value)
  #~(string-append #$@(map (cut dhcpcd-serialize-string field-name <>) value)))

;; Some fields (e.g. host-name) can be specified with an empty string argument.
;; Therefore, we need a maybe type to differentiate disabled/empty-string.
(define-maybe string (prefix dhcpcd-))

(define-configuration dhcpcd-configuration
  (interfaces
    (list '())
    "List of networking interfaces---e.g., @code{\"eth0\"}---to start a DHCP client
for.  If no interface is specified (i.e., the list is empty) then @command{dhcpcd}
discovers available Ethernet interfaces, that can be configured, automatically."
    empty-serializer)
  (command-arguments
    (list '("-q" "-q"))
    "List of additional command-line options."
    empty-serializer)

  ;; The following defaults replicate the default dhcpcd configuration file.
  ;;
  ;; See https://github.com/NetworkConfiguration/dhcpcd/tree/v10.0.10#configuration
  (host-name
    (maybe-string "")
    "Host name to send via DHCP, defaults to the current system host name.")
  (duid
    (maybe-string "")
    "DHCPv4 clients require a unique client identifier, this option uses the DHCPv6
Unique Identifier as a DHCPv4 client identifier as well.  For more information, refer
to @uref{https://www.rfc-editor.org/rfc/rfc4361, RFC 4361} and @code{dhcpcd.conf(5)}.")
  (persistent?
    (boolean #t)
    "When true, automatically de-configure the interface when @command{dhcpcd} exits.")
  (option
    (list-of-strings
      '("rapid_commit"
        "domain_name_servers"
        "domain_name"
        "domain_search"
        "host_name"
        "classless_static_routes"
        "interface_mtu"))
    "List of options to request from the server.")
  (require
    (list-of-strings '("dhcp_server_identifier"))
    "List of options to require in responses.")
  (slaac
    (maybe-string "private")
    "Interface identifier used for SLAAC generated IPv6 addresses.")

  ;; Common options not set in the default configuration file.
  (no-option
    (list-of-strings '())
    "List of options to remove from the message before it's processed.")
  (no-hook
    (list-of-strings '())
    "List of hook script which should not be invoked.")
  (static
    (list-of-strings '())
    "DHCP client can request different options from a DHCP server, through
@code{static} it is possible to configure static values for selected options.  For
example, @code{\"domain_name_servers=127.0.0.1\"}.")
  (vendor-class-id
    maybe-string
    "Set the DHCP Vendor Class (e.g., @code{MSFT}).  For more information, refer
to @uref{https://www.rfc-editor.org/rfc/rfc2132#section-9.13,RFC 2132}.")
  (client-id
    maybe-string
    "Use the interface hardware address or the given string as a client identifier,
this is matually exclusive with the @code{duid} option.")

  ;; Escape hatch for the generated configuration file.
  (extra-content
    maybe-string
    "Extra content to append to the configuration as-is.")

  (shepherd-requirement
   (list-of-symbols '())
   "This is a list of symbols naming Shepherd services that this service
will depend on."
   empty-serializer)

  (prefix dhcpcd-))

(define (dhcpcd-config-file config)
  (mixed-text-file "dhcpcd.conf"
    (serialize-configuration
      config
      dhcpcd-configuration-fields)))

(define dhcpcd-account-service
  (list (user-group (name "dhcpcd") (system? #t))
        (user-account
          (name "dhcpcd")
          (group "dhcpcd")
          (system? #t)
          (comment "dhcpcd daemon user")
          (home-directory "/var/empty")
          (shell (file-append shadow "/sbin/nologin")))))

(define (dhcpcd-shepherd-service config)
  (match-record config <dhcpcd-configuration>
                (command-arguments interfaces shepherd-requirement)
    (let ((config-file (dhcpcd-config-file config)))
      (list (shepherd-service
             (documentation "dhcpcd daemon.")
             (provision '(networking))
             (requirement `(user-processes udev ,@shepherd-requirement))
             (actions (list (shepherd-configuration-action config-file)))
             (start
              #~(make-forkexec-constructor
                 (list (string-append #$dhcpcd "/sbin/dhcpcd")
                       #$@command-arguments "-B" "-f" #$config-file #$@interfaces)))
             (stop #~(make-kill-destructor)))))))

(define dhcpcd-service-type
  (service-type (name 'dhcpcd)
                (description "Run the dhcpcd daemon.")
                (extensions
                 (list (service-extension account-service-type
                                          (const dhcpcd-account-service))
                       (service-extension shepherd-root-service-type
                                          dhcpcd-shepherd-service)))
                (compose concatenate)
                (default-value (dhcpcd-configuration))))


;;;
;;; NTP.
;;;

(define ntp-server-types (make-enumeration
                          '(pool
                            server
                            peer
                            broadcast
                            manycastclient)))

(define-record-type* <ntp-server>
  ntp-server make-ntp-server
  ntp-server?
  ;; The type can be one of the symbols of the NTP-SERVER-TYPE? enumeration.
  (type ntp-server-type
        (default 'server))
  (address ntp-server-address)    ; a string
  ;; The list of options can contain single option names or tuples in the form
  ;; '(name value).
  (options ntp-server-options
           (default '())))

(define (ntp-server->string ntp-server)
  ;; Serialize the NTP server object as a string, ready to use in the NTP
  ;; configuration file.
  (define (flatten lst)
    (reverse
     (let loop ((x lst)
                (res '()))
       (if (list? x)
           (fold loop res x)
           (cons (format #f "~a" x) res)))))

  (match-record ntp-server <ntp-server>
    (type address options)
    ;; XXX: It'd be neater if fields were validated at the syntax level (for
    ;; static ones at least).  Perhaps the Guix record type could support a
    ;; predicate property on a field?
    (unless (enum-set-member? type ntp-server-types)
      (error "Invalid NTP server type" type))
    (string-join (cons* (symbol->string type)
                        address
                        (flatten options)))))

(define %ntp-servers
  ;; Default set of NTP servers. These URLs are managed by the NTP Pool project.
  ;; Within Guix, Leo Famulari <leo@famulari.name> is the administrative contact
  ;; for this NTP pool "zone".
  ;; The full list of available URLs are 0.guix.pool.ntp.org,
  ;; 1.guix.pool.ntp.org, 2.guix.pool.ntp.org, and 3.guix.pool.ntp.org.  We
  ;; use 2.guix.pool.ntp.org as default as it supports IPv6, contrary to the
  ;; others.
  (list
   (ntp-server
    (type 'pool)
    (address "2.guix.pool.ntp.org")
    (options '("iburst")))))               ;as recommended in the ntpd manual

(define-record-type* <ntp-configuration>
  ntp-configuration make-ntp-configuration
  ntp-configuration?
  (ntp      ntp-configuration-ntp
            (default ntp))
  (servers  ntp-configuration-servers     ;list of <ntp-server> objects
            (default %ntp-servers))
  (allow-large-adjustment? ntp-allow-large-adjustment?
                           (default #t))) ;as recommended in the ntpd manual

(define (ntp-shepherd-service config)
  (match-record config <ntp-configuration>
    (ntp servers allow-large-adjustment?)
    ;; TODO: Add authentication support.
    (define config
      (string-append "driftfile /var/run/ntpd/ntp.drift\n"
                     (string-join (map ntp-server->string servers) "\n")
                     "
# Disable status queries as a workaround for CVE-2013-5211:
# <http://support.ntp.org/bin/view/Main/SecurityNotice#DRDoS_Amplification_Attack_using>.
restrict default kod nomodify notrap nopeer noquery limited
restrict -6 default kod nomodify notrap nopeer noquery limited

# Yet, allow use of the local 'ntpq'.
restrict 127.0.0.1
restrict -6 ::1

# This is required to use servers from a pool directive when using the 'nopeer'
# option by default, as documented in the 'ntp.conf' manual.
restrict source notrap nomodify noquery\n"))

    (define ntpd.conf
      (plain-file "ntpd.conf" config))

    (list (shepherd-service
           (provision '(ntpd))
           (documentation "Run the Network Time Protocol (NTP) daemon.")
           (requirement '(user-processes networking))
           (actions (list (shepherd-configuration-action ntpd.conf)))
           (start #~(make-forkexec-constructor
                     (list (string-append #$ntp "/bin/ntpd") "-n"
                           "-c" #$ntpd.conf "-u" "ntpd"
                           #$@(if allow-large-adjustment?
                                  '("-g")
                                  '()))
                     #:log-file "/var/log/ntpd.log"))
           (stop #~(make-kill-destructor))))))

(define %ntp-accounts
  (list (user-account
         (name "ntpd")
         (group "nogroup")
         (system? #t)
         (comment "NTP daemon user")
         (home-directory "/var/empty")
         (shell (file-append shadow "/sbin/nologin")))))


(define (ntp-service-activation config)
  "Return the activation gexp for CONFIG."
  (with-imported-modules '((guix build utils))
    #~(begin
        (use-modules (guix build utils))
        (define %user
          (getpw "ntpd"))

        (let ((directory "/var/run/ntpd"))
          (mkdir-p directory)
          (chown directory (passwd:uid %user) (passwd:gid %user))))))

(define ntp-service-type
  (service-type (name 'ntp)
                (extensions
                 (list (service-extension shepherd-root-service-type
                                          ntp-shepherd-service)
                       (service-extension account-service-type
                                          (const %ntp-accounts))
                       (service-extension activation-service-type
                                          ntp-service-activation)))
                (description
                 "Run the @command{ntpd}, the Network Time Protocol (NTP)
daemon of the @uref{http://www.ntp.org, Network Time Foundation}.  The daemon
will keep the system clock synchronized with that of the given servers.")
                (default-value (ntp-configuration))))


;;;
;;; OpenNTPD.
;;;

(define %openntpd-servers
  (map ntp-server-address %ntp-servers))

(define-record-type* <openntpd-configuration>
  openntpd-configuration make-openntpd-configuration
  openntpd-configuration?
  (openntpd                openntpd-configuration-openntpd
                           (default openntpd))
  (listen-on               openntpd-listen-on
                           (default '("127.0.0.1"
                                      "::1")))
  (query-from              openntpd-query-from
                           (default '()))
  (sensor                  openntpd-sensor
                           (default '()))
  (server                  openntpd-server
                           (default '()))
  (servers                 openntpd-servers
                           (default %openntpd-servers))
  (constraint-from         openntpd-constraint-from
                           (default '()))
  (constraints-from        openntpd-constraints-from
                           (default '())))

(define (openntpd-configuration->string config)

  (define (quote-field? name)
    (member name '("constraints from")))

  (match-record config <openntpd-configuration>
    (listen-on query-from sensor server servers constraint-from
               constraints-from)
    (string-append
     (string-join
      (concatenate
       (filter-map (lambda (field values)
                     (match values
                       (() #f)          ;discard entry with filter-map
                       ((val ...)       ;validate value type
                        (map (lambda (value)
                               (if (quote-field? field)
                                   (format #f "~a \"~a\"" field value)
                                   (format #f "~a ~a" field value)))
                             values))))
                   ;; The entry names.
                   '("listen on" "query from" "sensor" "server" "servers"
                     "constraint from" "constraints from")
                   ;; The corresponding entry values.
                   (list listen-on query-from sensor server servers
                         constraint-from constraints-from)))
      "\n")
     "\n")))                              ;add a trailing newline

(define (openntpd-shepherd-service config)
  (let ((openntpd (openntpd-configuration-openntpd config)))

    (define ntpd.conf
      (plain-file "ntpd.conf" (openntpd-configuration->string config)))

    (list (shepherd-service
           (provision '(ntpd))
           (documentation "Run the Network Time Protocol (NTP) daemon.")
           (requirement '(user-processes networking))
           (start #~(make-forkexec-constructor
                     (list (string-append #$openntpd "/sbin/ntpd")
                           "-f" #$ntpd.conf
                           "-d") ;; don't daemonize
                     ;; When ntpd is daemonized it repeatedly tries to respawn
                     ;; while running, leading shepherd to disable it.  To
                     ;; prevent spamming stderr, redirect output to logfile.
                     #:log-file "/var/log/ntpd.log"))
           (stop #~(make-kill-destructor))
           (actions (list (shepherd-configuration-action ntpd.conf)))))))

(define (openntpd-service-activation config)
  "Return the activation gexp for CONFIG."
  (with-imported-modules '((guix build utils))
    #~(begin
        (use-modules (guix build utils))

        (mkdir-p "/var/db")
        (mkdir-p "/var/run")
        (unless (file-exists? "/var/db/ntpd.drift")
          (with-output-to-file "/var/db/ntpd.drift"
                               (lambda _
                                 (format #t "0.0")))))))

(define openntpd-service-type
  (service-type (name 'openntpd)
                (extensions
                 (list (service-extension shepherd-root-service-type
                                          openntpd-shepherd-service)
                       (service-extension account-service-type
                                          (const %ntp-accounts))
                       (service-extension profile-service-type
                                          (compose list openntpd-configuration-openntpd))
                       (service-extension activation-service-type
                                          openntpd-service-activation)))
                (default-value (openntpd-configuration))
                (description
                 "Run the @command{ntpd}, the Network Time Protocol (NTP)
daemon, as implemented by @uref{http://www.openntpd.org, OpenNTPD}.  The
daemon will keep the system clock synchronized with that of the given servers.")))


;;;
;;; Inetd.
;;;

(define-record-type* <inetd-configuration> inetd-configuration
  make-inetd-configuration
  inetd-configuration?
  (program           inetd-configuration-program   ;file-like
                     (default (file-append inetutils "/libexec/inetd")))
  (entries           inetd-configuration-entries   ;list of <inetd-entry>
                     (default '())))

(define-record-type* <inetd-entry> inetd-entry make-inetd-entry
  inetd-entry?
  (node              inetd-entry-node         ;string or #f
                     (default #f))
  (name              inetd-entry-name)        ;string, from /etc/services

  (socket-type       inetd-entry-socket-type) ;stream | dgram | raw |
                                              ;rdm | seqpacket
  (protocol          inetd-entry-protocol)    ;string, from /etc/protocols

  (wait?             inetd-entry-wait?        ;Boolean
                     (default #t))
  (user              inetd-entry-user)        ;string

  (program           inetd-entry-program      ;string or file-like object
                     (default "internal"))
  (arguments         inetd-entry-arguments    ;list of strings or file-like objects
                     (default '())))

(define (inetd-config-file entries)
  (apply mixed-text-file "inetd.conf"
         (map
          (lambda (entry)
            (let* ((node (inetd-entry-node entry))
                   (name (inetd-entry-name entry))
                   (socket
                    (if node (string-append node ":" name) name))
                   (type
                    (match (inetd-entry-socket-type entry)
                      ((or 'stream 'dgram 'raw 'rdm 'seqpacket)
                       (symbol->string (inetd-entry-socket-type entry)))))
                   (protocol (inetd-entry-protocol entry))
                   (wait (if (inetd-entry-wait? entry) "wait" "nowait"))
                   (user (inetd-entry-user entry))
                   (program (inetd-entry-program entry))
                   (args (inetd-entry-arguments entry)))
              #~(string-append
                 (string-join
                  (list #$@(list socket type protocol wait user program) #$@args)
                  " ") "\n")))
          entries)))

(define (inetd-shepherd-service config)
  (let ((entries (inetd-configuration-entries config)))
    (if (null? entries)
        '()                                       ;do nothing
        (let ((program (inetd-configuration-program config)))
          (list (shepherd-service
                 (documentation "Run inetd.")
                 (provision '(inetd))
                 (requirement '(user-processes networking syslogd))
                 (start #~(make-forkexec-constructor
                           (list #$program #$(inetd-config-file entries))
                           #:pid-file "/var/run/inetd.pid"))
                 (stop #~(make-kill-destructor))))))))

(define-public inetd-service-type
  (service-type
   (name 'inetd)
   (extensions
    (list (service-extension shepherd-root-service-type
                             inetd-shepherd-service)))

   ;; The service can be extended with additional lists of entries.
   (compose concatenate)
   (extend (lambda (config entries)
             (inetd-configuration
              (inherit config)
              (entries (append (inetd-configuration-entries config)
                               entries)))))
   (description
    "Start @command{inetd}, the @dfn{Internet superserver}.  It is responsible
for listening on Internet sockets and spawning the corresponding services on
demand.")))


;;;
;;; OpenDHT, the distributed hash table network used by Jami
;;;

(define-maybe/no-serialization number)
(define-maybe/no-serialization string)

;;; To generate the documentation of the following configuration record, you
;;; can evaluate: (configuration->documentation 'opendht-configuration)
(define-configuration/no-serialization opendht-configuration
  (opendht
   (file-like opendht)
   "The @code{opendht} package to use.")
  (peer-discovery?
   (boolean #false)
   "Whether to enable the multicast local peer discovery mechanism.")
  (enable-logging?
   (boolean #false)
   "Whether to enable logging messages to syslog.  It is disabled by default
as it is rather verbose.")
  (debug?
   (boolean #false)
   "Whether to enable debug-level logging messages.  This has no effect if
logging is disabled.")
  (bootstrap-host
   (maybe-string "bootstrap.jami.net:4222")
   "The node host name that is used to make the first connection to the
network.  A specific port value can be provided by appending the @code{:PORT}
suffix.  By default, it uses the Jami bootstrap nodes, but any host can be
specified here.  It's also possible to disable bootstrapping by explicitly
setting this field to @code{%unset-value}.")
  (port
   (maybe-number 4222)
   "The UDP port to bind to.  When left unspecified, an available port is
automatically selected.")
  (proxy-server-port
   maybe-number
   "Spawn a proxy server listening on the specified port.")
  (proxy-server-port-tls
   maybe-number
   "Spawn a proxy server listening to TLS connections on the specified
port."))

(define %opendht-accounts
  ;; User account and groups for Tor.
  (list (user-group (name "opendht") (system? #t))
        (user-account
         (name "opendht")
         (group "opendht")
         (system? #t)
         (comment "OpenDHT daemon user")
         (home-directory "/var/empty")
         (shell (file-append shadow "/sbin/nologin")))))

(define (opendht-configuration->command-line-arguments config)
  "Derive the command line arguments used to launch the OpenDHT daemon from
CONFIG, an <opendht-configuration> object."
  (match-record config <opendht-configuration>
    (opendht bootstrap-host enable-logging? port debug? peer-discovery?
             proxy-server-port proxy-server-port-tls)
    (let ((dhtnode (least-authority-wrapper
                    ;; XXX: Work around lack of support for multiple outputs
                    ;; in 'file-append'.
                    (computed-file "dhtnode"
                                   #~(symlink
                                      (string-append #$opendht:tools
                                                     "/bin/dhtnode")
                                      #$output))
                    #:name "dhtnode"
                    #:mappings (list (file-system-mapping
                                      (source "/dev/log") ;for syslog
                                      (target source)))
                    #:namespaces (delq 'net %namespaces))))
      `(,dhtnode
        "--service"                     ;non-forking mode
        ,@(if (string? bootstrap-host)
              (list "--bootstrap" bootstrap-host))
        ,@(if enable-logging?
              (list "--syslog")
              '())
        ,@(if (number? port)
              (list "--port" (number->string port))
              '())
        ,@(if debug?
              (list "--verbose")
              '())
        ,@(if peer-discovery?
              (list "--peer-discovery")
              '())
        ,@(if (number? proxy-server-port)
              (list "--proxyserver" (number->string proxy-server-port))
              '())
        ,@(if (number? proxy-server-port-tls)
              (list "--proxyserverssl" (number->string proxy-server-port-tls))
              '())))))

(define (opendht-shepherd-service config)
  "Return a <shepherd-service> running OpenDHT."
  (shepherd-service
   (documentation "Run an OpenDHT node.")
   (provision '(opendht dhtnode dhtproxy))
   (requirement '(user-processes networking syslogd))
   (start #~(make-forkexec-constructor
             (list #$@(opendht-configuration->command-line-arguments config))
             #:user "opendht"
             #:group "opendht"))
   (stop #~(make-kill-destructor))))

(define opendht-service-type
  (service-type
   (name 'opendht)
   (default-value (opendht-configuration))
   (extensions
    (list (service-extension shepherd-root-service-type
                             (compose list opendht-shepherd-service))
          (service-extension account-service-type
                             (const %opendht-accounts))))
   (description "Run the OpenDHT @command{dhtnode} command that allows
participating in the distributed hash table based OpenDHT network.  The
service can be configured to act as a proxy to the distributed network, which
can be useful for portable devices where minimizing energy consumption is
paramount.  OpenDHT was originally based on Kademlia and adapted for
applications in communication.  It is used by Jami, for example.")))


;;;
;;; Tor.
;;;

(define-record-type* <tor-configuration>
  tor-configuration make-tor-configuration
  tor-configuration?
  (tor              tor-configuration-tor
                    (default tor))
  (config-file      tor-configuration-config-file
                    (default (plain-file "empty" "")))
  (hidden-services  tor-configuration-hidden-services
                    (default '()))
  (socks-socket-type tor-configuration-socks-socket-type ; 'tcp or 'unix
                     (default 'tcp))
  (control-socket?  tor-configuration-control-socket-path
                    (default #f))
  (transport-plugins tor-configuration-transport-plugins
                     (default '()))
  (auto-start?      tor-configuration-auto-start
                    (default #t)))

(define %tor-accounts
  ;; User account and groups for Tor.
  (list (user-group (name "tor") (system? #t))
        (user-account
         (name "tor")
         (group "tor")
         (system? #t)
         (comment "Tor daemon user")
         (home-directory "/var/empty")
         (shell (file-append shadow "/sbin/nologin")))))

(define-configuration/no-serialization tor-onion-service-configuration
  (name
   string
   "Name for this Onion Service.  This creates a
@file{/var/lib/tor/hidden-services/@var{name}} directory, where the
@file{hostname} file contains the @indicateurl{.onion} host name for this
Onion Service.")

  (mapping
   alist
   "Association list of port to address mappings.  The following example:
@lisp
'((22 \"127.0.0.1:22\")
  (80 \"127.0.0.1:8080\"))
@end lisp
maps ports 22 and 80 of the Onion Service to the local ports 22 and 8080."))

(define-record-type* <tor-transport-plugin>
  tor-transport-plugin make-tor-transport-plugin
  tor-transport-plugin?
  (role           tor-plugin-role
		  (default 'client)
		  (sanitize (lambda (value)
			      (if (memq value '(client server))
				  value
				  (configuration-field-error #f 'role value)))))
  (protocol       tor-plugin-protocol
		  (default "obfs4"))
  (program        tor-plugin-program))

(define (tor-configuration->torrc config)
  "Return a 'torrc' file for CONFIG."
  (match-record config <tor-configuration>
    (tor config-file hidden-services socks-socket-type control-socket?
         transport-plugins)
    (computed-file
     "torrc"
     (with-imported-modules '((guix build utils))
       #~(begin
           (use-modules (guix build utils)
                        (ice-9 match))

           (call-with-output-file #$output
             (lambda (port)
               (display "\
### These lines were generated from your system configuration:
DataDirectory /var/lib/tor
Log notice stderr\n" port)
               (when (eq? 'unix '#$socks-socket-type)
                 (display "\
SocksPort unix:/var/run/tor/socks-sock
UnixSocksGroupWritable 1\n" port))
               (when #$control-socket?
                 (display "\
ControlSocket unix:/var/run/tor/control-sock GroupWritable RelaxDirModeCheck
ControlSocketsGroupWritable 1\n"
                          port))

               (for-each (match-lambda
                           ((service (ports hosts) ...)
                            (format port "\
HiddenServiceDir /var/lib/tor/hidden-services/~a~%"
                                    service)
                            (for-each (lambda (tcp-port host)
                                        (format port "\
HiddenServicePort ~a ~a~%"
                                                tcp-port host))
                                      ports hosts)))
                         '#$(map (match-lambda
                                   (($ <tor-onion-service-configuration> name mapping)
                                    (cons name mapping)))
                                 hidden-services))

               (for-each (match-lambda
                           ((role-string protocol program)
                            (format port "\
~aTransportPlugin ~a exec ~a~%"
                                    role-string protocol program)))
                         '#$(map (match-lambda
                                   (($ <tor-transport-plugin> role protocol program)
                                    (list (if (eq? role 'client)
                                              "Client"
                                              "Server")
                                          protocol
                                          program)))
                                 transport-plugins))

               (display "\
### End of automatically generated lines.\n\n" port)

               ;; Append the user's config file.
               (call-with-input-file #$config-file
                 (lambda (input)
                   (dump-port input port)))
               #t)))))))

(define (tor-shepherd-service config)
  "Return a <shepherd-service> running Tor."
  (let* ((torrc (tor-configuration->torrc config))
         (transport-plugins (tor-configuration-transport-plugins config))
         (auto-start? (tor-configuration-auto-start config))
         (tor   (least-authority-wrapper
                 (file-append (tor-configuration-tor config) "/bin/tor")
                 #:name "tor"
                 #:mappings (append
                             (list (file-system-mapping
                                    (source "/var/lib/tor")
                                    (target source)
                                    (writable? #t))
                                   (file-system-mapping
                                    (source "/var/run/tor")
                                    (target source)
                                    (writable? #t))
                                   (file-system-mapping
                                    (source torrc)
                                    (target source)))
                             (map (lambda (plugin)
				    (file-system-mapping
				     (source (tor-plugin-program plugin))
				     (target source)))
				  transport-plugins))
                 #:namespaces (delq 'net %namespaces))))
    (list (shepherd-service
           (provision '(tor))

           ;; Tor needs at least one network interface to be up, hence the
           ;; dependency on 'loopback'.
           (requirement '(user-processes loopback syslogd))

           ;; XXX: #:pid-file won't work because the wrapped 'tor'
           ;; program would print its PID within the user namespace
           ;; instead of its actual PID outside.  There's no inetd or
           ;; systemd socket activation support either (there's
           ;; 'sd_notify' though), so we're stuck with that.
           (start #~(make-forkexec-constructor
                     (list #$tor "-f" #$torrc)
                     #:user "tor" #:group "tor"))
           (auto-start? auto-start?)
           (stop #~(make-kill-destructor))
           (actions (list (shepherd-configuration-action torrc)))
           (documentation "Run the Tor anonymous network overlay.")))))

(define (tor-activation config)
  "Set up directories for Tor and its hidden services, if any."
  #~(begin
      (use-modules (guix build utils))

      (define %user
        (getpw "tor"))

      (define (initialize service)
        (let ((directory (string-append "/var/lib/tor/hidden-services/"
                                        service)))
          (mkdir-p directory)
          (chown directory (passwd:uid %user) (passwd:gid %user))

          ;; The daemon bails out if we give wider permissions.
          (chmod directory #o700)))

      ;; Allow Tor to write its PID file.
      (mkdir-p "/var/run/tor")
      (chown "/var/run/tor" (passwd:uid %user) (passwd:gid %user))
      ;; Set the group permissions to rw so that if the system administrator
      ;; has specified UnixSocksGroupWritable=1 in their torrc file, members
      ;; of the "tor" group will be able to use the SOCKS socket.
      (chmod "/var/run/tor" #o750)

      ;; Allow Tor to access the hidden services' directories.
      (mkdir-p "/var/lib/tor")
      (chown "/var/lib/tor" (passwd:uid %user) (passwd:gid %user))
      (chmod "/var/lib/tor" #o700)

      ;; Make sure /var/lib is accessible to the 'tor' user.
      (chmod "/var/lib" #o755)

      (for-each initialize
                '#$(map tor-onion-service-configuration-name
                        (tor-configuration-hidden-services config)))))

(define tor-service-type
  (service-type (name 'tor)
                (extensions
                 (list (service-extension shepherd-root-service-type
                                          tor-shepherd-service)
                       (service-extension account-service-type
                                          (const %tor-accounts))
                       (service-extension activation-service-type
                                          tor-activation)))

                ;; This can be extended with Tor Onion Services.
                (compose concatenate)
                (extend (lambda (config services)
                          (tor-configuration
                           (inherit config)
                           (hidden-services
                            (append (tor-configuration-hidden-services config)
                                    services)))))
                (default-value (tor-configuration))
                (description
                 "Run the @uref{https://torproject.org, Tor} anonymous
networking daemon.")))

(define-deprecated (tor-hidden-service name mapping)
  #f
  "Define a new Tor @dfn{hidden service} called @var{name} and implementing
@var{mapping}.  @var{mapping} is a list of port/host tuples, such as:

@example
 '((22 \"127.0.0.1:22\")
   (80 \"127.0.0.1:8080\"))
@end example

In this example, port 22 of the hidden service is mapped to local port 22, and
port 80 is mapped to local port 8080.

This creates a @file{/var/lib/tor/hidden-services/@var{name}} directory, where
the @file{hostname} file contains the @code{.onion} host name for the hidden
service.

See @uref{https://www.torproject.org/docs/tor-hidden-service.html.en, the Tor
project's documentation} for more information."
  (simple-service 'tor-hidden-service
                  tor-service-type
                  (list (tor-onion-service-configuration
                         (name name)
                         (mapping mapping)))))


;;;
;;; ModemManager
;;;

(define-record-type* <modem-manager-configuration>
  modem-manager-configuration make-modem-manager-configuration
  modem-manager-configuration?
  (modem-manager modem-manager-configuration-modem-manager
                   (default modem-manager)))


;;;
;;; NetworkManager
;;;

;; TODO: deprecated field, remove later.
(define-with-syntax-properties (warn-iwd?-field-deprecation
                                (value properties))
  (when value
    (warning (source-properties->location properties)
             (G_ "the 'iwd?' field is deprecated, please use \
'shepherd-requirement' field instead~%")))
  value)

(define-record-type* <network-manager-configuration>
  network-manager-configuration make-network-manager-configuration
  network-manager-configuration?
  (network-manager network-manager-configuration-network-manager
                   (default network-manager))
  (shepherd-requirement network-manager-configuration-shepherd-requirement
                        (default '(wireless-daemon)))
  (dns network-manager-configuration-dns
       (default "default"))
  (vpn-plugins network-manager-configuration-vpn-plugins ;list of file-like
               (default '()))
  (iwd? network-manager-configuration-iwd?  ; TODO: deprecated field, remove.
        (default #f)
        (sanitize warn-iwd?-field-deprecation))
  (extra-configuration-files
   network-manager-configuration-extra-configuration-files
   (default '())))                 ;'((file-name-string file-like-object) ...)

(define (network-manager-activation config)
  ;; Activation gexp for NetworkManager
  (match-record config <network-manager-configuration>
                (network-manager dns vpn-plugins extra-configuration-files)
    #~(begin
        (use-modules (guix build utils))
        (mkdir-p "/etc/NetworkManager/system-connections")
        #$@(if (equal? dns "dnsmasq")
               ;; create directory to store dnsmasq lease file
               '((mkdir-p "/var/lib/misc"))
               '())
        #$@(if (pair? extra-configuration-files)  ;if non-empty
               ;; If /etc/NetworkManager/conf.d is a symlink to a store file,
               ;; delete it.
               `((if (and (file-exists? "/etc/NetworkManager/conf.d")
                          (store-file-name?
                           (canonicalize-path "/etc/NetworkManager/conf.d")))
                     (delete-file-recursively
                      "/etc/NetworkManager/conf.d"))
                 ;; If it exists but is not a symlink to a store file, then
                 ;; this will fail with EEXIST; we leave this for the user to
                 ;; handle, since they probably created the directory
                 ;; themselves.
                 (symlink
                  ,(file-union "network-manager-configuration-directory"
                               extra-configuration-files)
                  "/etc/NetworkManager/conf.d"))
               '())
        ;; Ensure "/etc/ipsec.secrets" exists, which is required by the
        ;; nm-l2tp plugin.
        (mkdir-p "/etc/ipsec.secrets"))))

(define (vpn-plugin-directory plugins)
  "Return a directory containing PLUGINS, the NM VPN plugins."
  (directory-union "network-manager-vpn-plugins" plugins))

(define (network-manager-accounts config)
  "Return the list of <user-account> and <user-group> for CONFIG."
  (define nologin
    (file-append shadow "/sbin/nologin"))

  (define accounts
    (append-map (lambda (package)
                  (map (lambda (name)
                         (user-account (system? #t)
                                       (name name)
                                       (group "network-manager")
                                       (comment "NetworkManager helper")
                                       (home-directory "/var/empty")
                                       (create-home-directory? #f)
                                       (shell nologin)))
                       (or (assoc-ref (package-properties package)
                                      'user-accounts)
                           '())))
                (network-manager-configuration-vpn-plugins config)))

  (match accounts
    (()
     '())
    (_
     (cons (user-group (name "network-manager") (system? #t))
           accounts))))

(define (network-manager-environment config)
  (match-record config <network-manager-configuration>
    (network-manager dns vpn-plugins)
    ;; Define this variable in the global environment such that
    ;; "nmcli connection import type openvpn file foo.ovpn" works.
    `(("NM_VPN_PLUGIN_DIR"
       . ,(file-append (vpn-plugin-directory vpn-plugins)
                       "/lib/NetworkManager/VPN")))))

(define (network-manager-shepherd-service config)
  (match-record config <network-manager-configuration>
    (network-manager shepherd-requirement dns vpn-plugins iwd?)
    (let* ((iwd? (or iwd?  ; TODO: deprecated field, remove later.
                     (and shepherd-requirement
                          (memq 'iwd shepherd-requirement))))
           (conf (plain-file "NetworkManager.conf"
                             (string-append
                              "[main]\ndns=" dns "\n"
                              (if iwd? "[device]\nwifi.backend=iwd\n" ""))))
           (vpn  (vpn-plugin-directory vpn-plugins)))
      (list (shepherd-service
             (documentation "Run the NetworkManager.")
             (provision '(NetworkManager networking))
             (requirement `(user-processes dbus-system loopback
                            ,@shepherd-requirement
                            ;; TODO: iwd? is deprecated and should be passed
                            ;; with shepherd-requirement, remove later.
                            ,@(if iwd? '(iwd) '())))
             (actions (list (shepherd-configuration-action conf)))
             (start
              #~(lambda _
                  (let ((pid
                         (fork+exec-command
                          (list #$(file-append network-manager
                                               "/sbin/NetworkManager")
                                (string-append "--config=" #$conf)
                                "--no-daemon")
                          #:environment-variables
                          (list (string-append "NM_VPN_PLUGIN_DIR=" #$vpn
                                               "/lib/NetworkManager/VPN")
                                ;; Override non-existent default users
                                "NM_OPENVPN_USER="
                                "NM_OPENVPN_GROUP="
                                ;; Allow NetworkManager to find the modules.
                                (string-append
                                 "LINUX_MODULE_DIRECTORY="
                                 "/run/booted-system/kernel/lib/modules")))))
                    ;; XXX: Despite the "online" name, this doesn't guarantee
                    ;; WAN connectivity, it merely waits for NetworkManager
                    ;; to finish starting-up. This is required otherwise
                    ;; services will fail since the network interfaces be
                    ;; absent until NetworkManager finishes setting them up.
                    (system* #$(file-append network-manager "/bin/nm-online")
                             "--wait-for-startup" "--quiet")
                    ;; XXX: Finally, return the pid from running
                    ;; fork+exec-command to shepherd.
                    pid)))
             (stop #~(make-kill-destructor)))))))

(define network-manager-service-type
  (let ((config->packages
         (lambda (config)
          (match-record config <network-manager-configuration>
            (network-manager vpn-plugins)
            `(,network-manager ,@vpn-plugins)))))

    (service-type
     (name 'network-manager)
     (extensions
      (list (service-extension shepherd-root-service-type
                               network-manager-shepherd-service)
            (service-extension dbus-root-service-type config->packages)
            (service-extension polkit-service-type
                               (compose
                                list
                                network-manager-configuration-network-manager))
            (service-extension account-service-type
                               network-manager-accounts)
            (service-extension activation-service-type
                               network-manager-activation)
            (service-extension session-environment-service-type
                               network-manager-environment)
            ;; Add network-manager to the system profile.
            (service-extension profile-service-type config->packages)))
     (default-value (network-manager-configuration))
     (description
      "Run @uref{https://wiki.gnome.org/Projects/NetworkManager,
NetworkManager}, a network management daemon that aims to simplify wired and
wireless networking."))))


;;;
;;; Connman
;;;

(define (connman-general-configuration-field-name field-name)
  (let* ((str->camel (lambda (s)
                       (string-concatenate
                        (map string-capitalize (string-split s #\-)))))
         (str (if (symbol? field-name)
                  (str->camel (symbol->string field-name))
                  field-name)))
    (cond
     ((string-suffix? "?" str) (connman-general-configuration-field-name
                                (string-drop-right str 1)))
     ((string-contains str "RegulatoryDomain") (connman-general-configuration-field-name
                                                (string-replace-substring str "RegulatoryDomain" "Regdom")))
     ((string-contains str "Url") (connman-general-configuration-field-name
                                   (string-replace-substring str "Url" "URL")))
     ((string-contains str "Ip") (connman-general-configuration-field-name
                                  (string-replace-substring str "Ip" "IP")))
     ((string-contains str "6To4") (connman-general-configuration-field-name
                                    (string-replace-substring str "6To4" "6to4")))
     (#t str))))

(define (connman-general-configuration-serialize-string field-name value)
  (let ((param (connman-general-configuration-field-name field-name)))
    #~(string-append #$param " = " #$value "\n")))

(define (connman-general-configuration-serialize-number field-name value)
  (connman-general-configuration-serialize-string
   field-name (number->string value)))

(define (connman-general-configuration-serialize-list field-name value)
  (connman-general-configuration-serialize-string
   field-name (string-join value ",")))

(define (connman-general-configuration-serialize-boolean field-name value)
  (connman-general-configuration-serialize-string
   field-name (if value "true" "false")))

(define-maybe boolean (prefix connman-general-configuration-))
(define-maybe number (prefix connman-general-configuration-))
(define-maybe string (prefix connman-general-configuration-))
(define-maybe list (prefix connman-general-configuration-))

(define-configuration connman-general-configuration
  (input-request-timeout
   maybe-number
   "Set input request timeout.  Default is 120 seconds.  The request for inputs
like passphrase will timeout after certain amount of time.  Use this setting to
increase the value in case of different user interface designs.")
  (browser-launch-timeout
   maybe-number
   "Set browser launch timeout.  Default is 300 seconds.  The request for
launching a browser for portal pages will timeout after certain  amount  of
time.  Use this setting to increase the value in case of different user
interface designs.")
  (background-scanning?
   maybe-boolean
   "Enable background scanning.  Default is true.  If wifi is disconnected, the
background scanning will follow a simple back off mechanism from 3s up to 5
minutes.  Then, it will stay in 5 minutes unless user specifically asks for
scanning through a D-Bus call.  If so, the mechanism will start again from
3s.  This feature activates also the background scanning while being connected,
which is required for roaming on wifi.  When @code{background-scanning?} is false,
ConnMan will not perform any scan regardless of wifi is connected or not,
unless it is requested by the user through a D-Bus call.")
  (use-gateways-as-timeservers?
   maybe-boolean
   "Assume that service gateways also function as timeservers.  Default is false.")
  (fallback-timeservers
   maybe-list
   "List of Fallback timeservers.  These timeservers are used for NTP sync
when there are no timeservers set by the user or by the service, and when
@code{use-gateways-as-timeservers?} is @code{#f}.  These can contain a mixed
combination of fully qualified domain names, IPv4 and IPv6 addresses.")
  (fallback-nameservers
   maybe-list
   "List of fallback nameservers appended to the list of nameservers given
by the service.  The nameserver entries must be in numeric format,
host names are ignored.")
  (default-auto-connect-technologies
   maybe-list
   "List of technologies that are marked autoconnectable by default.  The
default value for this entry when empty is @code{\"ethernet\"}, @code{\"wifi\"},
@code{\"cellular\"}.  Services that are automatically connected must have been
set up and saved to storage beforehand.")
  (default-favourite-technologies
   maybe-list
   "List of technologies that are marked favorite by default.  The default
value for this entry when empty is @code{\"ethernet\"}.  Connects to services
from this technology even if not setup and saved to storage.")
  (always-connected-technologies
   maybe-list
   "List of technologies which are always connected regardless of
preferred-technologies setting (@code{auto-connect?} @code{#t}).  The default
value is empty and this feature is disabled unless explicitly enabled.")
  (preferred-technologies
   maybe-list
   "List of preferred technologies from the most preferred one to the least
preferred one.  Services of the listed technology type will be tried one by
one in the order given, until one of them gets connected or they are all
tried.  A service of a preferred technology type in state 'ready' will get
the default route when compared to another preferred type further down the
list with state 'ready' or with a non-preferred type; a service of a
preferred technology type in state 'online' will get the default route when
compared to either a non-preferred type or a preferred type further down
in the list.")
  (network-interface-blacklist
   maybe-list
   "List of blacklisted network interfaces.  Found interfaces will be
compared to the list and will not be handled by ConnMan, if their first
characters match any of the list entries.  Default value is @code{\"vmnet\"},
@code{\"vboxnet\"}, @code{\"virbr\"}, @code{\"ifb\"}.")
  (allow-hostname-updates?
   maybe-boolean
   "Allow ConnMan to change the system hostname.  This can happen for
example if we receive DHCP hostname option.  Default value is @code{#t}.")
  (allow-domainname-updates?
   maybe-boolean
   "Allow connman to change the system domainname.  This can happen for
example if we receive DHCP domainname option.  Default value is @code{#t}.")
  (single-connected-technology?
   maybe-boolean
   "Keep only a single connected technology at any time.  When a new
service is connected by the user or a better one is found according to
preferred-technologies, the new service is kept connected  and all the
other previously connected services are disconnected.  With this setting
it does not matter whether the previously connected services are
in 'online' or 'ready' states, the newly connected service is the only
one that will be kept connected.  A service connected by the user will
be used until going out of network coverage.  With this setting enabled
applications will notice more network breaks than normal.  Note this
options can't be used with VPNs.  Default value is @code{#f}.")
  (tethering-technologies
   maybe-list
   "List of technologies that are allowed to enable tethering.  The
default value is @code{\"wifi\"}, @code{\"bluetooth\"},
@code{\"gadget\"}.  Only those technologies listed here are used for
tethering.  If one wants to tether ethernet, then add @code{\"ethernet\"}
in the list.  Note that if ethernet tethering is enabled, then a DHCP
server is started on all ethernet interfaces.  Tethered ethernet should
never be connected to corporate or home network as it will disrupt normal
operation of these networks.  Due to this ethernet is not tethered by
default.  Do not activate ethernet tethering unless you really know
what you are doing.")
  (persistent-tethering-mode?
   maybe-boolean
   "Restore earlier tethering status when returning from offline mode,
re-enabling a technology, and after restarts and reboots.  Default
value is @code{#f}.")
  (enable-6to4?
   maybe-boolean
   "Automatically enable anycast 6to4 if possible.  This is not
recommended, as the use of 6to4 will generally lead to a severe
degradation of connection quality.  See RFC6343.  Default value
is @code{#f} (as recommended by RFC6343 section 4.1).")
  (vendor-class-id
   maybe-string
   "Set DHCP option 60 (Vendor Class ID) to the given string.  This
option can be used by DHCP servers to identify specific clients
without having to rely on MAC address ranges, etc.")
  (enable-online-check?
   maybe-boolean
   "Enable or disable use of HTTP GET as an online status check.  When
a service is in a READY state, and is selected as default, ConnMan will
issue an HTTP GET request to verify that end-to-end connectivity is
successful.  Only then the service will be transitioned to ONLINE
state.  If this setting is false, the default service will remain
in READY state.  Default value is @code{#t}.")
  (online-check-ipv4-url
   maybe-string
   "IPv4 URL used during the online status check.  Please refer to
the README for more detailed  information.  Default value is
@url{http://ipv4.connman.net/online/status.html}.")
  (online-check-ipv6-url
   maybe-string
   "IPv6 URL used during the online status check.  Please refer to
the README for more detailed  information.  Default value is
@url{http://ipv6.connman.net/online/status.html}.")
  (online-check-initial-interval
   maybe-number
   "Range of intervals between two online check requests.  Please
refer to the README for more detailed information.  Default value
is @samp{1}.")
  (online-check-max-interval
   maybe-number
   "Range of intervals between two online check requests.  Please
refer to the README for more detailed information.  Default value
is @samp{1}.")
  (enable-online-to-ready-transition?
   maybe-boolean
   "WARNING: This is an experimental feature.  In addition to
@code{enable-online-check} setting, enable or disable use of HTTP GET
to detect the loss of end-to-end connectivity.  If this setting is
@code{#f}, when the default service transitions to ONLINE state, the
HTTP GET request is no more called until next cycle, initiated by a
transition of the default service to DISCONNECT state.  If this
setting is @code{#t}, the HTTP GET request keeps being called to
guarantee that end-to-end connectivity is still successful.  If not,
the default service will transition to READY state, enabling another
service to become the default one, in replacement.  Default value
is @code{#f}.")
  (auto-connect-roaming-services?
   maybe-boolean
   "Automatically connect roaming services.  This is not recommended
unless you know you won't have any billing problem.  Default value
is @code{#f}.")
  (address-conflict-detection?
   maybe-boolean
   "Enable or disable the implementation of IPv4 address conflict
detection according to RFC5227.  ConnMan will send probe ARP packets
to see if an IPv4 address is already in use before assigning the
address to an interface.  If an address conflict occurs for a
statically configured address, an IPv4LL address will be chosen
instead (according to RFC3927).  If an address conflict occurs for
an address offered via DHCP, ConnMan sends a DHCP DECLINE once
and for the second conflict resorts to finding an IPv4LL
address.  Default value is @code{#f}.")
  (localtime
   maybe-string
   "Path to localtime file.  Defaults to @file{/etc/localtime}.")
  (regulatory-domain-follows-timezone?
   maybe-boolean
   "Enable regulatory domain to be changed along timezone changes.
With this option set to true each time the timezone changes the first
present ISO3166 country code is read from
@file{/usr/share/zoneinfo/zone1970.tab} and set as regulatory domain
value.  Default value is @code{#f}.")
  (resolv-conf
   maybe-string
   "Path to resolv.conf file.  If the file does not exist, but
intermediate directories exist, it will be created.  If this option
is not set, it tries to write into @file{/var/run/connman/resolv.conf}
if it fails (@file{/var/run/connman} does not exist or is not
writeable).  If you do not want to update resolv.conf, you can
set @file{/dev/null}.")
  (prefix connman-general-configuration-))

(define-record-type* <connman-configuration>
  connman-configuration make-connman-configuration
  connman-configuration?
  (connman      connman-configuration-connman
                (default connman))
  (shepherd-requirement connman-configuration-shepherd-requirement
                        (default '()))
  (disable-vpn? connman-configuration-disable-vpn?
                (default #f))
  (iwd?         connman-configuration-iwd?
                (default #f)
                (sanitize warn-iwd?-field-deprecation))
  (general-configuration connman-configuration-general-configuration
                         (default (connman-general-configuration))))

(define (connman-activation config)
  (let ((disable-vpn? (connman-configuration-disable-vpn? config)))
    (with-imported-modules '((guix build utils))
      #~(begin
          (use-modules (guix build utils))
          (mkdir-p "/var/lib/connman/")
          (unless #$disable-vpn?
            (mkdir-p "/var/lib/connman-vpn/"))))))

(define (connman-shepherd-service config)
  (match-record config <connman-configuration> (connman shepherd-requirement
                                                disable-vpn? iwd?
                                                general-configuration)
    (let ((iwd? (or iwd?  ; TODO: deprecated field, remove later.
                    (and shepherd-requirement
                         (memq 'iwd shepherd-requirement))))
          (config (mixed-text-file
                   "main.conf"
                   "[General]\n"
                   (serialize-configuration
                    general-configuration
                    connman-general-configuration-fields))))
      (list (shepherd-service
             (documentation "Run Connman")
             (provision '(connman networking))
             (requirement `(user-processes dbus-system loopback
                                           ,@shepherd-requirement
                                           ;; TODO: iwd? is deprecated and should be passed
                                           ;; with shepherd-requirement, remove later.
                                           ,@(if iwd? '(iwd) '())))
             (start #~(make-forkexec-constructor
                       (list (string-append #$connman
                                            "/sbin/connmand")
                             (string-append "--config=" #$config)
                             "--nodaemon"
                             "--nodnsproxy"
                             #$@(if disable-vpn? '("--noplugin=vpn") '())
                             #$@(if iwd? '("--wifi=iwd_agent") '()))

                       ;; As connman(8) notes, when passing '-n', connman
                       ;; "directs log output to the controlling terminal in
                       ;; addition to syslog."  Redirect stdout and stderr
                       ;; to avoid spamming the console (XXX: for some reason
                       ;; redirecting to /dev/null doesn't work.)
                       #:log-file "/var/log/connman.log"))
             (stop #~(make-kill-destructor)))))))

(define connman-service-type
  (let ((connman-package (compose list connman-configuration-connman)))
    (service-type (name 'connman)
                  (extensions
                   (list (service-extension shepherd-root-service-type
                                            connman-shepherd-service)
                         (service-extension polkit-service-type
                                            connman-package)
                         (service-extension dbus-root-service-type
                                            connman-package)
                         (service-extension activation-service-type
                                            connman-activation)
                         ;; Add connman to the system profile.
                         (service-extension profile-service-type
                                            connman-package)))
                  (default-value (connman-configuration))
                  (description
                   "Run @url{https://01.org/connman,Connman},
a network connection manager."))))


;;;
;;; Modem manager
;;;

(define modem-manager-service-type
  (let ((config->package
         (lambda (config)
           (list (modem-manager-configuration-modem-manager config)))))
    (service-type (name 'modem-manager)
                  (extensions
                   (list (service-extension dbus-root-service-type
                                            config->package)
                         (service-extension udev-service-type
                                            config->package)
                         (service-extension polkit-service-type
                                            config->package)))
                  (default-value (modem-manager-configuration))
                  (description
                   "Run @uref{https://wiki.gnome.org/Projects/ModemManager,
ModemManager}, a modem management daemon that aims to simplify dialup
networking."))))


;;;
;;; USB_ModeSwitch
;;;

(define-record-type* <usb-modeswitch-configuration>
  usb-modeswitch-configuration make-usb-modeswitch-configuration
  usb-modeswitch-configuration?
  (usb-modeswitch      usb-modeswitch-configuration-usb-modeswitch
                       (default usb-modeswitch))
  (usb-modeswitch-data usb-modeswitch-configuration-usb-modeswitch-data
                       (default usb-modeswitch-data))
  (config-file         usb-modeswitch-configuration-config-file
                       (default #~(string-append #$usb-modeswitch:dispatcher
                                                 "/etc/usb_modeswitch.conf"))))

(define (usb-modeswitch-sh usb-modeswitch config-file)
  "Build a copy of usb_modeswitch.sh located in package USB-MODESWITCH,
modified to pass the CONFIG-FILE in its calls to usb_modeswitch_dispatcher,
and wrap it to actually find the dispatcher in USB-MODESWITCH.  The script
will be run by USB_ModeSwitch’s udev rules file when a modeswitchable USB
device is detected."
  (computed-file
   "usb_modeswitch-sh"
   (with-imported-modules '((guix build utils))
     #~(begin
         (use-modules (guix build utils))
         (let ((cfg-param
                #$(if config-file
                      #~(string-append " --config-file=" #$config-file)
                      "")))
           (mkdir #$output)
           (install-file (string-append #$usb-modeswitch:dispatcher
                                        "/lib/udev/usb_modeswitch")
                         #$output)

           ;; insert CFG-PARAM into usb_modeswitch_dispatcher command-lines
           (substitute* (string-append #$output "/usb_modeswitch")
             (("(exec usb_modeswitch_dispatcher .*)( 2>>)" _ left right)
              (string-append left cfg-param right))
             (("(exec usb_modeswitch_dispatcher .*)( &)" _ left right)
              (string-append left cfg-param right)))

           ;; wrap-program needs bash in PATH:
           (putenv (string-append "PATH=" #$bash "/bin"))
           (wrap-program (string-append #$output "/usb_modeswitch")
             `("PATH" ":" = (,(string-append #$coreutils "/bin")
                             ,(string-append
                               #$usb-modeswitch:dispatcher
                               "/bin")))))))))

(define (usb-modeswitch-configuration->udev-rules config)
  "Build a rules file for extending udev-service-type from the rules in the
usb-modeswitch package specified in CONFIG.  The rules file will invoke
usb_modeswitch.sh from the usb-modeswitch package, modified to pass the right
config file."
  (match-record config <usb-modeswitch-configuration>
    (usb-modeswitch usb-modeswitch-data config-file)
    (computed-file
     "usb_modeswitch.rules"
     (with-imported-modules '((guix build utils))
       #~(begin
           (use-modules (guix build utils))
           (let ((in (string-append #$usb-modeswitch-data
                                    "/udev/40-usb_modeswitch.rules"))
                 (out (string-append #$output "/lib/udev/rules.d"))
                 (script #$(usb-modeswitch-sh usb-modeswitch config-file)))
             (mkdir-p out)
             (chdir out)
             (install-file in out)
             (substitute* "40-usb_modeswitch.rules"
               (("PROGRAM=\"usb_modeswitch")
                (string-append "PROGRAM=\"" script "/usb_modeswitch"))
               (("RUN\\+=\"usb_modeswitch")
                (string-append "RUN+=\"" script "/usb_modeswitch")))))))))

(define usb-modeswitch-service-type
  (service-type
   (name 'usb-modeswitch)
   (extensions
    (list
     (service-extension
      udev-service-type
      (lambda (config)
        (let ((rules (usb-modeswitch-configuration->udev-rules config)))
          (list rules))))))
   (default-value (usb-modeswitch-configuration))
   (description "Run @uref{http://www.draisberghof.de/usb_modeswitch/,
USB_ModeSwitch}, a mode switching tool for controlling USB devices with
multiple @dfn{modes}.  When plugged in for the first time many USB
devices (primarily high-speed WAN modems) act like a flash storage containing
installers for Windows drivers.  USB_ModeSwitch replays the sequence the
Windows drivers would send to switch their mode from storage to modem (or
whatever the thing is supposed to do).")))


;;;
;;; WPA supplicant
;;;

(define-with-syntax-properties (warn-deprecated-wpa-supplicant-requirement
                                (value properties))
  (unless (unspecified? value)
    (warning (source-properties->location properties)
             (G_ "the 'requirement' field is deprecated, please use \
'shepherd-requirement' field instead~%")))
  value)

(define-record-type* <wpa-supplicant-configuration>
  wpa-supplicant-configuration make-wpa-supplicant-configuration
  wpa-supplicant-configuration?
  (wpa-supplicant        wpa-supplicant-configuration-wpa-supplicant ;file-like
                         (default wpa-supplicant))
  (requirement           wpa-supplicant-configuration-requirement ;list of symbols
                         (sanitize warn-deprecated-wpa-supplicant-requirement)
                         (default *unspecified*))
  (pid-file              wpa-supplicant-configuration-pid-file ;string
                         (default "/var/run/wpa_supplicant.pid"))
  (dbus?                 wpa-supplicant-configuration-dbus? ;Boolean
                         (default #t))
  (interface             wpa-supplicant-configuration-interface ;#f | string
                         (default #f))
  (config-file           wpa-supplicant-configuration-config-file ;#f | <file-like>
                         (default #f))
  (extra-options         wpa-supplicant-configuration-extra-options ;list of strings
                         (default '()))
  (shepherd-provision    wpa-supplicant-configuration-shepherd-provision    ;list of symbols
                         (default '(wpa-supplicant wireless-daemon)))
  (shepherd-requirement  wpa-supplicant-configuration-shepherd-requirement  ;list of symbols
                         (default '(user-processes loopback syslogd))))

(define (wpa-supplicant-shepherd-service config)
  (match-record config <wpa-supplicant-configuration>
    (wpa-supplicant requirement pid-file dbus?
                    shepherd-requirement shepherd-provision
                    interface config-file extra-options)
    (list (shepherd-service
           (documentation "Run the WPA supplicant daemon")
           (provision shepherd-provision)
           (requirement `(,@(if dbus? '(dbus-system) '())
                          ,@(or (if (unspecified? requirement) #f requirement)
                                shepherd-requirement)))
           (start #~(make-forkexec-constructor
                     (list (string-append #$wpa-supplicant
                                          "/sbin/wpa_supplicant")
                           (string-append "-P" #$pid-file)
                           "-B"                   ;run in background
                           "-s"                   ;log to syslogd
                           #$@(if dbus?
                                  #~("-u")
                                  #~())
                           #$@(if interface
                                  #~((string-append "-i" #$interface))
                                  #~())
                           #$@(if config-file
                                  #~((string-append "-c" #$config-file))
                                  #~())
                           #$@extra-options)
                     #:pid-file #$pid-file))
           (stop #~(make-kill-destructor))))))

(define wpa-supplicant-service-type
  (let ((config->package
         (lambda (config)
           (list (wpa-supplicant-configuration-wpa-supplicant config)))))
    (service-type (name 'wpa-supplicant)
                  (extensions
                   (list (service-extension shepherd-root-service-type
                                            wpa-supplicant-shepherd-service)
                         (service-extension dbus-root-service-type config->package)
                         (service-extension profile-service-type config->package)))
                  (description "Run the WPA Supplicant daemon, a service that
implements authentication, key negotiation and more for wireless networks.")
                  (default-value (wpa-supplicant-configuration)))))


;;;
;;; IWD
;;;
(define (iwd-uglify-field-name name)
  (object->camel-case-string name 'upper))

(define (iwd-serialize-base field-name val)
  (format #f "~a=~a\n" field-name val))

(define (iwd-serialize-field field-name val)
  (iwd-serialize-base (iwd-uglify-field-name field-name) val))

(define iwd-serialize-number iwd-serialize-field)

(define (iwd-serialize-boolean field-name value)
  (iwd-serialize-field
   (string-trim-right (symbol->string field-name) #\?)
   (if value "true" "false")))

(define (iwd-serialize-alist field-name value)
  (if (null? value)
      ""
      #~(string-append #$@(generic-serialize-alist list
                                                   iwd-serialize-base
                                                   value))))

(define-enumerated-field-type resolving-service
  (none systemd resolvconf)
  (prefix iwd-))

(define-configuration iwd-general-settings
  (enable-network-configuration?
   (boolean #f)
   "Setting this option to true enables @code{iwd} to configure the network
interfaces with the IP addresses.")
  (extra-options
   (alist '())
   "An association list of option symbols/strings to string values to be
appended to the General settings group.")

  (prefix iwd-))

(define-configuration iwd-network-settings
  (enable-ipv6?
   (boolean #t)
   "Sets the global default that tells @code{iwd} whether it should configure
IPv6 addresses and routes")

  (name-resolving-service
   (resolving-service 'none)
   "Configures a DNS resolution method used by the system.")

  (extra-options
   (alist '())
   "An association list of option symbols/strings to string values to be
appended to the Network settings group.")

  (prefix iwd-))

(define-configuration iwd-scan-settings
  (disable-periodic-scan?
   (boolean #f)
   "Setting this option to @code{#t} will prevent @code{iwd} from issuing the
periodic scans for the available networks while disconnected.")

  (initial-periodic-scan-interval
   (number 10)
   "The initial periodic scan interval upon disconnect (in seconds).")

  (maximum-periodic-scan-interval
   (number 300)
   "The maximum periodic scan interval (in seconds).")

  (disable-roaming-scan?
   (boolean #f)
   "Setting this option to @code{#t} will prevent @code{iwd} from trying to scan
when roaming decisions are activated.")

  (extra-options
   (alist '())
   "An association list of option symbols/strings to string values to be
appended to the Scan settings group.")

  (prefix iwd-))

(define-maybe iwd-network-settings)
(define-maybe iwd-scan-settings)

(define ((iwd-serialize-config-section fields) name cfg)
  #~(format #f "[~a]\n~a\n"
            #$(string-upcase (object->string name) 0 1)
            #$(serialize-configuration cfg fields)))

(define serialize-iwd-network-settings
  (iwd-serialize-config-section iwd-network-settings-fields))

(define serialize-iwd-scan-settings
  (iwd-serialize-config-section iwd-scan-settings-fields))

(define serialize-iwd-general-settings
  (iwd-serialize-config-section iwd-general-settings-fields))

(define-configuration iwd-settings
  (general
   (iwd-general-settings (iwd-general-settings))
   "General settings.")

  (network
   (maybe-iwd-network-settings (iwd-network-settings))
   "Network settings.")

  (scan
   maybe-iwd-scan-settings
   "Scan settings.")

  (extra-config
   (list-of-strings '())
   "Extra configuration values to append to the IWD configuration file."
   (serializer (lambda (_ value) (string-join value "\n" 'suffix)))))

(define-configuration/no-serialization iwd-configuration
  (iwd
   (file-like iwd)
   "The IWD package to use.")

  (interfaces
   (list-of-strings '())
   "If this is set, it must specify @dfn{glob patterns} matching network
interfaces that IWD will control.")

  (ignored-interfaces
   (list-of-strings '())
   "If this is set, it must specify @dfn{glob patterns} matching network
interfaces that IWD will not manage.")

  (phys
   (list-of-strings '())
   "If this is set, it must specify @dfn{glob patterns} matching network
PHYs names that IWD will control.")

  (ignored-phys
   (list-of-strings '())
   "If this is set, it must specify @dfn{glob patterns} matching network
PHYs names that IWD will not manage.")

  (shepherd-requirement
   (list-of-symbols '())
   "Shepherd requirements the service should depend on.")

  (shepherd-provision
   (list-of-symbols '(iwd wireless-daemon))
   "The name(s) of the service.")

  (config
   (iwd-settings (iwd-settings))
   "Configuration settings."))

(define (iwd-generate-documentation)
  (configuration->documentation 'iwd-configuration)
  (configuration->documentation 'iwd-settings)
  (configuration->documentation 'iwd-general-settings)
  (configuration->documentation 'iwd-network-settings)
  (configuration->documentation 'iwd-scan-settings))

(define (iwd-config-file config)
  "Return an IWD configuration file."
  (mixed-text-file "main.conf"
                   (serialize-configuration
                    (iwd-configuration-config config)
                    iwd-settings-fields)))

(define (iwd-environment config)
  (let ((resolver
         (and=> (iwd-settings-network (iwd-configuration-config config))
                iwd-network-settings-name-resolving-service)))

    (if (eq? resolver 'resolvconf)
        #~(list (string-append "PATH=" #$openresolv "/sbin"))
        #~(list))))

(define (iwd-shepherd-service config)
  (match-record config <iwd-configuration>
                (iwd interfaces ignored-interfaces
                     phys ignored-phys
                     shepherd-requirement shepherd-provision)

    (list (shepherd-service
           (documentation "Run the iNet Wireless Daemon, iwd.")
           (provision shepherd-provision)
           (requirement `(user-processes dbus-system loopback ,@shepherd-requirement))
           (start #~(make-forkexec-constructor
                     (list (string-append #$iwd "/libexec/iwd")
                           "--logger=syslog"
                           #$@(if (null? interfaces) '()
                                  (list (string-append "--interfaces="
                                                       (string-join interfaces ","))))
                           #$@(if (null? ignored-interfaces) '()
                                  (list (string-append "--nointerfaces="
                                                       (string-join ignored-interfaces ","))))
                           #$@(if (null? phys) '()
                                  (list (string-append "--phys="
                                                       (string-join phys ","))))
                           #$@(if (null? ignored-phys) '()
                                  (list (string-append "--nophys="
                                                       (string-join ignored-phys ",")))))

                     #:environment-variables
                     #$(iwd-environment config)))
           (stop #~(make-kill-destructor))))))

(define (iwd-etc-service config)
  `(("iwd/main.conf" ,(iwd-config-file config))))

(define iwd-service-type
  (let ((add-iwd-package (compose list iwd-configuration-iwd)))
    (service-type (name 'iwd)
                  (extensions
                   (list (service-extension shepherd-root-service-type
                                            iwd-shepherd-service)
                         (service-extension etc-service-type
                                            iwd-etc-service)
                         (service-extension dbus-root-service-type
                                            add-iwd-package)
                         (service-extension profile-service-type
                                            add-iwd-package)))
                  (default-value (iwd-configuration))
                  (description
                   "Run the iNet Wireless Daemon,
@url{https://iwd.wiki.kernel.org/,iwd}, a network connection manager."))))


;;;
;;; Hostapd.
;;;

(define-record-type* <hostapd-configuration>
  hostapd-configuration make-hostapd-configuration
  hostapd-configuration?
  (package           hostapd-configuration-package
                     (default hostapd))
  (interface         hostapd-configuration-interface ;string
                     (default "wlan0"))
  (ssid              hostapd-configuration-ssid)  ;string
  (broadcast-ssid?   hostapd-configuration-broadcast-ssid? ;Boolean
                     (default #t))
  (channel           hostapd-configuration-channel ;integer
                     (default 1))
  (driver            hostapd-configuration-driver ;string
                     (default "nl80211"))
  ;; See <https://w1.fi/cgit/hostap/plain/hostapd/hostapd.conf> for a list of
  ;; additional options we could add.
  (extra-settings    hostapd-configuration-extra-settings ;string
                     (default "")))

(define (hostapd-configuration-file config)
  "Return the configuration file for CONFIG, a <hostapd-configuration>."
  (match-record config <hostapd-configuration>
    (interface ssid broadcast-ssid? channel driver extra-settings)
    (plain-file "hostapd.conf"
                (string-append "\
# Generated from your Guix configuration.

interface=" interface "
ssid=" ssid "
ignore_broadcast_ssid=" (if broadcast-ssid? "0" "1") "
channel=" (number->string channel) "\n"
extra-settings "\n"))))

(define* (hostapd-shepherd-services config #:key (requirement '()))
  "Return Shepherd services for hostapd."
  (list (shepherd-service
         (provision '(hostapd))
         (requirement `(user-processes ,@requirement))
         (documentation "Run the hostapd WiFi access point daemon.")
         (start #~(make-forkexec-constructor
                   (list #$(file-append (hostapd-configuration-package config)
                                        "/sbin/hostapd")
                         #$(hostapd-configuration-file config))
                   #:log-file "/var/log/hostapd.log"))
         (stop #~(make-kill-destructor)))))

(define hostapd-service-type
  (service-type
   (name 'hostapd)
   (extensions
    (list (service-extension shepherd-root-service-type
                             hostapd-shepherd-services)))
   (description
    "Run the @uref{https://w1.fi/hostapd/, hostapd} daemon for Wi-Fi access
points and authentication servers.")))

(define (simulated-wifi-shepherd-services config)
  "Return Shepherd services to run hostapd with CONFIG, a
<hostapd-configuration>, as well as services to set up WiFi hardware
simulation."
  (append (hostapd-shepherd-services config
                                     #:requirement
                                     '(unblocked-wifi
                                       kernel-module-loader))
          (list (shepherd-service
                 (provision '(unblocked-wifi))
                 (requirement '(file-systems kernel-module-loader))
                 (documentation
                  "Unblock WiFi devices for use by mac80211_hwsim.")
                 (start #~(lambda _
                            (invoke #$(file-append util-linux "/sbin/rfkill")
                                    "unblock" "0")
                            (invoke #$(file-append util-linux "/sbin/rfkill")
                                    "unblock" "1")))
                 (one-shot? #t)))))

(define simulated-wifi-service-type
  (service-type
   (name 'simulated-wifi)
   (extensions
    (list (service-extension shepherd-root-service-type
                             simulated-wifi-shepherd-services)
          (service-extension kernel-module-loader-service-type
                             (const '("mac80211_hwsim")))))
   (default-value (hostapd-configuration
                   (interface "wlan1")
                   (ssid "Test Network")))
   (description "Run hostapd to simulate WiFi connectivity.")))


;;;
;;; Open vSwitch
;;;

(define-record-type* <openvswitch-configuration>
  openvswitch-configuration make-openvswitch-configuration
  openvswitch-configuration?
  (package openvswitch-configuration-package
           (default openvswitch)))

(define (openvswitch-activation config)
  (let ((ovsdb-tool (file-append (openvswitch-configuration-package config)
                                 "/bin/ovsdb-tool")))
    (with-imported-modules '((guix build utils))
      #~(begin
          (use-modules (guix build utils))
          (mkdir-p "/var/run/openvswitch")
          (mkdir-p "/var/lib/openvswitch")
          (let ((conf.db "/var/lib/openvswitch/conf.db"))
            (unless (file-exists? conf.db)
              (system* #$ovsdb-tool "create" conf.db)))))))

(define (openvswitch-shepherd-service config)
  (let* ((package      (openvswitch-configuration-package config))
         (ovsdb-server (file-append package "/sbin/ovsdb-server"))
         (ovs-vswitchd (file-append package "/sbin/ovs-vswitchd")))
    (list (shepherd-service
           (provision '(ovsdb))
           (requirement '(user-processes))
           (documentation "Run the Open vSwitch database server.")
           (start #~(make-forkexec-constructor
                     (list #$ovsdb-server "--pidfile"
                           "--remote=punix:/var/run/openvswitch/db.sock")
                     #:pid-file "/var/run/openvswitch/ovsdb-server.pid"))
           (stop #~(make-kill-destructor)))
          (shepherd-service
           (provision '(vswitchd))
           (requirement '(user-processes ovsdb))
           (documentation "Run the Open vSwitch daemon.")
           (start #~(make-forkexec-constructor
                     (list #$ovs-vswitchd "--pidfile")
                     #:pid-file "/var/run/openvswitch/ovs-vswitchd.pid"))
           (stop #~(make-kill-destructor))))))

(define openvswitch-service-type
  (service-type
   (name 'openvswitch)
   (extensions
    (list (service-extension activation-service-type
                             openvswitch-activation)
          (service-extension profile-service-type
                             (compose list openvswitch-configuration-package))
          (service-extension shepherd-root-service-type
                             openvswitch-shepherd-service)))
   (description
    "Run @uref{http://www.openvswitch.org, Open vSwitch}, a multilayer virtual
switch designed to enable massive network automation through programmatic
extension.")
   (default-value (openvswitch-configuration))))

;;;
;;; iptables
;;;

(define %iptables-accept-all-rules
  (plain-file "iptables-accept-all.rules"
              "*filter
:INPUT ACCEPT
:FORWARD ACCEPT
:OUTPUT ACCEPT
COMMIT
"))

(define-record-type* <iptables-configuration>
  iptables-configuration make-iptables-configuration iptables-configuration?
  (iptables iptables-configuration-iptables
            (default iptables))
  (ipv4-rules iptables-configuration-ipv4-rules
              (default %iptables-accept-all-rules))
  (ipv6-rules iptables-configuration-ipv6-rules
              (default %iptables-accept-all-rules)))

(define (iptables-shepherd-service config)
  (match-record config <iptables-configuration>
    (iptables ipv4-rules ipv6-rules)
    (let ((iptables-restore (file-append iptables "/sbin/iptables-restore"))
          (ip6tables-restore (file-append iptables "/sbin/ip6tables-restore")))
      (shepherd-service
       (documentation "Packet filtering framework")
       (provision '(iptables))
       (start #~(lambda _
                  (invoke #$iptables-restore #$ipv4-rules)
                  (invoke #$ip6tables-restore #$ipv6-rules)))
       (stop #~(lambda _
                 (invoke #$iptables-restore #$%iptables-accept-all-rules)
                 (invoke #$ip6tables-restore #$%iptables-accept-all-rules)))))))

(define iptables-service-type
  (service-type
   (name 'iptables)
   (default-value (iptables-configuration))
   (description
    "Run @command{iptables-restore}, setting up the specified rules.")
   (extensions
    (list (service-extension shepherd-root-service-type
                             (compose list iptables-shepherd-service))))))

;;;
;;; nftables.
;;;

(define %default-nftables-ruleset
  (plain-file "nftables.conf" "\
# A simple and safe firewall
table inet filter {
  chain input {
    type filter hook input priority 0; policy drop;

    # early drop of invalid connections
    ct state invalid drop

    # allow established/related connections
    ct state { established, related } accept

    # allow from loopback
    iif lo accept
    # drop connections to lo not coming from lo
    iif != lo ip daddr 127.0.0.1/8 drop
    iif != lo ip6 daddr ::1/128 drop

    # allow icmp
    ip protocol icmp accept
    ip6 nexthdr icmpv6 accept

    # allow ssh
    tcp dport ssh accept

    # reject everything else
    reject with icmpx type port-unreachable
  }
  chain forward {
    type filter hook forward priority 0; policy drop;
  }
  chain output {
    type filter hook output priority 0; policy accept;
  }
}
"))

(define (debug-level? x)
  (member x '(scanner parser eval netlink mnl proto-ctx segtree all)))

(define list-of-debug-levels?
  (list-of debug-level?))

(define-maybe/no-serialization list-of-debug-levels)

(define-configuration/no-serialization nftables-configuration
  (package
    (file-like nftables)
    "The @code{nftables} package to use.")
  (debug-levels
   maybe-list-of-debug-levels
   "A list of debug levels, for enabling debugging output.  Valid debug level values
are the @samp{scanner}, @samp{parser}, @samp{eval}, @samp{netlink},
@samp{mnl}, @samp{proto-ctx}, @samp{segtree} or @samp{all} symbols.")
  (ruleset
   (file-like %default-nftables-ruleset)
   "A file-like object containing the complete nftables ruleset.  The default
ruleset rejects all incoming connections except those to TCP port 22, with
connections from the loopback interface are allowed."))

(define (nftables-shepherd-service config)
  (match-record config <nftables-configuration>
                (package debug-levels ruleset)
    (let ((nft (file-append package "/sbin/nft")))
      (shepherd-service
       (documentation "Packet filtering and classification")
       (actions (list (shepherd-configuration-action ruleset)))
       (provision '(nftables))
       (start #~(lambda _
                  (invoke #$nft
                          #$@(if (maybe-value-set? debug-levels)
                                 (list (format #f "--debug=~{~a~^,~}"
                                               debug-levels))
                                 #~())
                          "--file" #$ruleset)))
       (stop #~(lambda _
                 (invoke #$nft "flush" "ruleset")))))))

(define nftables-service-type
  (service-type
   (name 'nftables)
   (description
    "Run @command{nft}, setting up the specified ruleset.")
   (extensions
    (list (service-extension shepherd-root-service-type
                             (compose list nftables-shepherd-service))
          (service-extension profile-service-type
                             (compose list nftables-configuration-package))))
   (default-value (nftables-configuration))))


;;;
;;; PageKite
;;;

(define-record-type* <pagekite-configuration>
  pagekite-configuration
  make-pagekite-configuration
  pagekite-configuration?
  (package pagekite-configuration-package
           (default pagekite))
  (kitename pagekite-configuration-kitename
            (default #f))
  (kitesecret pagekite-configuration-kitesecret
              (default #f))
  (frontend pagekite-configuration-frontend
            (default #f))
  (kites pagekite-configuration-kites
         (default '("http:@kitename:localhost:80:@kitesecret")))
  (extra-file pagekite-configuration-extra-file
              (default #f)))

(define (pagekite-configuration-file config)
  (match-record config <pagekite-configuration>
    (package kitename kitesecret frontend kites extra-file)
    (mixed-text-file "pagekite.rc"
                     (if extra-file
                         (string-append "optfile = " extra-file "\n")
                         "")
                     (if kitename
                         (string-append "kitename = " kitename "\n")
                         "")
                     (if kitesecret
                         (string-append "kitesecret = " kitesecret "\n")
                         "")
                     (if frontend
                         (string-append "frontend = " frontend "\n")
                         "defaults\n")
                     (string-join (map (lambda (kite)
                                         (string-append "service_on = " kite))
                                       kites)
                                  "\n"
                                  'suffix))))

(define (pagekite-shepherd-service config)
  (match-record config <pagekite-configuration>
    (package kitename kitesecret frontend kites extra-file)
    (let* ((config-file (pagekite-configuration-file config))
           (mappings (cons (file-system-mapping
                            (source config-file)
                            (target source))
                           (if extra-file
                               (list (file-system-mapping
                                      (source extra-file)
                                      (target source)))
                               '())))
           (pagekite (least-authority-wrapper
                      (file-append package "/bin/pagekite")
                      #:name "pagekite"
                      #:mappings mappings
                      ;; 'pagekite' changes user IDs to it needs to run in the
                      ;; global user namespace.
                      #:namespaces (fold delq %namespaces '(net user)))))
      (shepherd-service
       (documentation "Run the PageKite service.")
       (provision '(pagekite))
       (requirement '(user-processes networking))
       (actions (list (shepherd-configuration-action config-file)))
       (start #~(make-forkexec-constructor
                 (list #$pagekite
                       "--clean"
                       "--nullui"
                       "--nocrashreport"
                       "--runas=pagekite:pagekite"
                       (string-append "--optfile=" #$config-file))
                 #:log-file "/var/log/pagekite.log"))
       ;; SIGTERM doesn't always work for some reason.
       (stop #~(make-kill-destructor SIGINT))))))

(define %pagekite-accounts
  (list (user-group (name "pagekite") (system? #t))
        (user-account
         (name "pagekite")
         (group "pagekite")
         (system? #t)
         (comment "PageKite user")
         (home-directory "/var/empty")
         (shell (file-append shadow "/sbin/nologin")))))

(define pagekite-service-type
  (service-type
   (name 'pagekite)
   (default-value (pagekite-configuration))
   (extensions
    (list (service-extension shepherd-root-service-type
                             (compose list pagekite-shepherd-service))
          (service-extension account-service-type
                             (const %pagekite-accounts))))
   (description
    "Run @url{https://pagekite.net/,PageKite}, a tunneling solution to make
local servers publicly accessible on the web, even behind NATs and firewalls.")))


;;;
;;; Yggdrasil
;;;

(define-record-type* <yggdrasil-configuration>
  yggdrasil-configuration
  make-yggdrasil-configuration
  yggdrasil-configuration?
  (package yggdrasil-configuration-package
           (default yggdrasil))
  (json-config yggdrasil-configuration-json-config
               (default '()))
  (config-file yggdrasil-config-file
               (default "/etc/yggdrasil-private.conf"))
  (autoconf? yggdrasil-configuration-autoconf?
             (default #f))
  (log-level yggdrasil-configuration-log-level
             (default 'info))
  (log-to yggdrasil-configuration-log-to
          (default 'stdout)))

(define (yggdrasil-configuration-file config)
  (define (scm->yggdrasil-json x)
    (define key-value?
      dotted-list?)
    (define (param->camel str)
      (string-concatenate
       (map
	string-capitalize
	(string-split str (cut eqv? <> #\-)))))
    (cond
     ((key-value? x)
      (let ((k (car x))
	    (v (cdr x)))
	(cons
	 (if (symbol? k)
	     (param->camel (symbol->string k))
	     k)
	 v)))
     ((list? x) (map scm->yggdrasil-json x))
     ((vector? x) (vector-map scm->yggdrasil-json x))
     (else x)))
  (computed-file
   "yggdrasil.conf"
   #~(call-with-output-file #$output
       (lambda (port)
         ;; it's HJSON, so comments are a-okay
         (display "# Generated by yggdrasil-service\n" port)
         (display #$(scm->json-string
                     (scm->yggdrasil-json
                      (yggdrasil-configuration-json-config config)))
                  port)))))

(define (yggdrasil-shepherd-service config)
  "Return a <shepherd-service> for yggdrasil with CONFIG."
  (define yggdrasil-command
    #~(append
       (list (string-append
              #$(yggdrasil-configuration-package config)
              "/bin/yggdrasil")
             "-useconffile"
             #$(yggdrasil-configuration-file config))
       (if #$(yggdrasil-configuration-autoconf? config)
           '("-autoconf")
           '())
       (let ((extraconf #$(yggdrasil-config-file config)))
         (if extraconf
             (list "-extraconffile" extraconf)
             '()))
       (list "-loglevel"
             #$(symbol->string
		(yggdrasil-configuration-log-level config))
             "-logto"
             #$(symbol->string
		(yggdrasil-configuration-log-to config)))))
  (list (shepherd-service
         (documentation "Connect to the Yggdrasil mesh network")
         (provision '(yggdrasil))
         (requirement '(networking))
         (start #~(make-forkexec-constructor
                   #$yggdrasil-command
                   #:log-file "/var/log/yggdrasil.log"
                   #:group "yggdrasil"))
         (stop #~(make-kill-destructor)))))

(define %yggdrasil-accounts
  (list (user-group (name "yggdrasil") (system? #t))))

(define yggdrasil-service-type
  (service-type
   (name 'yggdrasil)
   (description
    "Connect to the Yggdrasil mesh network.
See @command{yggdrasil -genconf} for config options.")
   (extensions
    (list (service-extension shepherd-root-service-type
                             yggdrasil-shepherd-service)
          (service-extension account-service-type
                             (const %yggdrasil-accounts))
          (service-extension profile-service-type
                             (compose list yggdrasil-configuration-package))))))


;;;
;;; IPFS
;;;

(define-record-type* <ipfs-configuration>
  ipfs-configuration
  make-ipfs-configuration
  ipfs-configuration?
  (package ipfs-configuration-package
           (default go-ipfs))
  (gateway ipfs-configuration-gateway
           (default "/ip4/127.0.0.1/tcp/8082"))
  (api     ipfs-configuration-api
           (default "/ip4/127.0.0.1/tcp/5001")))

(define %ipfs-home "/var/lib/ipfs")

(define %ipfs-accounts
  (list (user-account
         (name "ipfs")
         (group "ipfs")
         (system? #t)
         (comment "IPFS daemon user")
         (home-directory "/var/lib/ipfs")
         (shell (file-append shadow "/sbin/nologin")))
        (user-group
         (name "ipfs")
         (system? #t))))

(define (ipfs-binary config)
  (define command
    (file-append (ipfs-configuration-package config) "/bin/ipfs"))

  (least-authority-wrapper
   command
   #:name "ipfs"
   #:mappings (list %ipfs-home-mapping)
   #:namespaces (delq 'net %namespaces)))

(define %ipfs-home-mapping
  (file-system-mapping
   (source %ipfs-home)
   (target %ipfs-home)
   (writable? #t)))

(define %ipfs-environment
  #~(list #$(string-append "HOME=" %ipfs-home)))

(define (ipfs-shepherd-service config)
  "Return a <shepherd-service> for IPFS with CONFIG."
  (define ipfs-daemon-command
    #~(list #$(ipfs-binary config) "daemon"))

  (list (shepherd-service
         (provision '(ipfs))
         ;; While IPFS is most useful when the machine is connected
         ;; to the network, only loopback is required for starting
         ;; the service.
         (requirement '(user-processes loopback))
         (documentation "Connect to the IPFS network")
         (start #~(make-forkexec-constructor
                   #$ipfs-daemon-command
                   #:log-file "/var/log/ipfs.log"
                   #:user "ipfs" #:group "ipfs"
                   #:environment-variables #$%ipfs-environment))
         (stop #~(make-kill-destructor)))))

(define (%ipfs-activation config)
  "Return an activation gexp for IPFS with CONFIG"
  (define (exec-command . args)
    ;; Exec the given ifps command with the right authority.
    #~(let ((pid (primitive-fork)))
        (if (zero? pid)
            (dynamic-wind
              (const #t)
              (lambda ()
                ;; Run ipfs init and ipfs config from a container,
                ;; in case the IPFS daemon was compromised at some point
                ;; and ~/.ipfs is now a symlink to somewhere outside
                ;; %ipfs-home.
                (let ((pw (getpwnam "ipfs")))
                  (setgroups '#())
                  (setgid (passwd:gid pw))
                  (setuid (passwd:uid pw))
                  (environ #$%ipfs-environment)
                  (execl #$(ipfs-binary config) #$@args)))
              (lambda ()
                (primitive-exit 127)))
            (waitpid pid))))

  (define settings
    `(("Addresses.API" ,(ipfs-configuration-api config))
      ("Addresses.Gateway" ,(ipfs-configuration-gateway config))))

  (define inner-gexp
    #~(begin
        (umask #o077)
        ;; Create $HOME/.ipfs structure
        #$(exec-command "ipfs" "init")
        ;; Apply settings
        #$@(map (match-lambda
                  ((setting value)
                   (exec-command "ipfs" "config" setting value)))
                settings)))

  (define inner-script
    (program-file "ipfs-activation-inner" inner-gexp))

  ;; The activation may happen from the initrd, which uses
  ;; a statically-linked guile, while the guix container
  ;; procedures require a working dynamic-link.
  #~(system* #$inner-script))

(define ipfs-service-type
  (service-type
   (name 'ipfs)
   (extensions
    (list (service-extension account-service-type
                             (const %ipfs-accounts))
          (service-extension activation-service-type
                             %ipfs-activation)
          (service-extension shepherd-root-service-type
                             ipfs-shepherd-service)))
   (default-value (ipfs-configuration))
   (description
    "Run @command{ipfs daemon}, the reference implementation
of the IPFS peer-to-peer storage network.")))


;;;
;;; Keepalived
;;;

(define-record-type* <keepalived-configuration>
  keepalived-configuration make-keepalived-configuration
  keepalived-configuration?
  (keepalived  keepalived-configuration-keepalived  ;file-like
               (default keepalived))
  (config-file keepalived-configuration-config-file ;file-like
               (default #f))
  (shepherd-requirement keepalived-configuration-shepherd-requirement
<<<<<<< HEAD
                        (default '(networking user-processes))))
=======
                        (default '(networking))))
>>>>>>> df7f9daa

(define (keepalived-shepherd-service config)
  (match-record config <keepalived-configuration>
    (keepalived config-file shepherd-requirement)
    (list (shepherd-service
           (provision '(keepalived))
           (documentation "Run keepalived.")
           (requirement shepherd-requirement)
           (start #~(make-forkexec-constructor
                     (list (string-append #$keepalived "/sbin/keepalived")
                           "--dont-fork" "--log-console" "--log-detail"
                           "--pid=/var/run/keepalived.pid"
                           (string-append "--use-file=" #$config-file))
                     #:pid-file "/var/run/keepalived.pid"
                     #:log-file "/var/log/keepalived.log"))
           (respawn? #f)
           (stop #~(make-kill-destructor))))))

(define keepalived-service-type
  (service-type (name 'keepalived)
                (extensions (list (service-extension shepherd-root-service-type
                                                     keepalived-shepherd-service)))
                (description
                 "Run @uref{https://www.keepalived.org/, Keepalived}
routing software.")))

;;; networking.scm ends here<|MERGE_RESOLUTION|>--- conflicted
+++ resolved
@@ -3024,11 +3024,7 @@
   (config-file keepalived-configuration-config-file ;file-like
                (default #f))
   (shepherd-requirement keepalived-configuration-shepherd-requirement
-<<<<<<< HEAD
                         (default '(networking user-processes))))
-=======
-                        (default '(networking))))
->>>>>>> df7f9daa
 
 (define (keepalived-shepherd-service config)
   (match-record config <keepalived-configuration>
